/*
  A stylesheet for different form elements:

  - button
  - input
  - textarea
  - select
  - checkbox
*/

/* BUTTON */

.controls {
  padding-bottom: 10px;
}

<<<<<<< HEAD
.page button {
=======
// select all <button>s that are not descendants of .handsontable container elements
.page button:not(.theme-code-group__nav-tab, .handsontable *) {
  padding: 8px 14px;
  font-size: 14px;
  display: inline-block;
  cursor: pointer;
  text-decoration: none;
  border-radius: 4px;
  border: none;
  color: #fff;
  box-shadow: 0 3px 3px rgba(0,0,0,0.10);
  background-color: #2456f2;

>>>>>>> b364b9c3
  &:hover, &:focus, &:active {
    text-decoration: none;
  }

  &.button {

    // blue is default
    &--blue {
      background-color: #2456f2;
    }

    &--green {
      background-color: #43a047;
    }

    &--darkNavy {
      background-color: #15202f;
    }

    &--gray {
      color: #fff;
      background-color: #8D8D8D;
    }

    &--darkGray {
      color: #fff;
      background-color: #363636;
    }

    &--white {
      color: $textColor;
      border: 1px solid #cfdbe4;
      background-color: #fff;
    }
  }
}<|MERGE_RESOLUTION|>--- conflicted
+++ resolved
@@ -14,23 +14,7 @@
   padding-bottom: 10px;
 }
 
-<<<<<<< HEAD
 .page button {
-=======
-// select all <button>s that are not descendants of .handsontable container elements
-.page button:not(.theme-code-group__nav-tab, .handsontable *) {
-  padding: 8px 14px;
-  font-size: 14px;
-  display: inline-block;
-  cursor: pointer;
-  text-decoration: none;
-  border-radius: 4px;
-  border: none;
-  color: #fff;
-  box-shadow: 0 3px 3px rgba(0,0,0,0.10);
-  background-color: #2456f2;
-
->>>>>>> b364b9c3
   &:hover, &:focus, &:active {
     text-decoration: none;
   }
