import path from 'path';
import fs from 'fs/promises';
import { fileURLToPath } from 'url';
<<<<<<< HEAD
import fs from 'fs/promises';
=======
>>>>>>> ffd90e24
import fse from 'fs-extra';
import utils from './utils.js';
import { getThisDocsVersion } from '../helpers.js';

const { logger, spawnProcess } = utils;
const __dirname = path.dirname(fileURLToPath(import.meta.url));
const buildMode = process.env.BUILD_MODE;
const [...cliArgs] = process.argv.slice(2);
const NO_CACHE = cliArgs.some(opt => opt.includes('--no-cache'));

/**
 * Cleans the dist.
 */
async function cleanUp() {
  logger.info('Clean up dist');

  await fse.remove(path.resolve(__dirname, '../dist'));
}

/**
 * Builds the docs.
 *
 * @param {string} version The docs version to build.
 */
async function buildVersion(version) {
  logger.info(`Version "${version}" build started at`, new Date().toString());

  const cwd = path.resolve(__dirname, '../../');
  const versionEscaped = version.replace('.', '-');

  if (version !== 'next' || buildMode === 'staging') {
    await spawnProcess(
      'node node_modules/.bin/vuepress build -d .vuepress/dist/pre-' +
        `${versionEscaped}/${NO_CACHE ? ' --no-cache' : ''}`,
      { cwd, env: { DOCS_BASE: version }, }
    );
  }

  await spawnProcess(
    'node node_modules/.bin/vuepress build -d .vuepress/dist/pre-latest-' +
      `${versionEscaped}/${NO_CACHE ? ' --no-cache' : ''}`,
    { cwd, env: { DOCS_BASE: 'latest' }, }
  );

  logger.success(`Version "${version}" build finished at`, new Date().toString());
}

/**
 * Concatenates the dist's.
 *
 * @param {string} version The docs version to concatenate.
 */
async function concatenate(version) {
  const versionEscaped = version.replace('.', '-');

  if (version !== 'next' || buildMode === 'staging') {
    const prebuildVersioned = path.resolve(__dirname, '../../', `.vuepress/dist/pre-${versionEscaped}`);
    const distVersioned = path.resolve(__dirname, '../../', `.vuepress/dist/docs/${version}`);

    await fs.cp(prebuildVersioned, distVersioned, { force: true, recursive: true });
    await fs.rm(prebuildVersioned, { recursive: true });
  }

  const prebuildLatest = path.resolve(__dirname, '../../', `.vuepress/dist/pre-latest-${versionEscaped}`);
  const distLatest = path.resolve(__dirname, '../../', '.vuepress/dist/docs');

  await fs.cp(prebuildLatest, distLatest, { force: true, recursive: true });
  await fs.rm(prebuildLatest, { recursive: true });

  logger.info(`Apply built version "${version}" to the "docs/"`);
}

const startedAt = new Date().toString();

logger.info('Build started at', startedAt);

if (buildMode) {
  logger.info('buildMode: ', buildMode);
}

await cleanUp();
await buildVersion(getThisDocsVersion());
await concatenate(getThisDocsVersion());

logger.success('Build finished at', new Date().toString());<|MERGE_RESOLUTION|>--- conflicted
+++ resolved
@@ -1,10 +1,6 @@
 import path from 'path';
 import fs from 'fs/promises';
 import { fileURLToPath } from 'url';
-<<<<<<< HEAD
-import fs from 'fs/promises';
-=======
->>>>>>> ffd90e24
 import fse from 'fs-extra';
 import utils from './utils.js';
 import { getThisDocsVersion } from '../helpers.js';
