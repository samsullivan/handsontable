{
  "name": "handsontable-documentation",
  "private": true,
  "version": "0.0.0",
  "description": "Handsontable documentation",
  "main": "index.js",
  "authors": {
    "name": "Paweł Siemienik",
    "email": "siemienik.pawel@gmail.com"
  },
  "repository": {
    "url": "https://github.com/handsontable/handsontable",
    "directory": "docs"
  },
  "scripts": {
    "docs:assets:next": "cp ../dist/handsontable.full.css .vuepress/public/handsontable.css && cp ../dist/handsontable.full.js .vuepress/public/handsontable.js",
    "docs:start": "npm run docs:assets:next && vuepress dev ./",
    "docs:start:no-cache": "npm run docs:assets:next && vuepress dev --no-cache ./",
    "docs:build": "vuepress build ./",
    "docs:docker:build": "npm run docs:docker:build:staging",
    "docs:docker:build:staging": "npm run docs:assets:next && docker build -t docs-md .",
    "docs:docker:build:production": "docker build -t docs-md --build-arg BUILD_MODE=production .",
    "docs:version": "cd .vuepress/tools/version && node rollup-a-version.js",
    "docs:api": "cd .vuepress/tools/jsdoc-convert && node jsdoc.js"
  },
  "license": "CC BY 4.0",
  "devDependencies": {
    "@babel/plugin-proposal-class-properties": "^7.13.0",
    "@babel/plugin-proposal-decorators": "^7.13.15",
    "@babel/plugin-syntax-class-properties": "^7.12.13",
    "@babel/plugin-transform-modules-commonjs": "^7.13.8",
    "@babel/preset-env": "^7.13.15",
    "@babel/preset-typescript": "^7.13.0",
    "@vuepress/plugin-active-header-links": "^1.8.2",
    "@vuepress/plugin-search": "^1.8.2",
    "fs-extra": "^9.1.0",
    "markdown-it-regex": "^0.2.0",
    "replace-in-files": "^3.0.0",
    "semver": "^5.7.1",
    "vue-router": "^3.5.1",
    "vue-tabs-component": "^1.5.0",
    "vuepress": "^1.8.1",
<<<<<<< HEAD
    "vuepress-plugin-sitemap": "^2.3.1",
    "vuepress-plugin-tabs": "^0.3.0"
  },
  "dependencies": {
    "@babel/preset-react": "^7.13.13"
=======
    "vuepress-plugin-sitemap": "^2.3.1"
  },
  "dependencies": {
    "vue-tabs-component": "^1.5.0",
    "vuepress-plugin-tabs": "^0.3.0"
>>>>>>> b68e0001
  }
}<|MERGE_RESOLUTION|>--- conflicted
+++ resolved
@@ -26,7 +26,7 @@
   "license": "CC BY 4.0",
   "devDependencies": {
     "@babel/plugin-proposal-class-properties": "^7.13.0",
-    "@babel/plugin-proposal-decorators": "^7.13.15",
+    "@babel/plugin-proposal-decorators": "^7.13.5",
     "@babel/plugin-syntax-class-properties": "^7.12.13",
     "@babel/plugin-transform-modules-commonjs": "^7.13.8",
     "@babel/preset-env": "^7.13.15",
@@ -39,19 +39,11 @@
     "semver": "^5.7.1",
     "vue-router": "^3.5.1",
     "vue-tabs-component": "^1.5.0",
-    "vuepress": "^1.8.1",
-<<<<<<< HEAD
+    "vuepress": "^1.8.2",
     "vuepress-plugin-sitemap": "^2.3.1",
     "vuepress-plugin-tabs": "^0.3.0"
   },
   "dependencies": {
     "@babel/preset-react": "^7.13.13"
-=======
-    "vuepress-plugin-sitemap": "^2.3.1"
-  },
-  "dependencies": {
-    "vue-tabs-component": "^1.5.0",
-    "vuepress-plugin-tabs": "^0.3.0"
->>>>>>> b68e0001
   }
 }