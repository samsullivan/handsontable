describe('BaseEditor', () => {
  const id = 'testContainer';

  beforeEach(function() {
    this.$container = $(`<div id="${id}" style="width: 300px; height: 200px; overflow: auto"></div>`).appendTo('body');
  });

  afterEach(function() {
    if (this.$container) {
      destroy();
      this.$container.remove();
    }
  });

  it('should exported all editors into Handsontable.editors object', () => {
    expect(Handsontable.editors.AutocompleteEditor).toBeDefined();
    expect(Handsontable.editors.BaseEditor).toBeDefined();
    expect(Handsontable.editors.CheckboxEditor).toBeDefined();
    expect(Handsontable.editors.DateEditor).toBeDefined();
    expect(Handsontable.editors.DropdownEditor).toBeDefined();
    expect(Handsontable.editors.HandsontableEditor).toBeDefined();
    expect(Handsontable.editors.NumericEditor).toBeDefined();
    expect(Handsontable.editors.PasswordEditor).toBeDefined();
    expect(Handsontable.editors.SelectEditor).toBeDefined();
    expect(Handsontable.editors.TextEditor).toBeDefined();
  });

  it('should blur activeElement while preparing the editor to open', () => {
    const externalInputElement = document.createElement('input');

    document.body.appendChild(externalInputElement);

    handsontable();

    externalInputElement.select();
    selectCell(2, 2);

    expect(document.activeElement).not.toBe(externalInputElement);

    document.body.removeChild(externalInputElement);
  });

  it('should blur activeElement while preparing the editor to open even when readOnly is enabled', () => {
    const externalInputElement = document.createElement('input');

    document.body.appendChild(externalInputElement);

    handsontable({
      readOnly: true,
    });

    externalInputElement.select();
    selectCell(2, 2);

    expect(document.activeElement).not.toBe(externalInputElement);

    document.body.removeChild(externalInputElement);
  });

  describe('should populate value from the currently active cell to every cell in the selected range', () => {
    it('ctrl + enter when editor is active', () => {
      handsontable({
        data: Handsontable.helper.createSpreadsheetData(6, 6)
      });

      selectCell(1, 1, 2, 2);

      expect(getDataAtCell(1, 1)).toEqual('B2');
      expect(getDataAtCell(2, 2)).toEqual('C3');

      keyDownUp('enter');
      keyDownUp(['control', 'enter']);

      expect(getDataAtCell(1, 1)).toEqual('B2');
      expect(getDataAtCell(1, 2)).toEqual('B2');
      expect(getDataAtCell(2, 1)).toEqual('B2');
      expect(getDataAtCell(2, 2)).toEqual('B2');

      loadData(Handsontable.helper.createSpreadsheetData(6, 6));

      selectCell(1, 2, 2, 1);

      expect(getDataAtCell(1, 2)).toEqual('C2');
      expect(getDataAtCell(2, 1)).toEqual('B3');

      keyDownUp('enter');
      keyDownUp(['control', 'enter']);

      expect(getDataAtCell(1, 1)).toEqual('C2');
      expect(getDataAtCell(1, 2)).toEqual('C2');
      expect(getDataAtCell(2, 1)).toEqual('C2');
      expect(getDataAtCell(2, 2)).toEqual('C2');

      loadData(Handsontable.helper.createSpreadsheetData(6, 6));
      selectCell(2, 2, 1, 1);
      expect(getDataAtCell(2, 2)).toEqual('C3');

      keyDownUp('enter');
      keyDownUp(['control', 'enter']);

      expect(getDataAtCell(1, 1)).toEqual('C3');
      expect(getDataAtCell(1, 2)).toEqual('C3');
      expect(getDataAtCell(2, 1)).toEqual('C3');
      expect(getDataAtCell(2, 2)).toEqual('C3');

      loadData(Handsontable.helper.createSpreadsheetData(6, 6));
      selectCell(2, 1, 1, 2);
      expect(getDataAtCell(2, 1)).toEqual('B3');

      keyDownUp('enter');
      keyDownUp(['control', 'enter']);
<<<<<<< HEAD
=======

      expect(getDataAtCell(1, 1)).toEqual('B3');
      expect(getDataAtCell(1, 2)).toEqual('B3');
      expect(getDataAtCell(2, 1)).toEqual('B3');
      expect(getDataAtCell(2, 2)).toEqual('B3');
    });

    it('meta + enter when editor is active', () => {
      handsontable({
        data: Handsontable.helper.createSpreadsheetData(6, 6)
      });

      selectCell(1, 1, 2, 2);

      expect(getDataAtCell(1, 1)).toEqual('B2');
      expect(getDataAtCell(2, 2)).toEqual('C3');

      keyDownUp('enter');
      keyDownUp(['meta', 'enter']);

      expect(getDataAtCell(1, 1)).toEqual('B2');
      expect(getDataAtCell(1, 2)).toEqual('B2');
      expect(getDataAtCell(2, 1)).toEqual('B2');
      expect(getDataAtCell(2, 2)).toEqual('B2');

      loadData(Handsontable.helper.createSpreadsheetData(6, 6));

      selectCell(1, 2, 2, 1);

      expect(getDataAtCell(1, 2)).toEqual('C2');
      expect(getDataAtCell(2, 1)).toEqual('B3');

      keyDownUp('enter');
      keyDownUp(['meta', 'enter']);

      expect(getDataAtCell(1, 1)).toEqual('C2');
      expect(getDataAtCell(1, 2)).toEqual('C2');
      expect(getDataAtCell(2, 1)).toEqual('C2');
      expect(getDataAtCell(2, 2)).toEqual('C2');

      loadData(Handsontable.helper.createSpreadsheetData(6, 6));
      selectCell(2, 2, 1, 1);
      expect(getDataAtCell(2, 2)).toEqual('C3');

      keyDownUp('enter');
      keyDownUp(['meta', 'enter']);

      expect(getDataAtCell(1, 1)).toEqual('C3');
      expect(getDataAtCell(1, 2)).toEqual('C3');
      expect(getDataAtCell(2, 1)).toEqual('C3');
      expect(getDataAtCell(2, 2)).toEqual('C3');

      loadData(Handsontable.helper.createSpreadsheetData(6, 6));
      selectCell(2, 1, 1, 2);
      expect(getDataAtCell(2, 1)).toEqual('B3');

      keyDownUp('enter');
      keyDownUp(['meta', 'enter']);
>>>>>>> c06c32ba

      expect(getDataAtCell(1, 1)).toEqual('B3');
      expect(getDataAtCell(1, 2)).toEqual('B3');
      expect(getDataAtCell(2, 1)).toEqual('B3');
      expect(getDataAtCell(2, 2)).toEqual('B3');
    });
  });

  describe('IME support', () => {
    it('should not throw an error when composition is started in multiple instances environment', async() => {
      const errorSpy = jasmine.createSpyObj('error', ['test']);
      const prevError = window.onerror;

      window.onerror = errorSpy.test;

      const hot1 = handsontable({});
      const container2 = $(`<div id="${id}2" style="width: 300px; height: 200px; overflow: auto"></div>`)
        .appendTo('body');
      const hot2 = container2.handsontable().handsontable('getInstance');

      $(hot1.getCell(1, 1)).simulate('mousedown');
      $(hot1.getCell(1, 1)).simulate('mouseover');
      $(hot1.getCell(1, 1)).simulate('mouseup');

      document.documentElement.dispatchEvent(new CompositionEvent('compositionstart'));

      $(hot2.getCell(1, 1)).simulate('mousedown');
      $(hot2.getCell(1, 1)).simulate('mouseover');
      $(hot2.getCell(1, 1)).simulate('mouseup');

      document.documentElement.dispatchEvent(new CompositionEvent('compositionstart'));

      expect(errorSpy.test).not.toHaveBeenCalled();

      hot2.destroy();
      container2.remove();
      window.onerror = prevError;
    });
  });
});<|MERGE_RESOLUTION|>--- conflicted
+++ resolved
@@ -109,8 +109,6 @@
 
       keyDownUp('enter');
       keyDownUp(['control', 'enter']);
-<<<<<<< HEAD
-=======
 
       expect(getDataAtCell(1, 1)).toEqual('B3');
       expect(getDataAtCell(1, 2)).toEqual('B3');
@@ -169,7 +167,6 @@
 
       keyDownUp('enter');
       keyDownUp(['meta', 'enter']);
->>>>>>> c06c32ba
 
       expect(getDataAtCell(1, 1)).toEqual('B3');
       expect(getDataAtCell(1, 2)).toEqual('B3');
