describe('AutocompleteEditor', () => {
  const id = 'testContainer';
  const choices = ['yellow', 'red', 'orange', 'green', 'blue', 'gray', 'black',
    'white', 'purple', 'lime', 'olive', 'cyan'];

  beforeEach(function() {
    this.$container = $(`<div id="${id}" style="width: 300px; height: 200px; overflow: auto"></div>`).appendTo('body');
  });

  afterEach(function() {
    if (this.$container) {
      destroy();
      this.$container.remove();
    }
  });

  it('should render an editor in specified position at cell 0, 0', () => {
    handsontable({
      columns: [
        {
          editor: 'autocomplete',
          source: choices,
        }
      ],
    });

    selectCell(0, 0);

    const editor = $(getActiveEditor().TEXTAREA_PARENT);

    keyDownUp('enter');

    expect(editor.offset()).toEqual($(getCell(0, 0)).offset());
  });

  it('should render an editor in specified position at cell 0, 0 when all headers are selected', () => {
    handsontable({
      rowHeaders: true,
      colHeaders: true,
      columns: [
        {
          editor: 'autocomplete',
          source: choices,
        }
      ],
    });

    selectAll();
    listen();

    const editor = $(getActiveEditor().TEXTAREA_PARENT);

    keyDownUp('enter');

    expect(editor.offset()).toEqual($(getCell(0, 0)).offset());
  });

  it('should render an editor in specified position while opening an editor from top to bottom when ' +
     'top and bottom overlays are enabled', () => {
    handsontable({
      data: Handsontable.helper.createSpreadsheetData(8, 2),
      rowHeaders: true,
      colHeaders: true,
      fixedRowsTop: 3,
      fixedRowsBottom: 3,
      columns: [
        {
          editor: 'autocomplete',
          source: choices,
        },
        {},
      ],
    });

    selectCell(0, 0);

    const editor = $(getActiveEditor().TEXTAREA_PARENT);

    keyDownUp('enter');

    expect(editor.offset()).toEqual($(getCell(0, 0, true)).offset());

    keyDownUp('enter');
    keyDownUp('enter');

    // Cells that do not touch the edges of the table have an additional top border.
    const editorOffset = () => ({
      top: editor.offset().top + 1,
      left: editor.offset().left,
    });

    expect(editorOffset()).toEqual($(getCell(1, 0, true)).offset());

    keyDownUp('enter');
    keyDownUp('enter');

    expect(editorOffset()).toEqual($(getCell(2, 0, true)).offset());

    keyDownUp('enter');
    keyDownUp('enter');

    expect(editorOffset()).toEqual($(getCell(3, 0, true)).offset());

    keyDownUp('enter');
    keyDownUp('enter');

    expect(editorOffset()).toEqual($(getCell(4, 0, true)).offset());

    keyDownUp('enter');
    keyDownUp('enter');

    // The first row of the bottom overlay has different position, influenced by `innerBorderTop` CSS class.
    expect(editor.offset()).toEqual($(getCell(5, 0, true)).offset());

    keyDownUp('enter');
    keyDownUp('enter');

    expect(editorOffset()).toEqual($(getCell(6, 0, true)).offset());

    keyDownUp('enter');
    keyDownUp('enter');

    expect(editorOffset()).toEqual($(getCell(7, 0, true)).offset());
  });

  it('should render an editor in specified position while opening an editor from left to right when ' +
     'left overlay is enabled', () => {
    handsontable({
      data: Handsontable.helper.createSpreadsheetData(2, 5),
      rowHeaders: true,
      colHeaders: true,
      fixedColumnsStart: 3,
      editor: 'autocomplete',
      source: choices,
    });

    selectCell(0, 0);

    const editor = $(getActiveEditor().TEXTAREA_PARENT);

    keyDownUp('enter');

    expect(editor.offset()).toEqual($(getCell(0, 0, true)).offset());

    selectCell(0, 1);
    keyDownUp('enter');

    // Cells that do not touch the edges of the table have an additional left border.
    const editorOffset = () => ({
      top: editor.offset().top,
      left: editor.offset().left + 1,
    });

    expect(editorOffset()).toEqual($(getCell(0, 1, true)).offset());

    selectCell(0, 2);
    keyDownUp('enter');

    expect(editorOffset()).toEqual($(getCell(0, 2, true)).offset());

    selectCell(0, 3);
    keyDownUp('enter');

    expect(editorOffset()).toEqual($(getCell(0, 3, true)).offset());

    selectCell(0, 4);
    keyDownUp('enter');

    expect(editorOffset()).toEqual($(getCell(0, 4, true)).offset());
  });

  it('should render an editor in specified position while opening an editor from top to bottom when ' +
       'top and bottom overlays are enabled and the first row of the both overlays are hidden', () => {
    spec().$container.css('overflow', '').css('width', '').css('height', '');

    handsontable({
      data: Handsontable.helper.createSpreadsheetData(8, 2),
      rowHeaders: true,
      colHeaders: true,
      fixedRowsTop: 3,
      fixedRowsBottom: 3,
      hiddenRows: {
        indicators: true,
        rows: [0, 5],
      },
      columns: [
        {
          editor: 'autocomplete',
          source: choices,
        },
        {},
      ],
    });

    selectCell(1, 0);

    const editor = $(getActiveEditor().TEXTAREA_PARENT);

    keyDownUp('enter');

    // First renderable row index.
    expect(editor.offset()).toEqual($(getCell(1, 0, true)).offset());

    keyDownUp('enter');
    keyDownUp('enter');

    // Cells that do not touch the edges of the table have an additional top border.
    const editorOffset = () => ({
      top: editor.offset().top + 1,
      left: editor.offset().left,
    });

    expect(editorOffset()).toEqual($(getCell(2, 0, true)).offset());

    keyDownUp('enter');
    keyDownUp('enter');

    expect(editorOffset()).toEqual($(getCell(3, 0, true)).offset());

    keyDownUp('enter');
    keyDownUp('enter');

    expect(editorOffset()).toEqual($(getCell(4, 0, true)).offset());

    keyDownUp('enter');
    keyDownUp('enter');

    // The first row of the bottom overlay has different position, influenced by `innerBorderTop` CSS class.
    expect(editor.offset()).toEqual($(getCell(6, 0, true)).offset());

    keyDownUp('enter');
    keyDownUp('enter');

    expect(editorOffset()).toEqual($(getCell(7, 0, true)).offset());
  });

  it('should render an editor in specified position while opening an editor from left to right when ' +
     'left overlay is enabled and the first column of the overlay is hidden', () => {
    handsontable({
      data: Handsontable.helper.createSpreadsheetData(2, 5),
      rowHeaders: true,
      colHeaders: true,
      fixedColumnsStart: 3,
      hiddenColumns: {
        indicators: true,
        columns: [0],
      },
      editor: 'autocomplete',
      source: choices,
    });

    selectCell(0, 1);

    const editor = $(getActiveEditor().TEXTAREA_PARENT);

    keyDownUp('enter');

    // First renderable column index.
    expect(editor.offset()).toEqual($(getCell(0, 1, true)).offset());

    selectCell(0, 2);
    keyDownUp('enter');

    // Cells that do not touch the edges of the table have an additional left border.
    const editorOffset = () => ({
      top: editor.offset().top,
      left: editor.offset().left + 1,
    });

    expect(editorOffset()).toEqual($(getCell(0, 2, true)).offset());

    selectCell(0, 3);
    keyDownUp('enter');

    expect(editorOffset()).toEqual($(getCell(0, 3, true)).offset());

    selectCell(0, 4);
    keyDownUp('enter');

    expect(editorOffset()).toEqual($(getCell(0, 4, true)).offset());
  });

  it('should not highlight the input element by browsers native selection', () => {
    handsontable({
      editor: 'autocomplete',
      source: choices,
    });

    selectCell(0, 0);
    keyDownUp('enter');

    const editor = getActiveEditor().TEXTAREA;

    expect(window.getComputedStyle(editor, 'focus').getPropertyValue('outline-style')).toBe('none');
  });

  describe('open editor', () => {
    it('should display editor (after hitting ENTER)', () => {
      handsontable({
        columns: [
          {
            editor: 'autocomplete',
            source: choices
          }
        ]
      });

      selectCell(0, 0);
      expect(isEditorVisible()).toBe(false);

      keyDownUp('enter');
      expect(isEditorVisible()).toBe(true);
    });

    it('should display editor (after hitting F2)', () => {
      handsontable({
        columns: [
          {
            editor: 'autocomplete',
            source: choices
          }
        ]
      });

      selectCell(0, 0);
      expect(isEditorVisible()).toBe(false);

      keyDownUp('f2');
      expect(isEditorVisible()).toBe(true);
    });

    it('should display editor (after doubleclicking)', () => {
      handsontable({
        columns: [
          {
            editor: 'autocomplete',
            source: choices
          }
        ]
      });

      selectCell(0, 0);
      expect(isEditorVisible()).toBe(false);

      mouseDoubleClick($(getCell(0, 0)));
      expect(isEditorVisible()).toBe(true);
    });

    // see https://github.com/handsontable/handsontable/issues/3380
    it('should not throw error while selecting the next cell by hitting enter key', () => {
      const spy = jasmine.createSpyObj('error', ['test']);
      const prevError = window.onerror;

      window.onerror = function() {
        spy.test();
      };
      handsontable({
        columns: [{
          editor: 'autocomplete',
          source: choices
        }]
      });

      selectCell(0, 0);
      keyDownUp('enter');
      keyDownUp('enter');
      keyDownUp('enter');

      expect(spy.test.calls.count()).toBe(0);

      window.onerror = prevError;
    });

    it('should open editor with the proper width of the autocomplete list', async() => {
      handsontable({
        colWidths: 50,
        columns: [
          {
            editor: 'autocomplete',
            source: choices,
            visibleRows: 2,
          }
        ]
      });
      const scrollbarWidth = Handsontable.dom.getScrollbarWidth();
      const expectedWidth = 50 + (scrollbarWidth === 0 ? 15 : scrollbarWidth);

      selectCell(0, 0);

      const editor = $('.autocompleteEditor');

      keyDownUp('enter');

      await sleep(100);

      expect(editor.find('.ht_master .wtHolder').width()).toBe(expectedWidth);
    });
  });

  describe('choices', () => {
    it('should display given choices (array)', async() => {
      handsontable({
        columns: [
          {
            editor: 'autocomplete',
            source: choices
          }
        ]
      });
      selectCell(0, 0);
      const editor = $('.autocompleteEditor');

      keyDownUp('enter');

      await sleep(100);

      expect(editor.find('tbody td:eq(0)').text()).toEqual(choices[0]);
      expect(editor.find('tbody td:eq(1)').text()).toEqual(choices[1]);
      expect(editor.find('tbody td:eq(2)').text()).toEqual(choices[2]);
      expect(editor.find('tbody td:eq(3)').text()).toEqual(choices[3]);
      expect(editor.find('tbody td:eq(4)').text()).toEqual(choices[4]);
    });

    it('should call source function with context set as cellProperties', async() => {
      const source = jasmine.createSpy('source');
      let context;

      source.and.callFake(function(query, process) {
        process(choices);
        context = this;
      });
      const hot = handsontable({
        columns: [
          {
            editor: 'autocomplete',
            source
          }
        ]
      });

      selectCell(0, 0);
      source.calls.reset();
      keyDownUp('enter');

      await sleep(200);

      expect(context.instance).toBe(hot);
      expect(context.row).toBe(0);
      expect(context.col).toBe(0);
    });

    it('should display given choices (sync function)', async() => {
      const syncSources = jasmine.createSpy('syncSources');

      syncSources.and.callFake((query, process) => {
        process(choices);
      });
      handsontable({
        columns: [
          {
            editor: 'autocomplete',
            source: syncSources
          }
        ]
      });
      selectCell(0, 0);
      const editor = $('.autocompleteEditor');

      syncSources.calls.reset();
      keyDownUp('enter');

      await sleep(200);

      expect(editor.find('tbody td:eq(0)').text()).toEqual(choices[0]);
      expect(editor.find('tbody td:eq(1)').text()).toEqual(choices[1]);
      expect(editor.find('tbody td:eq(2)').text()).toEqual(choices[2]);
      expect(editor.find('tbody td:eq(3)').text()).toEqual(choices[3]);
      expect(editor.find('tbody td:eq(4)').text()).toEqual(choices[4]);
    });

    it('should display given choices (async function)', async() => {
      const asyncSources = jasmine.createSpy('asyncSources');

      asyncSources.and.callFake((process) => {
        process(choices);
      });
      handsontable({
        columns: [
          {
            editor: 'autocomplete',
            source(query, process) {
              setTimeout(() => {
                asyncSources(process);
              }, 0);
            }
          }
        ]
      });
      selectCell(0, 0);
      const editor = $('.autocompleteEditor');

      keyDownUp('enter');

      await sleep(200);

      expect(asyncSources.calls.count()).toEqual(1);
      expect(editor.find('tbody td:eq(0)').text()).toEqual(choices[0]);
      expect(editor.find('tbody td:eq(1)').text()).toEqual(choices[1]);
      expect(editor.find('tbody td:eq(2)').text()).toEqual(choices[2]);
      expect(editor.find('tbody td:eq(3)').text()).toEqual(choices[3]);
      expect(editor.find('tbody td:eq(4)').text()).toEqual(choices[4]);
    });

    it('should NOT update choices list, after cursor leaves and enters the list (#1330)', async() => {
      spyOn(Handsontable.editors.AutocompleteEditor.prototype, 'updateChoicesList').and.callThrough();
      const updateChoicesList = Handsontable.editors.AutocompleteEditor.prototype.updateChoicesList;

      const hot = handsontable({
        columns: [
          {
            editor: 'autocomplete',
            source: choices
          }
        ]
      });

      selectCell(0, 0);
      const editor = hot.getActiveEditor();

      keyDownUp('enter');

      await sleep(200);

      updateChoicesList.calls.reset();
      $(editor.htContainer).find('.htCore tr:eq(0) td:eq(0)').mouseenter();
      $(editor.htContainer).find('.htCore tr:eq(0) td:eq(0)').mouseleave();
      $(editor.htContainer).find('.htCore tr:eq(0) td:eq(0)').mouseenter();
<<<<<<< HEAD

      await sleep(100);

=======

      await sleep(100);

>>>>>>> c06c32ba
      expect(updateChoicesList).not.toHaveBeenCalled();
    });

    it('should update choices list exactly once after a key is pressed (#1330)', async() => {
      spyOn(Handsontable.editors.AutocompleteEditor.prototype, 'updateChoicesList').and.callThrough();
      const updateChoicesList = Handsontable.editors.AutocompleteEditor.prototype.updateChoicesList;

      const hot = handsontable({
        columns: [
          {
            editor: 'autocomplete',
            source: choices
          }
        ]
      });

      selectCell(0, 0);
      const editor = hot.getActiveEditor();

      updateChoicesList.calls.reset();

      keyDownUp('enter');

      await sleep(200);

      updateChoicesList.calls.reset();
      editor.TEXTAREA.value = 'red';
<<<<<<< HEAD

      keyDownUp('d', {}, editor.TEXTAREA);

      await sleep(100);

=======

      keyDownUp('d', {}, editor.TEXTAREA);

      await sleep(100);

>>>>>>> c06c32ba
      expect(updateChoicesList.calls.count()).toEqual(1);
    });

    it('should not initialize the dropdown with unneeded scrollbars (scrollbar causing a scrollbar issue)', async() => {
      spyOn(Handsontable.editors.AutocompleteEditor.prototype, 'updateChoicesList').and.callThrough();
      const updateChoicesList = Handsontable.editors.AutocompleteEditor.prototype.updateChoicesList;

      const hot = handsontable({
        data: [
          [
            'blue'
          ],
          [],
          [],
          []
        ],
        columns: [
          {
            editor: 'autocomplete',
            source: choices
          }
        ]
      });

      selectCell(0, 0);
      const editor = hot.getActiveEditor();

      updateChoicesList.calls.reset();

      keyDownUp('enter');

      await sleep(200);

      expect(editor.htContainer.scrollWidth).toEqual(editor.htContainer.clientWidth);
    });

    it('autocomplete list should have textarea dimensions', async() => {
      const syncSources = jasmine.createSpy('syncSources');

      syncSources.and.callFake((query, process) => {
        process(choices);
      });

      handsontable({
        colWidths: [200],
        columns: [
          {
            editor: 'autocomplete',
            source: syncSources
          }
        ]
      });
      selectCell(0, 0);
      const editor = $('.handsontableInputHolder');

      syncSources.calls.reset();
      keyDownUp('enter');

      await sleep(200);
      // -2 for transparent borders
      expect(editor.find('.autocompleteEditor .htCore td').width())
        .toEqual(editor.find('.handsontableInput').width() - 2);
      expect(editor.find('.autocompleteEditor .htCore td').width()).toBeGreaterThan(187);
    });

    it('autocomplete list should have the suggestion table dimensions, when trimDropdown option is set to false', async() => {
      const syncSources = jasmine.createSpy('syncSources');

      syncSources.and.callFake((query, process) => {
        process(['long text', 'even longer text', 'extremely long text in the suggestion list',
          'short text', 'text', 'another', 'yellow', 'black']);
      });

      handsontable({
        colWidths: [200],
        columns: [
          {
            editor: 'autocomplete',
            source: syncSources
          }
        ],
        trimDropdown: false,
      });

      selectCell(0, 0);
      const editor = $('.handsontableInputHolder');

      syncSources.calls.reset();
      keyDownUp('enter');

      await sleep(200);

      expect(editor.find('.autocompleteEditor .htCore td').eq(0).width())
        .toBeGreaterThan(editor.find('.handsontableInput').width());
    });

    // TODO: This test never properly tests the case of refreshing editor after re-render the table. Previously this
    // test passes because sleep timeout was small enough to read the valid width before the editor element was resized.
    // Related issue #5103
    xit('autocomplete textarea should have cell dimensions (after render)', async() => {
      const data = [
        ['a', 'b'],
        ['c', 'd']
      ];

      handsontable({
        data,
        minRows: 4,
        minCols: 4,
        minSpareRows: 4,
        minSpareCols: 4,
        cells() {
          return {
            type: Handsontable.AutocompleteCell
          };
        }
      });

      selectCell(1, 1);
      keyDownUp('enter');

      await sleep(10);

      data[1][1] = 'dddddddddddddddddddd';
      render();

      await sleep(10);

      const $td = spec().$container.find('.htCore tbody tr:eq(1) td:eq(1)');

      expect(autocompleteEditor().width()).toEqual($td.width());
    });

    it('should invoke beginEditing only once after doubleclicking on a cell (#1011)', () => {
      const hot = handsontable({
        columns: [
          {},
          {},
          {
            type: 'autocomplete',
            source: choices
          }
        ]
      });

      selectCell(0, 2);
      spyOn(hot.getActiveEditor(), 'beginEditing');

      expect(hot.getActiveEditor().beginEditing.calls.count()).toBe(0);

      mouseDoubleClick(getCell(0, 2));

      expect(hot.getActiveEditor().beginEditing.calls.count()).toBe(1);

      mouseDoubleClick(getCell(1, 2));

      expect(hot.getActiveEditor().beginEditing.calls.count()).toBe(2);

      mouseDoubleClick(getCell(2, 2));

      expect(hot.getActiveEditor().beginEditing.calls.count()).toBe(3);
    });

    it('should not display all the choices from a long source list and not leave any unused space in the dropdown', async() => {
      handsontable({
        columns: [
          {
            type: 'autocomplete',
            source: [
              'Acura', 'Audi', 'BMW', 'Buick', 'Cadillac', 'Chevrolet', 'Chrysler', 'Citroen',
              'Dodge', 'Eagle', 'Ferrari', 'Ford', 'General Motors', 'GMC', 'Honda', 'Hummer',
              'Hyundai', 'Infiniti', 'Isuzu', 'Jaguar', 'Jeep', 'Kia', 'Lamborghini', 'Land Rover',
              'Lexus', 'Lincoln', 'Lotus', 'Mazda', 'Mercedes-Benz', 'Mercury', 'Mitsubishi',
              'Nissan', 'Oldsmobile', 'Peugeot', 'Pontiac', 'Porsche', 'Regal', 'Renault',
              'Saab', 'Saturn', 'Seat', 'Skoda', 'Subaru', 'Suzuki', 'Toyota', 'Volkswagen', 'Volvo'
            ]
          }
        ]
      });

      selectCell(0, 0);
      keyDownUp('enter');
      const $autocomplete = autocomplete();
      const $autocompleteHolder = $autocomplete.find('.ht_master .wtHolder').first();

      await sleep(100);

      expect($autocomplete.find('td').first().text()).toEqual('Acura');

      $autocompleteHolder.scrollTop($autocompleteHolder[0].scrollHeight);
      await sleep(100);

      expect($autocomplete.find('td').last().text()).toEqual('Volvo');
    });

    it('should display the choices, regardless if they\'re declared as string or numeric', async() => {
      handsontable({
        columns: [
          {
            editor: 'autocomplete',
            source: ['1', '2', 3, '4', 5, 6]
          }
        ]
      });

      selectCell(0, 0);

      const editor = $('.autocompleteEditor');

      keyDownUp('enter');

      await sleep(100);

      expect(editor.find('tbody td:eq(0)').text()).toEqual('1');
      expect(editor.find('tbody td:eq(1)').text()).toEqual('2');
      expect(editor.find('tbody td:eq(2)').text()).toEqual('3');
      expect(editor.find('tbody td:eq(3)').text()).toEqual('4');
      expect(editor.find('tbody td:eq(4)').text()).toEqual('5');
      expect(editor.find('tbody td:eq(5)').text()).toEqual('6');
    });

    it('should display the choices, regardless if they\'re declared as string or numeric, when data is present', async() => {
      handsontable({
        data: Handsontable.helper.createSpreadsheetData(10, 1),
        columns: [
          {
            editor: 'autocomplete',
            source: ['1', '2', 3, '4', 5, 6]
          }
        ]
      });

      selectCell(0, 0);

      keyDownUp('backspace');

      const editor = $('.autocompleteEditor');

      keyDownUp('enter');

      await sleep(100);

      expect(editor.find('tbody td:eq(0)').text()).toEqual('1');
      expect(editor.find('tbody td:eq(1)').text()).toEqual('2');
      expect(editor.find('tbody td:eq(2)').text()).toEqual('3');
      expect(editor.find('tbody td:eq(3)').text()).toEqual('4');
      expect(editor.find('tbody td:eq(4)').text()).toEqual('5');
      expect(editor.find('tbody td:eq(5)').text()).toEqual('6');
    });

    it('should display the dropdown above the editor, when there is not enough space below the cell AND there is more space above the cell', async() => {
      handsontable({
        data: Handsontable.helper.createSpreadsheetData(30, 30),
        columns: [
          {
            editor: 'autocomplete',
            source: choices
          }, {}, {}, {}, {}, {}, {}, {}, {}, {}, {}, {}, {}, {}, {}, {}
        ],
        width: 400,
        height: 400
      });

      setDataAtCell(29, 0, '');
      selectCell(29, 0);

      mouseDoubleClick($(getCell(29, 0)));

      await sleep(200);

      const autocompleteEditor = $('.autocompleteEditor');

      expect(autocompleteEditor.css('position')).toEqual('absolute');
      expect(autocompleteEditor.css('top')).toEqual(`${(-1) * autocompleteEditor.height()}px`);
    });

    it('should flip the dropdown upwards when there is no more room left below the cell after filtering the choice list', async() => {
      const hot = handsontable({
        data: Handsontable.helper.createSpreadsheetData(30, 30),
        columns: [
          {
            editor: 'autocomplete',
            source: choices
          }, {}, {}, {}, {}, {}, {}, {}, {}, {}, {}, {}, {}, {}, {}, {}
        ],
        width: 400,
        height: 400
      });

      setDataAtCell(26, 0, 'b');
      selectCell(26, 0);

      hot.view._wt.wtTable.holder.scrollTop = 999;
      mouseDoubleClick($(getCell(26, 0)));

      const autocompleteEditor = $('.autocompleteEditor');

      await sleep(100);
      expect(autocompleteEditor.css('position')).toEqual('absolute');

      autocompleteEditor.siblings('textarea').first().val('');
      keyDownUp('backspace');
      await sleep(100);

      expect(autocompleteEditor.css('position')).toEqual('absolute');
      expect(autocompleteEditor.css('top')).toEqual(`${(-1) * autocompleteEditor.height()}px`);
    });
  });

  describe('closing editor', () => {
    it('should destroy editor when value change with mouse click on suggestion', async() => {
      const syncSources = jasmine.createSpy('syncSources');

      syncSources.and.callFake((query, process) => {
        process(choices);
      });

      handsontable({
        columns: [
          {
            editor: 'autocomplete',
            source: syncSources
          }
        ]
      });
      selectCell(0, 0);
      keyDownUp('enter');

      await sleep(200);
<<<<<<< HEAD

      autocomplete().find('tbody td:eq(3)').simulate('mousedown');

=======

      autocomplete().find('tbody td:eq(3)').simulate('mousedown');

>>>>>>> c06c32ba
      expect(getDataAtCell(0, 0)).toEqual('green');
    });

    it('should not change value type from `numeric` to `string` after mouse click suggestion - ' +
      'test no. 1 #4143', async() => {

      handsontable({
        columns: [
          {
            editor: 'autocomplete',
            source: [1, 2, 3, 4, 5, 11, 14]
          }
        ]
      });
      selectCell(0, 0);
      keyDownUp('enter');

      await sleep(200);
<<<<<<< HEAD

      autocomplete().find('tbody td:eq(0)').simulate('mousedown');

=======

      autocomplete().find('tbody td:eq(0)').simulate('mousedown');

>>>>>>> c06c32ba
      expect(typeof getDataAtCell(0, 0)).toEqual('number');
    });

    it('should not change value type from `numeric` to `string` after mouse click on suggestion - ' +
      'test no. 2 #4143', async() => {
      const syncSources = jasmine.createSpy('syncSources');
      const source = [1, 2, 3, 4, 5, 11, 14];

      syncSources.and.callFake((query, process) => {
        process(source);
      });

      handsontable({
        columns: [
          {
            editor: 'autocomplete',
            source: syncSources
          }
        ]
      });
      selectCell(0, 0);
      keyDownUp('enter');

      await sleep(200);

      autocomplete().find('tbody td:eq(0)').simulate('mousedown');

      expect(typeof getDataAtCell(0, 0)).toEqual('number');
    });

    it('should call `afterChange` hook with proper value types - test no. 1 #4143', async() => {
      let changesInside;

      const afterChange = (changes, source) => {
        if (source !== 'loadData') {
          changesInside = changes;
        }
      };

      handsontable({
        columns: [
          {
            editor: 'autocomplete',
            source: [1, 2, 3, 4, 5, 11, 14]
          }
        ],
        afterChange
      });
      selectCell(0, 0);
      keyDownUp('enter');

      await sleep(200);

      autocomplete().find('tbody td:eq(1)').simulate('mousedown');

      expect(changesInside[0]).toEqual([0, 0, null, 2]);
    });

    it('should call `afterChange` hook with proper value types - test no. 2 #4143', async() => {
      let changesInside;

      const afterChange = (changes, source) => {
        if (source !== 'loadData') {
          changesInside = changes;
        }
      };

      const syncSources = jasmine.createSpy('syncSources');
      const source = [1, 2, 3, 4, 5, 11, 14];

      syncSources.and.callFake((query, process) => {
        process(source);
      });

      handsontable({
        columns: [
          {
            editor: 'autocomplete',
            source: syncSources
          }
        ],
        afterChange
      });
      selectCell(0, 0);
      keyDownUp('enter');

      await sleep(200);

      autocomplete().find('tbody td:eq(1)').simulate('mousedown');

      expect(changesInside[0]).toEqual([0, 0, null, 2]);
    });

    it('should not change value type from `numeric` to `string` when written down value from set of suggestions #4143', async() => {
      const syncSources = jasmine.createSpy('syncSources');
      const source = [1, 2, 3, 4, 5, 11, 14];

      syncSources.and.callFake((query, process) => {
        process(source);
      });

      handsontable({
        columns: [
          {
            editor: 'autocomplete',
            source: syncSources
          }
        ]
      });
      selectCell(0, 0);
      keyDownUp('enter');
      keyDownUp('backspace');
      document.activeElement.value = '1';
      keyUp('1');

      await sleep(200);

      keyDownUp('enter');
      expect(getDataAtCell(0, 0)).toEqual(1);
    });

    it('should destroy editor when value change with Enter on suggestion', async() => {
      const syncSources = jasmine.createSpy('syncSources');

      syncSources.and.callFake((query, process) => {
        process(choices);
      });

      handsontable({
        columns: [
          {
            editor: 'autocomplete',
            source: syncSources
          }
        ]
      });

      selectCell(0, 0);
      keyDownUp('enter');

      await sleep(200);

      keyDownUp('arrowdown');
      keyDownUp('arrowdown');
      keyDownUp('arrowdown');
      keyDownUp('arrowdown');
      keyDownUp('enter');

      expect(getDataAtCell(0, 0)).toEqual('green');
    });

    it('should destroy editor when pressed Enter then Esc', async() => {
      const syncSources = jasmine.createSpy('syncSources');

      syncSources.and.callFake((query, process) => {
        process(choices);
      });

      handsontable({
        columns: [
          {
            editor: 'autocomplete',
            source: syncSources
          }
        ]
      });
      selectCell(0, 0);
      keyDownUp('enter');

      await sleep(200);

      expect(isEditorVisible(autocompleteEditor())).toBe(true);

      keyDownUp('escape');

      expect(isEditorVisible(autocompleteEditor())).toBe(false);
    });

    it('should destroy editor when mouse double clicked then Esc', async() => {
      const syncSources = jasmine.createSpy('syncSources');

      syncSources.and.callFake((query, process) => {
        process(choices);
      });

      handsontable({
        columns: [
          {
            editor: 'autocomplete',
            source: syncSources
          }
        ]
      });
      selectCell(0, 0);
      mouseDoubleClick(getCell(0, 0));

      await sleep(200);

      expect(isEditorVisible(autocompleteEditor())).toBe(true);

      keyDownUp('escape');

      expect(isEditorVisible(autocompleteEditor())).toBe(false);
    });

    it('cancel editing (Esc) should restore the previous value', async() => {
      const syncSources = jasmine.createSpy('syncSources');

      syncSources.and.callFake((query, process) => {
        process(choices);
      });

      handsontable({
        columns: [
          {
            editor: 'autocomplete',
            source: syncSources
          }
        ]
      });

      setDataAtCell(0, 0, 'black');
      selectCell(0, 0);
      keyDownUp('enter');

      await sleep(200);

      autocomplete().siblings('.handsontableInput').val('ye');
      keyDownUp('e'); // e
      keyDownUp('escape');

      expect(getDataAtCell(0, 0)).toEqual('black');
    });

    it('should destroy editor when clicked outside the table', async() => {
      const syncSources = jasmine.createSpy('syncSources');

      syncSources.and.callFake((query, process) => {
        process(choices);
      });
      handsontable({
        columns: [
          {
            editor: 'autocomplete',
            source: syncSources
          }
        ]
      });
      selectCell(0, 0);
      mouseDoubleClick(getCell(0, 0));

      await sleep(200);

      expect(isEditorVisible(autocompleteEditor())).toBe(true);

      $('body').simulate('mousedown');

      expect(isEditorVisible(autocompleteEditor())).toBe(false);
    });

    it('should show fillHandle element again after close editor', async() => {
      const syncSources = jasmine.createSpy('syncSources');

      syncSources.plan = function(query, process) {
        process(choices.filter(choice => choice.indexOf(query) !== -1));
      };

      handsontable({
        columns: [
          {
            type: 'autocomplete',
            source: syncSources,
            strict: false
          },
          {}
        ]
      });

      selectCell(1, 0);
      keyDownUp('x'); // Trigger quick edit mode
      keyDownUp('enter');

      await sleep(200);

      expect($('#testContainer.handsontable > .handsontable .wtBorder.current.corner:visible').length).toEqual(1);
    });
  });

  describe('non strict mode', () => {
    it('should allow any value in non strict mode (close editor with ENTER)', async() => {
      const syncSources = jasmine.createSpy('syncSources');

      syncSources.and.callFake((query, process) => {
        process(choices);
      });

      handsontable({
        columns: [
          {
            editor: 'autocomplete',
            source: syncSources
          }
        ]
      });
      selectCell(0, 0);
      keyDownUp('enter');

      await sleep(200);
<<<<<<< HEAD

      const editor = $('.handsontableInput');

=======

      const editor = $('.handsontableInput');

>>>>>>> c06c32ba
      editor.val('foo');
      keyDownUp('enter');

      expect(getDataAtCell(0, 0)).toEqual('foo');
    });

    it('should allow any value in non strict mode (close editor by clicking on table)', async() => {
      const syncSources = jasmine.createSpy('syncSources');

      syncSources.and.callFake((query, process) => {
        process(choices);
      });

      handsontable({
        columns: [
          {
            editor: 'autocomplete',
            source: syncSources
          }
        ]
      });
      selectCell(0, 0);
      keyDownUp('enter');

      await sleep(200);

      const editor = $('.handsontableInput');

      editor.val('foo');
      spec().$container.find('tbody tr:eq(1) td:eq(0)').simulate('mousedown');

      expect(getDataAtCell(0, 0)).toEqual('foo');
    });

    it('should save the value from textarea after hitting ENTER', async() => {
      const syncSources = jasmine.createSpy('syncSources');

      syncSources.and.callFake((query, process) => {
        process(choices.filter(choice => choice.indexOf(query) !== -1));
      });

      const hot = handsontable({
        columns: [
          {
            editor: 'autocomplete',
            source: syncSources
          }
        ]
      });

      selectCell(0, 0);
      const editorInput = $('.handsontableInput');

      expect(getDataAtCell(0, 0)).toBeNull();

      keyDownUp('enter');

      await sleep(200);

      syncSources.calls.reset();

      editorInput.val('b');
      keyDownUp('b');

      await sleep(200);

      const ac = hot.getActiveEditor();
      const innerHot = ac.htEditor;

      expect(innerHot.getData()).toEqual([
        ['blue'],
        ['black']
      ]);

      const selected = innerHot.getSelected();
<<<<<<< HEAD

      expect(selected).toBeUndefined();

=======

      expect(selected).toBeUndefined();

>>>>>>> c06c32ba
      keyDownUp('enter');

      expect(getDataAtCell(0, 0)).toEqual('b');
    });
  });

  describe('strict mode', () => {
    it('strict mode should NOT use value if it DOES NOT match the list (sync reponse is empty)', async() => {
      const onAfterValidate = jasmine.createSpy('onAfterValidate');
      const onAfterChange = jasmine.createSpy('onAfterChange');
      const syncSources = jasmine.createSpy('syncSources');

      syncSources.and.callFake((query, process) => {
        process([]); // hardcoded empty result
      });

      handsontable({
        data: [
          ['one', 'two'],
          ['three', 'four']
        ],
        columns: [
          {
            type: 'autocomplete',
            source: syncSources,
            allowInvalid: false,
            strict: true
          },
          {}
        ],
        afterValidate: onAfterValidate,
        afterChange: onAfterChange
      });

      setDataAtCell(0, 0, 'unexistent');

      await sleep(200);

      expect(getData()).toEqual([
        ['one', 'two'],
        ['three', 'four']
      ]);

      expect(syncSources.calls.count()).toEqual(1);
      expect(onAfterValidate.calls.count()).toEqual(1);
      expect(onAfterChange.calls.count()).toEqual(1); // 1 for loadData (it is not called after failed edit)
    });

    it('strict mode should use value if it DOES match the list (sync reponse is not empty)', async() => {
      const onAfterValidate = jasmine.createSpy('onAfterValidate');
      const onAfterChange = jasmine.createSpy('onAfterChange');
      const syncSources = jasmine.createSpy('asyncSources');

      syncSources.and.callFake((query, process) => {
        process(choices); // hardcoded empty result
      });

      handsontable({
        data: [
          ['one', 'two'],
          ['three', 'four']
        ],
        columns: [
          {
            type: 'autocomplete',
            source: syncSources,
            allowInvalid: false,
            strict: true
          },
          {}
        ],
        afterValidate: onAfterValidate,
        afterChange: onAfterChange
      });

      setDataAtCell(0, 0, 'yellow');

      await sleep(200);

      expect(getData()).toEqual([
        ['yellow', 'two'],
        ['three', 'four']
      ]);

      expect(syncSources.calls.count()).toEqual(1);
      expect(onAfterValidate.calls.count()).toEqual(1);
      expect(onAfterChange.calls.count()).toEqual(2); // 1 for loadData and 1 for setDataAtCell
    });

    it('strict mode should NOT use value if it DOES NOT match the list (async reponse is empty)', async() => {
      const onAfterValidate = jasmine.createSpy('onAfterValidate');
      const onAfterChange = jasmine.createSpy('onAfterChange');
      const asyncSources = jasmine.createSpy('asyncSources');

      asyncSources.and.callFake((query, process) => {
        setTimeout(() => {
          process([]); // hardcoded empty result
        });
      });

      handsontable({
        data: [
          ['one', 'two'],
          ['three', 'four']
        ],
        columns: [
          {
            type: 'autocomplete',
            source: asyncSources,
            allowInvalid: false,
            strict: true
          },
          {}
        ],
        afterValidate: onAfterValidate,
        afterChange: onAfterChange
      });

      setDataAtCell(0, 0, 'unexistent');

      await sleep(200);

      expect(getData()).toEqual([
        ['one', 'two'],
        ['three', 'four']
      ]);

      expect(asyncSources.calls.count()).toEqual(1);
      expect(onAfterValidate.calls.count()).toEqual(1);
      expect(onAfterChange.calls.count()).toEqual(1); // 1 for loadData (it is not called after failed edit)
    });

    it('strict mode should use value if it DOES match the list (async reponse is not empty)', async() => {
      const onAfterValidate = jasmine.createSpy('onAfterValidate');
      const onAfterChange = jasmine.createSpy('onAfterChange');
      const asyncSources = jasmine.createSpy('asyncSources');

      asyncSources.and.callFake((query, process) => {
        setTimeout(() => {
          process(choices); // hardcoded empty result
        });
      });

      handsontable({
        data: [
          ['one', 'two'],
          ['three', 'four']
        ],
        columns: [
          {
            type: 'autocomplete',
            source: asyncSources,
            allowInvalid: false,
            strict: true
          },
          {}
        ],
        afterValidate: onAfterValidate,
        afterChange: onAfterChange
      });

      setDataAtCell(0, 0, 'yellow');

      await sleep(200);
<<<<<<< HEAD

      expect(getData()).toEqual([
        ['yellow', 'two'],
        ['three', 'four']
      ]);

=======

      expect(getData()).toEqual([
        ['yellow', 'two'],
        ['three', 'four']
      ]);

>>>>>>> c06c32ba
      expect(asyncSources.calls.count()).toEqual(1);
      expect(onAfterValidate.calls.count()).toEqual(1);
      expect(onAfterChange.calls.count()).toEqual(2); // 1 for loadData and 1 for setDataAtCell
    });

    it('strict mode mark value as invalid if it DOES NOT match the list (sync reponse is empty)', async() => {
      const onAfterValidate = jasmine.createSpy('onAfterValidate');
      const onAfterChange = jasmine.createSpy('onAfterChange');
      const syncSources = jasmine.createSpy('syncSources');

      syncSources.and.callFake((query, process) => {
        process([]); // hardcoded empty result
      });

      handsontable({
        data: [
          ['one', 'two'],
          ['three', 'four']
        ],
        columns: [
          {
            type: 'autocomplete',
            source: syncSources,
            allowInvalid: true,
            strict: true
          },
          {}
        ],
        afterValidate: onAfterValidate,
        afterChange: onAfterChange
      });

      expect(getCellMeta(0, 0).valid).not.toBe(false);
      expect($(getCell(0, 0)).hasClass('htInvalid')).toBe(false);

      setDataAtCell(0, 0, 'unexistent');

      await sleep(200);

      expect(getData()).toEqual([
        ['unexistent', 'two'],
        ['three', 'four']
      ]);

      expect(getCellMeta(0, 0).valid).toBe(false);
      expect($(getCell(0, 0)).hasClass('htInvalid')).toBe(true);
    });

    it('should select the best matching option after hitting ENTER', async() => {
      const onAfterValidate = jasmine.createSpy('onAfterValidate');
      const syncSources = jasmine.createSpy('syncSources');

      syncSources.and.callFake((query, process) => {
        process(choices.filter(choice => choice.indexOf(query) !== -1));
      });

      const hot = handsontable({
        columns: [
          {
            editor: 'autocomplete',
            source: syncSources,
            strict: true
          }
        ],
        afterValidate: onAfterValidate
      });

      selectCell(0, 0);
      const editorInput = $('.handsontableInput');

      expect(getDataAtCell(0, 0)).toBeNull();

      keyDownUp('enter');

      await sleep(200);

      syncSources.calls.reset();

      editorInput.val('b');
      keyDownUp('b');

      await sleep(200);

      const ac = hot.getActiveEditor();
      const innerHot = ac.htEditor;

      expect(innerHot.getData()).toEqual([
        ['blue'],
        ['black']
      ]);

      const selected = innerHot.getSelected()[0];
      const selectedData = innerHot.getDataAtCell(selected[0], selected[1]);

      expect(selectedData).toEqual('blue');

      onAfterValidate.calls.reset();
<<<<<<< HEAD

      keyDownUp('enter');

      await sleep(200);

=======

      keyDownUp('enter');

      await sleep(200);

>>>>>>> c06c32ba
      expect(getDataAtCell(0, 0)).toEqual('blue');
    });

    it('should select the best matching option after hitting TAB', async() => {
      const onAfterValidate = jasmine.createSpy('onAfterValidate');
      const syncSources = jasmine.createSpy('syncSources');

      syncSources.and.callFake((query, process) => {
        process(choices.filter(choice => choice.indexOf(query) !== -1));
      });

      const hot = handsontable({
        columns: [
          {
            editor: 'autocomplete',
            source: syncSources,
            strict: true
          }
        ],
        afterValidate: onAfterValidate
      });

      selectCell(0, 0);
      const editorInput = $('.handsontableInput');

      expect(getDataAtCell(0, 0)).toBeNull();

      keyDownUp('enter');

      await sleep(200);

      syncSources.calls.reset();

      editorInput.val('b');
      keyDownUp('b');

      await sleep(200);
<<<<<<< HEAD

      const ac = hot.getActiveEditor();
      const innerHot = ac.htEditor;

      expect(innerHot.getData()).toEqual([
        ['blue'],
        ['black']
      ]);

      const selected = innerHot.getSelected()[0];
      const selectedData = innerHot.getDataAtCell(selected[0], selected[1]);

      expect(selectedData).toEqual('blue');

      onAfterValidate.calls.reset();

      keyDownUp('tab');

=======

      const ac = hot.getActiveEditor();
      const innerHot = ac.htEditor;

      expect(innerHot.getData()).toEqual([
        ['blue'],
        ['black']
      ]);

      const selected = innerHot.getSelected()[0];
      const selectedData = innerHot.getDataAtCell(selected[0], selected[1]);

      expect(selectedData).toEqual('blue');

      onAfterValidate.calls.reset();

      keyDownUp('tab');

>>>>>>> c06c32ba
      await sleep(200);

      expect(getDataAtCell(0, 0)).toEqual('blue');
    });

    it('should mark list item corresponding to current cell value as selected', async() => {
      const syncSources = jasmine.createSpy('syncSources');

      syncSources.and.callFake((query, process) => {
        process(['red', 'dark-yellow', 'yellow', 'light-yellow', 'black']);
      });

      handsontable({
        columns: [
          {
            editor: 'autocomplete',
            source: syncSources,
            strict: true
          }
        ],
        data: [
          ['yellow'],
          ['red'],
          ['blue']
        ]
      });

      selectCell(0, 0);

      keyDownUp('enter');

      await sleep(200);

      expect(autocomplete().find('.current').text()).toEqual(getDataAtCell(0, 0));
    });
  });

  describe('filtering', () => {
    it('typing in textarea should filter the lookup list', async() => {
      const syncSources = jasmine.createSpy('syncSources');

      syncSources.and.callFake((query, process) => {
        process(choices.filter(choice => choice.indexOf(query) !== -1));
      });

      const hot = handsontable({
        columns: [
          {
            editor: 'autocomplete',
            source: syncSources
          }
        ]
      });

      selectCell(0, 0);
      const editorInput = $('.handsontableInput');

      expect(getDataAtCell(0, 0)).toBeNull();

      keyDownUp('enter');

      await sleep(200);
<<<<<<< HEAD

      syncSources.calls.reset();
      editorInput.val('e');
      keyDownUp('e'); // e

      await sleep(200);

=======

      syncSources.calls.reset();
      editorInput.val('e');
      keyDownUp('e'); // e

      await sleep(200);

>>>>>>> c06c32ba
      {
        const ac = hot.getActiveEditor();
        const innerHot = ac.htEditor;

        expect(innerHot.getData()).toEqual([
          ['red'],
          ['yellow'],
          ['green'],
          ['blue'],
          ['lime'],
          ['white'],
          ['olive'],
          ['orange'],
          ['purple']
        ]);

        syncSources.calls.reset();
        editorInput.val('ed');
        keyDownUp('d'); // d
      }

      await sleep(200);

      {
        const ac = hot.getActiveEditor();
        const innerHot = ac.htEditor;

        expect(innerHot.getData()).toEqual([
          ['red']
        ]);
      }
    });

    it('default filtering should be case insensitive', async() => {
      const hot = handsontable({
        columns: [
          {
            editor: 'autocomplete',
            source: choices
          }
        ]
      });

      selectCell(0, 0);
      const editorInput = $('.handsontableInput');

      expect(getDataAtCell(0, 0)).toBeNull();

      keyDownUp('enter');

      editorInput.val('e');
      keyDownUp('e'); // e

      await sleep(50);

      {
        const ac = hot.getActiveEditor();
        const innerHot = ac.htEditor;

        expect(innerHot.getData()).toEqual([
          ['red'],
          ['yellow'],
          ['green'],
          ['blue'],
          ['lime'],
          ['white'],
          ['olive'],
          ['orange'],
          ['purple']
        ]);

        editorInput.val('e');
        keyDownUp('e'); // E (same as 'e')
      }

      await sleep(50);

      {
        const ac = hot.getActiveEditor();
        const innerHot = ac.htEditor;

        expect(innerHot.getData()).toEqual([
          ['red'],
          ['yellow'],
          ['green'],
          ['blue'],
          ['lime'],
          ['white'],
          ['olive'],
          ['orange'],
          ['purple']
        ]);
      }
    });

    it('default filtering should be case sensitive when filteringCaseSensitive is false', async() => {
      const hot = handsontable({
        columns: [
          {
            editor: 'autocomplete',
            source: choices,
            filteringCaseSensitive: true
          }
        ]
      });

      selectCell(0, 0);
      const editorInput = $('.handsontableInput');

      expect(getDataAtCell(0, 0)).toBeNull();

      keyDownUp('enter');

      editorInput.val('e');
      keyDownUp('e'); // e

      await sleep(100);

      {
        const ac = hot.getActiveEditor();
        const innerHot = ac.htEditor;

        expect(innerHot.getData()).toEqual([
          ['red'],
          ['yellow'],
          ['green'],
          ['blue'],
          ['lime'],
          ['white'],
          ['olive'],
          ['orange'],
          ['purple']
        ]);

        editorInput.val('E');
        keyDownUp('e'); // E (same as 'e')
      }

      await sleep(100);

      {
        const ac = hot.getActiveEditor();
        const innerHot = ac.htEditor;

        expect(innerHot.getData()).toEqual([]);
        expect(innerHot.getSourceData()).toEqual([]);
      }
    });

    it('typing in textarea should NOT filter the lookup list when filtering is disabled', async() => {
      const hot = handsontable({
        columns: [
          {
            editor: 'autocomplete',
            source: choices,
            filter: false
          }
        ]
      });

      selectCell(0, 0);
      const editorInput = $('.handsontableInput');

      expect(getDataAtCell(0, 0)).toBeNull();

      keyDownUp('enter');

      await sleep(20);

      editorInput.val('e');
      keyDownUp('e'); // e
<<<<<<< HEAD

      await sleep(20);

=======

      await sleep(20);

>>>>>>> c06c32ba
      {
        const ac = hot.getActiveEditor();
        const innerHot = ac.htEditor;

        expect(innerHot.getData()).toEqual(Handsontable.helper.pivot([choices]));

        editorInput.val('ed');
        keyDownUp('d'); // d
      }

      await sleep(20);

      {
        const ac = hot.getActiveEditor();
        const innerHot = ac.htEditor;

        expect(innerHot.getData()).toEqual(Handsontable.helper.pivot([choices]));
      }
    });

    it('typing in textarea should highlight the matching phrase', async() => {
      const choicesList = ['Male', 'Female'];
      const syncSources = jasmine.createSpy('syncSources');

      syncSources.and.callFake((query, process) => {
        process(choicesList.filter(choice => choice.search(new RegExp(query, 'i')) !== -1));
      });

      const hot = handsontable({
        columns: [
          {
            editor: 'autocomplete',
            source: syncSources,
            filter: false
          }
        ]
      });

      selectCell(0, 0);
      const editorInput = $('.handsontableInput');

      expect(getDataAtCell(0, 0)).toBeNull();

      keyDownUp('enter');

      await sleep(200);

      syncSources.calls.reset();

      editorInput.val('Male');
      keyDownUp('e'); // e

      await sleep(200);

      const ac = hot.getActiveEditor();
      const innerHot = ac.htEditor;
      const autocompleteList = $(innerHot.rootElement);

      expect(autocompleteList.find('td:eq(0)').html()).toMatch(/<(strong|STRONG)>Male<\/(strong|STRONG)>/); // IE8 makes the tag names UPPERCASE
      expect(autocompleteList.find('td:eq(1)').html()).toMatch(/Fe<(strong|STRONG)>male<\/(strong|STRONG)>/);
    });

    it('text in textarea should not be interpreted as regexp', async() => {
      spyOn(Handsontable.editors.AutocompleteEditor.prototype, 'queryChoices').and.callThrough();
      const queryChoices = Handsontable.editors.AutocompleteEditor.prototype.queryChoices;

      const hot = handsontable({
        columns: [
          {
            editor: 'autocomplete',
            source: choices
          }
        ]
      });

      selectCell(0, 0);
      const editorInput = $('.handsontableInput');

      expect(getDataAtCell(0, 0)).toBeNull();

      keyDownUp('enter');

      await sleep(200);

      queryChoices.calls.reset();
      editorInput.val('yellow|red');
      keyDownUp('d');

      await sleep(200);

      const ac = hot.getActiveEditor();
      const innerHot = ac.htEditor;

      expect(innerHot.getData().length).toEqual(0);
    });

    it('text in textarea should not be interpreted as regexp when highlighting the matching phrase', async() => {
      const choicesList = ['Male', 'Female'];
      const syncSources = jasmine.createSpy('syncSources');

      syncSources.and.callFake((query, process) => {
        process(choicesList.filter(choice => choice.search(new RegExp(query, 'i')) !== -1));
      });

      const hot = handsontable({
        columns: [
          {
            editor: 'autocomplete',
            source: syncSources,
            filter: false
          }
        ]
      });

      selectCell(0, 0);
      const editorInput = $('.handsontableInput');

      expect(getDataAtCell(0, 0)).toBeNull();

      keyDownUp('enter');

      await sleep(200);

      syncSources.calls.reset();
      editorInput.val('M|F');
      keyDownUp('F');

      await sleep(200);
<<<<<<< HEAD

      const ac = hot.getActiveEditor();
      const innerHot = ac.htEditor;

      const autocompleteList = $(innerHot.rootElement);

=======

      const ac = hot.getActiveEditor();
      const innerHot = ac.htEditor;

      const autocompleteList = $(innerHot.rootElement);

>>>>>>> c06c32ba
      expect(autocompleteList.find('td:eq(0)').html()).toEqual('Male');
      expect(autocompleteList.find('td:eq(1)').html()).toEqual('Female');
    });

    // TODO: Test added/refactored by Piotr should be checked.
    xit('should allow any value if filter === false and allowInvalid === true', async() => {
      spyOn(Handsontable.editors.AutocompleteEditor.prototype, 'queryChoices').and.callThrough();
      const queryChoices = Handsontable.editors.AutocompleteEditor.prototype.queryChoices;

      handsontable({
        columns: [
          {
            editor: 'autocomplete',
            source: choices,
            filter: false,
            strict: true,
            allowInvalid: true
          }
        ]
      });

      selectCell(0, 0);
      const editorInput = $('.handsontableInput');

      expect(getDataAtCell(0, 0)).toBeNull();

      keyDownUp('f');
<<<<<<< HEAD

      await sleep(200);

      queryChoices.calls.reset();
      editorInput.val('foobar');

      keyDownUp('r');

      await sleep(200);

      keyDownUp('enter');

=======

      await sleep(200);

      queryChoices.calls.reset();
      editorInput.val('foobar');

      keyDownUp('r');

      await sleep(200);

      keyDownUp('enter');

>>>>>>> c06c32ba
      expect(getDataAtCell(0, 0)).toEqual('foobar');
    });

    it('typing in textarea should highlight best choice, if strict === true', async() => {
      const choicesList = ['Male', 'Female'];
      const syncSources = jasmine.createSpy('syncSources');

      syncSources.and.callFake((query, process) => {
        process(choicesList.filter(choice => choice.search(new RegExp(query, 'i')) !== -1));
      });

      const hot = handsontable({
        columns: [
          {
            editor: 'autocomplete',
            source: syncSources,
            filter: false,
            strict: true
          }
        ]
      });

      selectCell(0, 0);
      const editorInput = $('.handsontableInput');

      expect(getDataAtCell(0, 0)).toBeNull();

      keyDownUp('enter');

      await sleep(200);

      syncSources.calls.reset();
      editorInput.val('e');
      keyDownUp('e'); // e

      await sleep(200);

      const ac = hot.getActiveEditor();
      const innerHot = ac.htEditor;

      expect(innerHot.getSelected()).toEqual([[1, 0, 1, 0]]);
    });
  });

  it('should restore the old value when hovered over a autocomplete menu item and then clicked outside of the table', async() => {
    const syncSources = jasmine.createSpy('syncSources');

    syncSources.and.callFake((query, process) => {
      process(choices);
    });

    handsontable({
      columns: [
        {
          editor: 'autocomplete',
          source: syncSources
        }
      ]
    });

    selectCell(0, 0);

    expect(getDataAtCell(0, 0)).toBeNull();

    keyDownUp('enter');

    await sleep(200);

    autocomplete().find('tbody td:eq(1)').simulate('mouseenter');
    autocomplete().find('tbody td:eq(1)').simulate('mouseleave');

    spec().$container.simulate('mousedown');

    expect(getDataAtCell(0, 0)).toBeNull();
  });

  it('should be able to use empty value ("")', async() => {
    const syncSources = jasmine.createSpy('syncSources');

    syncSources.and.callFake((query, process) => {
      process(['', 'BMW', 'Bentley']);
    });

    handsontable({
      data: [
        ['one', 'two'],
        ['three', 'four']
      ],
      columns: [
        {
          editor: 'autocomplete',
          source: syncSources,
          filter: false
        }
      ]
    });

    selectCell(0, 0);
    keyDownUp('enter');

    await sleep(200);

    expect(getDataAtCell(0, 0)).toEqual('one');
<<<<<<< HEAD

    autocomplete().find('tbody td:eq(0)').simulate('mousedown');

=======

    autocomplete().find('tbody td:eq(0)').simulate('mousedown');

>>>>>>> c06c32ba
    expect(getDataAtCell(0, 0)).toEqual('');
  });

  describe('allow html mode', () => {
    it('should allow inject html items (async mode)', async() => {
      const hot = handsontable({
        columns: [
          {
            type: 'autocomplete',
            source(query, cb) {
              cb(['<b>foo <span>zip</span></b>', '<i>bar</i>', '<strong>baz</strong>']);
            },
            allowHtml: true,
          }
        ]
      });

      selectCell(0, 0);
      const editorInput = $('.handsontableInput');

      expect(getDataAtCell(0, 0)).toBeNull();

      keyDownUp('enter');

      await sleep(200);
<<<<<<< HEAD

      editorInput.val('b');
      keyDownUp('b');

=======

      editorInput.val('b');
      keyDownUp('b');

>>>>>>> c06c32ba
      await sleep(200);

      {
        const ac = hot.getActiveEditor();
        const innerHot = ac.htEditor;

        expect(innerHot.getData()).toEqual([
          ['<i>bar</i>'],
          ['<strong>baz</strong>'],
        ]);

        editorInput.val('bar');
        keyDownUp('a');
        keyDownUp('r');
      }
<<<<<<< HEAD

      await sleep(200);

=======

      await sleep(200);

>>>>>>> c06c32ba
      {
        const ac = hot.getActiveEditor();
        const innerHot = ac.htEditor;

        expect(innerHot.getData()).toEqual([
          ['<i>bar</i>']
        ]);

        keyDownUp('arrowdown');
        keyDownUp('enter');
      }

      await sleep(100);

      expect(getCell(0, 0).querySelector('i').textContent).toBe('bar');
    });

    it('should allow inject html items (sync mode)', async() => {
      const hot = handsontable({
        columns: [
          {
            type: 'autocomplete',
            source: ['<b>foo <span>zip</span></b>', '<i>bar</i>', '<strong>baz</strong>'],
            allowHtml: true,
          }
        ]
      });

      selectCell(0, 0);
      const editorInput = $('.handsontableInput');

      expect(getDataAtCell(0, 0)).toBeNull();

      keyDownUp('enter');

      await sleep(200);
<<<<<<< HEAD

      editorInput.val('b');
      keyDownUp('b');

      await sleep(200);

=======

      editorInput.val('b');
      keyDownUp('b');

      await sleep(200);

>>>>>>> c06c32ba
      {
        const ac = hot.getActiveEditor();
        const innerHot = ac.htEditor;

        expect(innerHot.getData()).toEqual([
          ['<i>bar</i>'],
          ['<strong>baz</strong>'],
        ]);

        editorInput.val('bar');
        keyDownUp('a');
        keyDownUp('r');
      }

      await sleep(200);

      {
        const ac = hot.getActiveEditor();
        const innerHot = ac.htEditor;

        expect(innerHot.getData()).toEqual([
          ['<i>bar</i>']
        ]);

        keyDownUp('arrowdown');
        keyDownUp('enter');
      }
<<<<<<< HEAD

      await sleep(100);

=======

      await sleep(100);

>>>>>>> c06c32ba
      expect(getCell(0, 0).querySelector('i').textContent).toBe('bar');
    });

    it('should allow render the html items without sanitizing the content', async() => {
      const hot = handsontable({
        columns: [
          {
            type: 'autocomplete',
            source: [
              '<b>foo <span>zip</span></b>',
              '<i>bar</i><img src onerror="__xssTestInjection = true">',
              '<strong>baz</strong>'
            ],
            allowHtml: true,
          }
        ]
      });

      selectCell(0, 0);
      keyDownUp('enter');

      await sleep(200);

      const ac = hot.getActiveEditor();
      const innerHot = ac.htEditor;

      expect(window.__xssTestInjection).toBe(true);
      expect(innerHot.getData()).toEqual([
        ['<b>foo <span>zip</span></b>'],
        ['<i>bar</i><img src onerror="__xssTestInjection = true">'],
        ['<strong>baz</strong>'],
      ]);

      delete window.__xssTestInjection;
    });
  });

  describe('disallow html mode', () => {
    it('should be disabled by default', () => {
      const hot = handsontable({
        columns: [
          {
            type: 'autocomplete',
            source(query, cb) {
              cb(['<b>foo <span>zip</span></b>', '<i>bar</i>', '<strong>baz</strong>']);
            },
            allowHtml: false,
          }
        ]
      });

      expect(hot.getCellMeta(0, 0).allowHtml).toBeFalsy();
    });

    it('should strip html from strings provided in source (async mode)', async() => {
      const hot = handsontable({
        columns: [
          {
            type: 'autocomplete',
            source(query, cb) {
              cb(['<b>foo <span>zip</span></b>', '<i>bar</i>', '<strong>baz</strong>']);
            },
            allowHtml: false,
          }
        ]
      });

      selectCell(0, 0);
      const editorInput = $('.handsontableInput');

      expect(getDataAtCell(0, 0)).toBeNull();

      keyDownUp('enter');
      await sleep(200);

      editorInput.val('b');
      keyDownUp('b');

      await sleep(200);

      {
        const ac = hot.getActiveEditor();
        const innerHot = ac.htEditor;

        expect(innerHot.getData()).toEqual([
          ['bar'],
          ['baz'],
        ]);

        editorInput.val('bar');
        keyDownUp('a');
        keyDownUp('r');
      }

      await sleep(200);

      {
        const ac = hot.getActiveEditor();
        const innerHot = ac.htEditor;

        expect(innerHot.getData()).toEqual([
          ['bar']
        ]);

        keyDownUp('arrowdown');
        keyDownUp('enter');
      }

      await sleep(200);

      expect(getCell(0, 0).querySelector('i')).toBeNull();
      expect(getCell(0, 0).textContent).toMatch('bar');
    });

    it('should strip html from strings provided in source (sync mode)', async() => {
      const hot = handsontable({
        columns: [
          {
            type: 'autocomplete',
            source: ['<b>foo <span>zip</span></b>', '<i>bar</i>', '<strong>baz</strong>'],
            allowHtml: false,
          }
        ]
      });

      selectCell(0, 0);
      const editorInput = $('.handsontableInput');

      expect(getDataAtCell(0, 0)).toBeNull();

      keyDownUp('enter');
      await sleep(200);
      editorInput.val('b');
      keyDownUp('b');

      await sleep(200);

      {
        const ac = hot.getActiveEditor();
        const innerHot = ac.htEditor;

        expect(innerHot.getData()).toEqual([
          ['bar'],
          ['baz'],
        ]);
      }

      editorInput.val('bar');
      keyDownUp('a');
      keyDownUp('r');

      await sleep(200);

      {
        const ac = hot.getActiveEditor();
        const innerHot = ac.htEditor;

        expect(innerHot.getData()).toEqual([
          ['bar']
        ]);
      }

      keyDownUp('arrowdown');
      keyDownUp('enter');

      await sleep(100);

      expect(getCell(0, 0).querySelector('i')).toBeNull();
      expect(getCell(0, 0).textContent).toMatch('bar');
    });
  });

  it('should not modify the suggestion lists\' order, when the `sortByRelevance` option is set to `true`', async() => {
    const choicesList = [
      'Wayne', 'Draven', 'Banner', 'Stark', 'Parker', 'Kent', 'Gordon', 'Kyle', 'Simmons'
    ];

    handsontable({
      columns: [
        {
          editor: 'autocomplete',
          source: choicesList,
          sortByRelevance: true
        }
      ]
    });

    selectCell(0, 0);
    keyDownUp('enter');
    const $editorInput = $('.handsontableInput');

    $editorInput.val('a');
    keyDownUp('a');
    Handsontable.dom.setCaretPosition($editorInput[0], 1);

    await sleep(30);

    let dropdownList = $('.autocompleteEditor tbody').first();
    let $trs = dropdownList.find('tr');
    let listLength = $trs.size();

    expect($trs.eq(0).text()).toBe('Wayne');
    expect($trs.eq(1).text()).toBe('Banner');
    expect($trs.eq(2).text()).toBe('Parker');
    expect($trs.eq(3).text()).toBe('Stark');
    expect($trs.eq(4).text()).toBe('Draven');
    expect(listLength).toBe(5);

    keyDownUp('escape');
    keyDownUp('enter');

    $editorInput.val('o');
    keyDownUp('o');
    Handsontable.dom.setCaretPosition($editorInput[0], 1);

    await sleep(30);

    dropdownList = $('.autocompleteEditor tbody').first();
    $trs = dropdownList.find('tr');
    listLength = $trs.size();

    expect($trs.eq(0).text()).toBe('Gordon');
    expect($trs.eq(1).text()).toBe('Simmons');
    expect(listLength).toBe(2);

    keyDownUp('escape');
    keyDownUp('enter');

    $editorInput.val('er');
    keyDownUp('e');
    keyDownUp('r');
    Handsontable.dom.setCaretPosition($editorInput[0], 1);

    await sleep(30);

    dropdownList = $('.autocompleteEditor tbody').first();
    $trs = dropdownList.find('tr');
    listLength = $trs.size();

    expect($trs.eq(0).text()).toBe('Banner');
    expect($trs.eq(1).text()).toBe('Parker');
    expect(listLength).toBe(2);
  });

  it('should not modify the suggestion lists\' order, when the `sortByRelevance` option is set to `false`', async() => {
    const choicesList = [
      'Wayne', 'Draven', 'Banner', 'Stark', 'Parker', 'Kent', 'Gordon', 'Kyle', 'Simmons'
    ];

    handsontable({
      columns: [
        {
          editor: 'autocomplete',
          source: choicesList,
          sortByRelevance: false
        }
      ]
    });

    selectCell(0, 0);
    keyDownUp('enter');
    const $editorInput = $('.handsontableInput');

    $editorInput.val('a');
    keyDownUp('a');
    Handsontable.dom.setCaretPosition($editorInput[0], 1);

    await sleep(30);
<<<<<<< HEAD

    const dropdownList = $('.autocompleteEditor tbody').first();
    const listLength = dropdownList.find('tr').size();

    expect(listLength).toBe(9);

=======

    const dropdownList = $('.autocompleteEditor tbody').first();
    const listLength = dropdownList.find('tr').size();

    expect(listLength).toBe(9);

>>>>>>> c06c32ba
    for (let i = 1; i <= listLength; i++) {
      expect(dropdownList.find(`tr:nth-child(${i}) td`).text()).toEqual(choicesList[i - 1]);
    }
  });

  it('should fire one afterChange event when value is changed', async() => {
    const onAfterChange = jasmine.createSpy('onAfterChange');
    const syncSources = jasmine.createSpy('syncSources');

    syncSources.and.callFake((query, process) => {
      process(choices);
    });

    handsontable({
      columns: [
        {
          editor: 'autocomplete',
          source: syncSources
        }
      ],
      afterChange: onAfterChange
    });

    selectCell(0, 0);

    keyDownUp('enter');

    await sleep(200);

    onAfterChange.calls.reset();
    autocomplete().find('tbody td:eq(1)').simulate('mousedown');

    expect(getDataAtCell(0, 0)).toEqual('red');
    expect(onAfterChange.calls.count()).toEqual(1);
    expect(onAfterChange).toHaveBeenCalledWith([[0, 0, null, 'red']], 'edit');
  });

  it('should not affect other cell values after clicking on autocomplete cell (#1021)', async() => {
    const syncSources = jasmine.createSpy('syncSources');

    syncSources.and.callFake((query, process) => {
      process(choices);
    });

    handsontable({
      columns: [
        {},
        {},
        {
          editor: 'autocomplete',
          source: syncSources
        },
        {}
      ],
      data: [
        [null, null, 'yellow', null],
        [null, null, 'red', null],
        [null, null, 'blue', null]
      ]
    });

    expect($(getCell(0, 2)).text()).toMatch('yellow');

    mouseDoubleClick(getCell(0, 2));

    expect($(getCell(1, 2)).text()).toMatch('red');

    mouseDoubleClick(getCell(1, 2));

    expect($(getCell(2, 2)).text()).toMatch('blue');

    mouseDoubleClick(getCell(2, 2));

    await sleep(200);

    expect(getDataAtCol(2)).toEqual(['yellow', 'red', 'blue']);
  });

  it('should handle editor if cell data is a function', async() => {
    spyOn(Handsontable.editors.AutocompleteEditor.prototype, 'updateChoicesList').and.callThrough();
    const afterValidateCallback = jasmine.createSpy('afterValidateCallbak');

    const hot = handsontable({
      data: [
        new Model({
          id: 1,
          name: 'Ted Right',
          address: ''
        }),
        new Model({
          id: 2,
          name: 'Frank Honest',
          address: ''
        }),
        new Model({
          id: 3,
          name: 'Joan Well',
          address: ''
        })],
      dataSchema: Model,
      colHeaders: ['ID', 'Name', 'Address'],
      columns: [
        {
          data: createAccessorForProperty('id'),
          type: 'autocomplete',
          source: ['1', '2', '3'],
          filter: false,
          strict: true
        },
        {
          data: createAccessorForProperty('name')
        },
        {
          data: createAccessorForProperty('address')
        }
      ],
      minSpareRows: 1,
      afterValidate: afterValidateCallback
    });

    selectCell(0, 0);
    expect(hot.getActiveEditor().isOpened()).toBe(false);

    keyDownUp('enter');

    await sleep(200);

    expect(hot.getActiveEditor().isOpened()).toBe(true);
    afterValidateCallback.calls.reset();
    $(hot.getActiveEditor().htContainer).find('tr:eq(1) td:eq(0)').simulate('mousedown');
<<<<<<< HEAD

    await sleep(200);

=======

    await sleep(200);

>>>>>>> c06c32ba
    expect(getDataAtCell(0, 0)).toEqual('2');
  });

  // Input element should be focused on cell selection othrwise it breaks IME editor functionality for Asian users.
  it('should not lose the focus on input element while inserting new characters (#839)', async() => {
    const hot = handsontable({
      data: [
        ['one', 'two'],
        ['three', 'four']
      ],
      columns: [
        {
          type: 'autocomplete',
          source: choices,
        },
        {},
      ],
    });

    selectCell(0, 0);

    const activeElement = hot.getActiveEditor().TEXTAREA;

    expect(activeElement).toBeDefined();
    expect(activeElement).not.toBe(null);
    expect(document.activeElement).toBe(activeElement);

    await sleep(50);

    expect(document.activeElement).toBe(activeElement);
  });

  it('should not lose the focus from the editor after selecting items from the choice list', async() => {
    const hot = handsontable({
      data: [
        ['', 'two'],
        ['three', 'four']
      ],
      columns: [
        {
          type: 'autocomplete',
          source: ['brown', 'yellow', 'green'],
        },
        {},
      ],
    });

    selectCell(0, 0);
    keyDownUp('enter');

    await sleep(0);

    keyDownUp('arrowdown');
    keyDownUp('arrowdown');
    keyDownUp('arrowdown');

    hot.getActiveEditor().TEXTAREA.value = 'r';
    keyDownUp('r');

    await sleep(0);

    // Check if ESCAPE key is responsive.
    keyDownUp('escape');

    expect(hot.isListening()).toBeTruthy();
    expect(isEditorVisible($(hot.getActiveEditor().htEditor.rootElement))).toBeFalsy();
  });

  it('should not call the `source` has been selected', () => {
    const syncSources = jasmine.createSpy('syncSources');

    syncSources.and.callFake((query, process) => {
      process([]); // hardcoded empty result
    });

    handsontable({
      data: [
        ['one', 'two'],
        ['three', 'four']
      ],
      columns: [
        {
          type: 'autocomplete',
          source: syncSources,
          allowInvalid: false,
          strict: true
        },
        {}
      ],
      cells(row, col) {
        const cellProperties = {};

        if (row === 0 && col === 0) {
          cellProperties.readOnly = true;
        }

        return cellProperties;
      }
    });

    expect(getCellMeta(0, 0).readOnly).toBe(true);
    expect(syncSources).not.toHaveBeenCalled();

    selectCell(0, 0);

    expect(syncSources).not.toHaveBeenCalled();

    expect(getCellMeta(1, 0).readOnly).toBeFalsy();

    selectCell(1, 0);

    expect(syncSources).not.toHaveBeenCalled();
  });

  it('should not call the `source` method if cell is read only and the arrow has been clicked', async() => {
    const syncSources = jasmine.createSpy('syncSources');

    syncSources.and.callFake((query, process) => {
      process([]); // hardcoded empty result
    });

    handsontable({
      data: [
        ['one', 'two'],
        ['three', 'four']
      ],
      columns: [
        {
          type: 'autocomplete',
          source: syncSources,
          allowInvalid: false,
          strict: true
        },
        {}
      ],
      cells(row, col) {
        const cellProperties = {};

        if (row === 0 && col === 0) {
          cellProperties.readOnly = true;
        }

        return cellProperties;
      }
    });

    expect(getCellMeta(0, 0).readOnly).toBe(true);
    expect(syncSources).not.toHaveBeenCalled();

    selectCell(0, 0);
    $(getCell(0, 0)).find('.htAutocompleteArrow').simulate('mousedown');

    await sleep(150);
    expect(syncSources).not.toHaveBeenCalled();

    syncSources.calls.reset();
    expect(getCellMeta(1, 0).readOnly).toBeFalsy();

    selectCell(1, 0);
    $(getCell(1, 0)).find('.htAutocompleteArrow').simulate('mousedown');

    await sleep(150);
    expect(syncSources).toHaveBeenCalled();
    expect(syncSources.calls.count()).toEqual(1);
  });

  it('should add a scrollbar to the autocomplete dropdown, only if number of displayed choices exceeds 10', async() => {
    const hot = handsontable({
      data: [
        ['', 'two', 'three'],
        ['four', 'five', 'six']
      ],
      columns: [
        {
          type: 'autocomplete',
          source: choices,
          allowInvalid: false,
          strict: false
        },
        {},
        {}
      ]
    });

    spec().$container.css({
      height: 600
    });

    expect(choices.length).toBeGreaterThan(10);

    selectCell(0, 0);
    $(getCell(0, 0)).find('.htAutocompleteArrow').simulate('mousedown');

    const dropdownHolder = hot.getActiveEditor().htEditor.view._wt.wtTable.holder;

    await sleep(30);

    expect(dropdownHolder.scrollHeight).toBeGreaterThan(dropdownHolder.clientHeight);

    keyDownUp('escape');

    hot.getSettings().columns[0].source = hot.getSettings().columns[0].source.slice(0).splice(3);
    hot.updateSettings({});

    selectCell(0, 0);
    $(getCell(0, 0)).find('.htAutocompleteArrow').simulate('mousedown');

    await sleep(30);

    expect(dropdownHolder.scrollHeight > dropdownHolder.clientHeight).toBe(false);
  });

  it('should not close editor on scrolling', async() => {
    const hot = handsontable({
      data: [
        ['', 'two', 'three'],
        ['four', 'five', 'six']
      ],
      columns: [
        {
          type: 'autocomplete',
          source: choices,
          allowInvalid: false,
          strict: false
        },
        {},
        {}
      ]
    });

    expect(choices.length).toBeGreaterThan(10);

    selectCell(0, 0);
    $(getCell(0, 0)).find('.htAutocompleteArrow').simulate('mousedown');
    $(getCell(0, 0)).find('.htAutocompleteArrow').simulate('mouseup');

    const dropdown = hot.getActiveEditor().htContainer;

    hot.view._wt.wtOverlays.topOverlay.scrollTo(1);

    await sleep(50);

    expect($(dropdown).is(':visible')).toBe(true);

    selectCell(0, 0);
    await sleep(50);

    $(getCell(0, 0)).find('.htAutocompleteArrow').simulate('mousedown');
    $(getCell(0, 0)).find('.htAutocompleteArrow').simulate('mouseup');
    hot.view._wt.wtOverlays.topOverlay.scrollTo(3);

    await sleep(50);

    expect($(dropdown).is(':visible')).toBe(true);
  });

  it('should keep textarea caret position, after moving the selection to the suggestion list (pressing down arrow)', async() => {
    const syncSources = jasmine.createSpy('syncSources');

    syncSources.and.callFake((query, process) => {
      process(choices.filter(choice => choice.indexOf(query) !== -1));
    });

    handsontable({
      columns: [
        {
          type: 'autocomplete',
          source: syncSources,
          strict: false
        }
      ]
    });

    selectCell(0, 0);
    keyDownUp('enter');
    const $editorInput = $('.handsontableInput');

    $editorInput.val('an');
    keyDownUp('a'); // a
    keyDownUp('n'); // n

    await sleep(0);

    Handsontable.dom.setCaretPosition($editorInput[0], 1);

    await sleep(200);

    keyDownUp('arrowdown');

    expect(Handsontable.dom.getCaretPosition($editorInput[0])).toEqual(1);

    keyDownUp('arrowdown');

    expect(Handsontable.dom.getCaretPosition($editorInput[0])).toEqual(1);
  });

  it('should keep textarea selection, after moving the selection to the suggestion list (pressing down arrow)', async() => {
    const syncSources = jasmine.createSpy('syncSources');

    syncSources.and.callFake((query, process) => {
      process(choices.filter(choice => choice.indexOf(query) !== -1));
    });

    handsontable({
      columns: [
        {
          type: 'autocomplete',
          source: syncSources,
          strict: false
        }
      ]
    });

    selectCell(0, 0);
    keyDownUp('enter');
    const $editorInput = $('.handsontableInput');

    $editorInput.val('an');
    keyDownUp('a'); // a
    keyDownUp('n'); // n

    await sleep(0);

    Handsontable.dom.setCaretPosition($editorInput[0], 1, 2);

    await sleep(200);

    keyDownUp('arrowdown');

    expect(Handsontable.dom.getCaretPosition($editorInput[0])).toEqual(1);
    expect(Handsontable.dom.getSelectionEndPosition($editorInput[0])).toEqual(2);

    keyDownUp('arrowdown');

    expect(Handsontable.dom.getCaretPosition($editorInput[0])).toEqual(1);
    expect(Handsontable.dom.getSelectionEndPosition($editorInput[0])).toEqual(2);
  });

  it('should jump to the sibling cell, after pressing up key in quick edit mode', async() => {
    const syncSources = jasmine.createSpy('syncSources');

    syncSources.and.callFake((query, process) => {
      process(choices.filter(choice => choice.indexOf(query) !== -1));
    });

    handsontable({
      columns: [
        {
          type: 'autocomplete',
          source: syncSources,
          strict: false
        },
        {}
      ]
    });

    selectCell(1, 0);
    keyDownUp('x'); // trigger quick edit mode
    const $editorInput = $('.handsontableInput');

    $editorInput.val('an');
    keyDownUp('a'); // a
    keyDownUp('n'); // n

    await sleep(200);

    keyDownUp('arrowup');

    expect(getSelected()).toEqual([[0, 0, 0, 0]]);
  });

  it('should jump to the next cell, after pressing right key in quick edit mode', async() => {
    const syncSources = jasmine.createSpy('syncSources');

    syncSources.plan = function(query, process) {
      process(choices.filter(choice => choice.indexOf(query) !== -1));
    };

    handsontable({
      columns: [
        {
          type: 'autocomplete',
          source: syncSources,
          strict: false
        },
        {}
      ]
    });

    selectCell(1, 0);
    keyDownUp('x'); // trigger quick edit mode
    const $editorInput = $('.handsontableInput');

    $editorInput.val('an');
    keyDownUp('a'); // a
    keyDownUp('n'); // n
<<<<<<< HEAD

    await sleep(200);

=======

    await sleep(200);

>>>>>>> c06c32ba
    keyDownUp('arrowright');

    expect(getSelected()).toEqual([[1, 1, 1, 1]]);
  });

  it('should jump to the next cell, after pressing left key in quick edit mode', async() => {
    const syncSources = jasmine.createSpy('syncSources');

    syncSources.and.callFake((query, process) => {
      process(choices.filter(choice => choice.indexOf(query) !== -1));
    });

    handsontable({
      columns: [
        {},
        {
          type: 'autocomplete',
          source: syncSources,
          strict: false
        }
      ]
    });

    selectCell(1, 1);
    keyDownUp('x'); // trigger quick edit mode
    const $editorInput = $('.handsontableInput');

    $editorInput.val('an');
    keyDownUp('a'); // a
    keyDownUp('n'); // n
    // put caret on the end of the text to ensure that editor will be closed after hit left arrow key
    Handsontable.dom.setCaretPosition($editorInput[0], 2, 2);

    await sleep(200);
<<<<<<< HEAD

    keyDownUp('arrowleft');

=======

    keyDownUp('arrowleft');

>>>>>>> c06c32ba
    expect(getSelected()).toEqual([[1, 0, 1, 0]]);
  });

  it('should jump to the next cell, after pressing down key in quick edit mode', async() => {
    const syncSources = jasmine.createSpy('syncSources');

    syncSources.and.callFake((query, process) => {
      process(choices.filter(choice => choice.indexOf(query) !== -1));
    });

    handsontable({
      columns: [
        {
          type: 'autocomplete',
          source: syncSources,
          strict: false
        },
        {}
      ]
    });
    selectCell(1, 0);
    keyDownUp('x'); // trigger quick edit mode
    const $editorInput = $('.handsontableInput');

    $editorInput.val('an');
    keyDownUp('a'); // a
    keyDownUp('n'); // n
<<<<<<< HEAD

    await sleep(200);

    keyDownUp('arrowdown');

=======

    await sleep(200);

    keyDownUp('arrowdown');

>>>>>>> c06c32ba
    expect(getSelected()).toEqual([[1, 0, 1, 0]]);
  });

  it('should jump to the next cell, after pressing down key in quick edit mode when no matching option list found', async() => {
    const syncSources = jasmine.createSpy('syncSources');

    syncSources.and.callFake((query, process) => {
      process(choices.filter(choice => choice.indexOf(query) !== -1));
    });

    handsontable({
      columns: [
        {
          type: 'autocomplete',
          source: syncSources,
          strict: false
        },
        {}
      ]
    });
    selectCell(1, 0);
    keyDownUp('x'); // trigger quick edit mode
    const $editorInput = $('.handsontableInput');

    $editorInput.val('anananan');
    keyDownUp('a'); // a
    keyDownUp('n'); // n
    keyDownUp('a'); // a
    keyDownUp('n'); // n
    keyDownUp('a'); // a
    keyDownUp('n'); // n
    keyDownUp('a'); // a
    keyDownUp('n'); // n

    await sleep(200);

    keyDownUp('arrowdown');

    expect(getSelected()).toEqual([[2, 0, 2, 0]]);
  });

  it('should not jump to the next cell, after pressing down key in quick edit mode when options list was opened', async() => {
    const syncSources = jasmine.createSpy('syncSources');

    syncSources.and.callFake((query, process) => {
      process(choices.filter(choice => choice.indexOf(query) !== -1));
    });

    handsontable({
      columns: [
        {
          type: 'autocomplete',
          source: syncSources,
          strict: false
        },
        {}
      ]
    });
    selectCell(1, 0);
    keyDownUp('x'); // trigger quick edit mode
    const $editorInput = $('.handsontableInput');

    $editorInput.val('an');
    keyDownUp('a'); // a
    keyDownUp('n'); // n
<<<<<<< HEAD

    await sleep(200);

=======

    await sleep(200);

>>>>>>> c06c32ba
    keyDownUp('arrowdown');

    expect(getSelected()).toEqual([[1, 0, 1, 0]]);
  });

  it('should select option in opened editor after pressing down key in quick edit mode', async() => {
    const syncSources = jasmine.createSpy('syncSources');

    syncSources.and.callFake((query, process) => {
      process(choices.filter(choice => choice.indexOf(query) !== -1));
    });

    const hot = handsontable({
      columns: [
        {
          type: 'autocomplete',
          source: syncSources,
          strict: false
        },
        {}
      ]
    });

    selectCell(1, 0);
    keyDownUp('x'); // Trigger quick edit mode

    await sleep(200);
<<<<<<< HEAD

    keyDownUp('arrowdown');

    expect(hot.getActiveEditor().htEditor.getSelected()).toEqual([[0, 0, 0, 0]]);

    keyDownUp('arrowdown');

    expect(hot.getActiveEditor().htEditor.getSelected()).toEqual([[1, 0, 1, 0]]);

    keyDownUp('arrowdown');

=======

    keyDownUp('arrowdown');

    expect(hot.getActiveEditor().htEditor.getSelected()).toEqual([[0, 0, 0, 0]]);

    keyDownUp('arrowdown');

    expect(hot.getActiveEditor().htEditor.getSelected()).toEqual([[1, 0, 1, 0]]);

    keyDownUp('arrowdown');

>>>>>>> c06c32ba
    expect(hot.getActiveEditor().htEditor.getSelected()).toEqual([[2, 0, 2, 0]]);
  });

  it('should select option in opened editor after pressing up key in quick edit mode', async() => {
    const syncSources = jasmine.createSpy('syncSources');

    syncSources.and.callFake((query, process) => {
      process(choices.filter(choice => choice.indexOf(query) !== -1));
    });

    const hot = handsontable({
      columns: [
        {
          type: 'autocomplete',
          source: syncSources,
          strict: false
        },
        {}
      ],
      autoWrapCol: false,
      autoWrapRow: false
    });

    selectCell(1, 0);
    keyDownUp('x'); // Trigger quick edit mode

    await sleep(200);

    hot.getActiveEditor().htEditor.selectCell(2, 0);

    expect(hot.getActiveEditor().htEditor.getSelected()).toEqual([[2, 0, 2, 0]]);

    keyDownUp('arrowup');

    expect(hot.getActiveEditor().htEditor.getSelected()).toEqual([[1, 0, 1, 0]]);

    keyDownUp('arrowup');

    expect(hot.getActiveEditor().htEditor.getSelected()).toEqual([[0, 0, 0, 0]]);

    keyDownUp('arrowup');

    expect(hot.getActiveEditor().htEditor.getSelected()).toEqual([[0, 0, 0, 0]]);
  });

  it('should not close editor in quick edit mode after pressing down key when last option is selected', async() => {
    const syncSources = jasmine.createSpy('syncSources');

    syncSources.and.callFake((query, process) => {
      process(choices.filter(choice => choice.indexOf(query) !== -1));
    });

    const hot = handsontable({
      columns: [
        {
          type: 'autocomplete',
          source: syncSources,
          strict: false
        },
        {}
      ]
    });

    selectCell(1, 0);
    keyDownUp('x'); // Trigger quick edit mode

    await sleep(200);
<<<<<<< HEAD

    hot.getActiveEditor().htEditor.selectCell(7, 0);
    hot.listen();

    keyDownUp('arrowdown');
    keyDownUp('arrowdown');
    keyDownUp('arrowdown');
    keyDownUp('arrowdown');
    keyDownUp('arrowdown');

=======

    hot.getActiveEditor().htEditor.selectCell(7, 0);
    hot.listen();

    keyDownUp('arrowdown');
    keyDownUp('arrowdown');
    keyDownUp('arrowdown');
    keyDownUp('arrowdown');
    keyDownUp('arrowdown');

>>>>>>> c06c32ba
    expect(hot.getActiveEditor().isOpened()).toBe(true);
  });

  it('should close editor in quick edit mode after pressing up key when no option is selected', async() => {
    const syncSources = jasmine.createSpy('syncSources');

    syncSources.and.callFake((query, process) => {
      process(choices.filter(choice => choice.indexOf(query) !== -1));
    });

    const hot = handsontable({
      columns: [
        {
          type: 'autocomplete',
          source: syncSources,
          strict: false
        },
        {}
      ]
    });

    selectCell(1, 0);
    keyDownUp('x'); // Trigger quick edit mode

    await sleep(200);

    hot.getActiveEditor().htEditor.selectCell(1, 0);
    hot.listen();
<<<<<<< HEAD

    keyDownUp('arrowup');
    keyDownUp('arrowup');
    keyDownUp('arrowup');

    expect(getSelected()).toEqual([[0, 0, 0, 0]]);
=======

    keyDownUp('arrowup');
    keyDownUp('arrowup');
    keyDownUp('arrowup');

    expect(getSelected()).toEqual([[0, 0, 0, 0]]);
  });

  it('should render an editable editor\'s element without messing with "dir" attribute', () => {
    handsontable({
      data: Handsontable.helper.createSpreadsheetData(2, 5),
      editor: 'autocomplete',
    });

    selectCell(0, 0);

    const editableElement = getActiveEditor().TEXTAREA;

    expect(editableElement.getAttribute('dir')).toBeNull();
>>>>>>> c06c32ba
  });

  it('should update the suggestion list after minimal delay (FF issue, see #9077)', async() => {
    const hot = handsontable({
      columns: [
        {
          type: 'autocomplete',
          source: choices,
        },
        {}
      ]
    });

    selectCell(1, 0);

    keyDownUp('x'); // Trigger quick edit mode

    await sleep(100);

    spyOn(hot, '_registerTimeout');

    keyDownUp('x');

    expect(hot._registerTimeout).toHaveBeenCalledTimes(1);
    expect(hot._registerTimeout).toHaveBeenCalledWith(jasmine.anything(), 10);
  });

  describe('IME support', () => {
    it('should focus editable element after selecting the cell', async() => {
      handsontable({
        columns: [
          {
            editor: 'autocomplete',
            source: choices
          }
        ]
      });
      selectCell(0, 0, 0, 0, true, false);

      await sleep(10);

      expect(document.activeElement).toBe(getActiveEditor().TEXTAREA);
    });
  });
});<|MERGE_RESOLUTION|>--- conflicted
+++ resolved
@@ -535,15 +535,9 @@
       $(editor.htContainer).find('.htCore tr:eq(0) td:eq(0)').mouseenter();
       $(editor.htContainer).find('.htCore tr:eq(0) td:eq(0)').mouseleave();
       $(editor.htContainer).find('.htCore tr:eq(0) td:eq(0)').mouseenter();
-<<<<<<< HEAD
 
       await sleep(100);
 
-=======
-
-      await sleep(100);
-
->>>>>>> c06c32ba
       expect(updateChoicesList).not.toHaveBeenCalled();
     });
 
@@ -571,19 +565,11 @@
 
       updateChoicesList.calls.reset();
       editor.TEXTAREA.value = 'red';
-<<<<<<< HEAD
 
       keyDownUp('d', {}, editor.TEXTAREA);
 
       await sleep(100);
 
-=======
-
-      keyDownUp('d', {}, editor.TEXTAREA);
-
-      await sleep(100);
-
->>>>>>> c06c32ba
       expect(updateChoicesList.calls.count()).toEqual(1);
     });
 
@@ -913,15 +899,9 @@
       keyDownUp('enter');
 
       await sleep(200);
-<<<<<<< HEAD
 
       autocomplete().find('tbody td:eq(3)').simulate('mousedown');
 
-=======
-
-      autocomplete().find('tbody td:eq(3)').simulate('mousedown');
-
->>>>>>> c06c32ba
       expect(getDataAtCell(0, 0)).toEqual('green');
     });
 
@@ -940,15 +920,9 @@
       keyDownUp('enter');
 
       await sleep(200);
-<<<<<<< HEAD
 
       autocomplete().find('tbody td:eq(0)').simulate('mousedown');
 
-=======
-
-      autocomplete().find('tbody td:eq(0)').simulate('mousedown');
-
->>>>>>> c06c32ba
       expect(typeof getDataAtCell(0, 0)).toEqual('number');
     });
 
@@ -1257,15 +1231,9 @@
       keyDownUp('enter');
 
       await sleep(200);
-<<<<<<< HEAD
 
       const editor = $('.handsontableInput');
 
-=======
-
-      const editor = $('.handsontableInput');
-
->>>>>>> c06c32ba
       editor.val('foo');
       keyDownUp('enter');
 
@@ -1341,15 +1309,9 @@
       ]);
 
       const selected = innerHot.getSelected();
-<<<<<<< HEAD
 
       expect(selected).toBeUndefined();
 
-=======
-
-      expect(selected).toBeUndefined();
-
->>>>>>> c06c32ba
       keyDownUp('enter');
 
       expect(getDataAtCell(0, 0)).toEqual('b');
@@ -1514,21 +1476,12 @@
       setDataAtCell(0, 0, 'yellow');
 
       await sleep(200);
-<<<<<<< HEAD
 
       expect(getData()).toEqual([
         ['yellow', 'two'],
         ['three', 'four']
       ]);
 
-=======
-
-      expect(getData()).toEqual([
-        ['yellow', 'two'],
-        ['three', 'four']
-      ]);
-
->>>>>>> c06c32ba
       expect(asyncSources.calls.count()).toEqual(1);
       expect(onAfterValidate.calls.count()).toEqual(1);
       expect(onAfterChange.calls.count()).toEqual(2); // 1 for loadData and 1 for setDataAtCell
@@ -1626,19 +1579,11 @@
       expect(selectedData).toEqual('blue');
 
       onAfterValidate.calls.reset();
-<<<<<<< HEAD
-
-      keyDownUp('enter');
-
-      await sleep(200);
-
-=======
-
-      keyDownUp('enter');
-
-      await sleep(200);
-
->>>>>>> c06c32ba
+
+      keyDownUp('enter');
+
+      await sleep(200);
+
       expect(getDataAtCell(0, 0)).toEqual('blue');
     });
 
@@ -1676,7 +1621,6 @@
       keyDownUp('b');
 
       await sleep(200);
-<<<<<<< HEAD
 
       const ac = hot.getActiveEditor();
       const innerHot = ac.htEditor;
@@ -1695,26 +1639,6 @@
 
       keyDownUp('tab');
 
-=======
-
-      const ac = hot.getActiveEditor();
-      const innerHot = ac.htEditor;
-
-      expect(innerHot.getData()).toEqual([
-        ['blue'],
-        ['black']
-      ]);
-
-      const selected = innerHot.getSelected()[0];
-      const selectedData = innerHot.getDataAtCell(selected[0], selected[1]);
-
-      expect(selectedData).toEqual('blue');
-
-      onAfterValidate.calls.reset();
-
-      keyDownUp('tab');
-
->>>>>>> c06c32ba
       await sleep(200);
 
       expect(getDataAtCell(0, 0)).toEqual('blue');
@@ -1777,7 +1701,6 @@
       keyDownUp('enter');
 
       await sleep(200);
-<<<<<<< HEAD
 
       syncSources.calls.reset();
       editorInput.val('e');
@@ -1785,15 +1708,6 @@
 
       await sleep(200);
 
-=======
-
-      syncSources.calls.reset();
-      editorInput.val('e');
-      keyDownUp('e'); // e
-
-      await sleep(200);
-
->>>>>>> c06c32ba
       {
         const ac = hot.getActiveEditor();
         const innerHot = ac.htEditor;
@@ -1965,15 +1879,9 @@
 
       editorInput.val('e');
       keyDownUp('e'); // e
-<<<<<<< HEAD
 
       await sleep(20);
 
-=======
-
-      await sleep(20);
-
->>>>>>> c06c32ba
       {
         const ac = hot.getActiveEditor();
         const innerHot = ac.htEditor;
@@ -2102,21 +2010,12 @@
       keyDownUp('F');
 
       await sleep(200);
-<<<<<<< HEAD
 
       const ac = hot.getActiveEditor();
       const innerHot = ac.htEditor;
 
       const autocompleteList = $(innerHot.rootElement);
 
-=======
-
-      const ac = hot.getActiveEditor();
-      const innerHot = ac.htEditor;
-
-      const autocompleteList = $(innerHot.rootElement);
-
->>>>>>> c06c32ba
       expect(autocompleteList.find('td:eq(0)').html()).toEqual('Male');
       expect(autocompleteList.find('td:eq(1)').html()).toEqual('Female');
     });
@@ -2144,7 +2043,6 @@
       expect(getDataAtCell(0, 0)).toBeNull();
 
       keyDownUp('f');
-<<<<<<< HEAD
 
       await sleep(200);
 
@@ -2157,20 +2055,6 @@
 
       keyDownUp('enter');
 
-=======
-
-      await sleep(200);
-
-      queryChoices.calls.reset();
-      editorInput.val('foobar');
-
-      keyDownUp('r');
-
-      await sleep(200);
-
-      keyDownUp('enter');
-
->>>>>>> c06c32ba
       expect(getDataAtCell(0, 0)).toEqual('foobar');
     });
 
@@ -2274,15 +2158,9 @@
     await sleep(200);
 
     expect(getDataAtCell(0, 0)).toEqual('one');
-<<<<<<< HEAD
 
     autocomplete().find('tbody td:eq(0)').simulate('mousedown');
 
-=======
-
-    autocomplete().find('tbody td:eq(0)').simulate('mousedown');
-
->>>>>>> c06c32ba
     expect(getDataAtCell(0, 0)).toEqual('');
   });
 
@@ -2308,17 +2186,10 @@
       keyDownUp('enter');
 
       await sleep(200);
-<<<<<<< HEAD
 
       editorInput.val('b');
       keyDownUp('b');
 
-=======
-
-      editorInput.val('b');
-      keyDownUp('b');
-
->>>>>>> c06c32ba
       await sleep(200);
 
       {
@@ -2334,15 +2205,9 @@
         keyDownUp('a');
         keyDownUp('r');
       }
-<<<<<<< HEAD
-
-      await sleep(200);
-
-=======
-
-      await sleep(200);
-
->>>>>>> c06c32ba
+
+      await sleep(200);
+
       {
         const ac = hot.getActiveEditor();
         const innerHot = ac.htEditor;
@@ -2379,21 +2244,12 @@
       keyDownUp('enter');
 
       await sleep(200);
-<<<<<<< HEAD
 
       editorInput.val('b');
       keyDownUp('b');
 
       await sleep(200);
 
-=======
-
-      editorInput.val('b');
-      keyDownUp('b');
-
-      await sleep(200);
-
->>>>>>> c06c32ba
       {
         const ac = hot.getActiveEditor();
         const innerHot = ac.htEditor;
@@ -2421,15 +2277,9 @@
         keyDownUp('arrowdown');
         keyDownUp('enter');
       }
-<<<<<<< HEAD
 
       await sleep(100);
 
-=======
-
-      await sleep(100);
-
->>>>>>> c06c32ba
       expect(getCell(0, 0).querySelector('i').textContent).toBe('bar');
     });
 
@@ -2698,21 +2548,12 @@
     Handsontable.dom.setCaretPosition($editorInput[0], 1);
 
     await sleep(30);
-<<<<<<< HEAD
 
     const dropdownList = $('.autocompleteEditor tbody').first();
     const listLength = dropdownList.find('tr').size();
 
     expect(listLength).toBe(9);
 
-=======
-
-    const dropdownList = $('.autocompleteEditor tbody').first();
-    const listLength = dropdownList.find('tr').size();
-
-    expect(listLength).toBe(9);
-
->>>>>>> c06c32ba
     for (let i = 1; i <= listLength; i++) {
       expect(dropdownList.find(`tr:nth-child(${i}) td`).text()).toEqual(choicesList[i - 1]);
     }
@@ -2843,15 +2684,9 @@
     expect(hot.getActiveEditor().isOpened()).toBe(true);
     afterValidateCallback.calls.reset();
     $(hot.getActiveEditor().htContainer).find('tr:eq(1) td:eq(0)').simulate('mousedown');
-<<<<<<< HEAD
 
     await sleep(200);
 
-=======
-
-    await sleep(200);
-
->>>>>>> c06c32ba
     expect(getDataAtCell(0, 0)).toEqual('2');
   });
 
@@ -3248,15 +3083,9 @@
     $editorInput.val('an');
     keyDownUp('a'); // a
     keyDownUp('n'); // n
-<<<<<<< HEAD
 
     await sleep(200);
 
-=======
-
-    await sleep(200);
-
->>>>>>> c06c32ba
     keyDownUp('arrowright');
 
     expect(getSelected()).toEqual([[1, 1, 1, 1]]);
@@ -3291,15 +3120,9 @@
     Handsontable.dom.setCaretPosition($editorInput[0], 2, 2);
 
     await sleep(200);
-<<<<<<< HEAD
 
     keyDownUp('arrowleft');
 
-=======
-
-    keyDownUp('arrowleft');
-
->>>>>>> c06c32ba
     expect(getSelected()).toEqual([[1, 0, 1, 0]]);
   });
 
@@ -3327,19 +3150,11 @@
     $editorInput.val('an');
     keyDownUp('a'); // a
     keyDownUp('n'); // n
-<<<<<<< HEAD
 
     await sleep(200);
 
     keyDownUp('arrowdown');
 
-=======
-
-    await sleep(200);
-
-    keyDownUp('arrowdown');
-
->>>>>>> c06c32ba
     expect(getSelected()).toEqual([[1, 0, 1, 0]]);
   });
 
@@ -3405,15 +3220,9 @@
     $editorInput.val('an');
     keyDownUp('a'); // a
     keyDownUp('n'); // n
-<<<<<<< HEAD
 
     await sleep(200);
 
-=======
-
-    await sleep(200);
-
->>>>>>> c06c32ba
     keyDownUp('arrowdown');
 
     expect(getSelected()).toEqual([[1, 0, 1, 0]]);
@@ -3441,7 +3250,6 @@
     keyDownUp('x'); // Trigger quick edit mode
 
     await sleep(200);
-<<<<<<< HEAD
 
     keyDownUp('arrowdown');
 
@@ -3453,19 +3261,6 @@
 
     keyDownUp('arrowdown');
 
-=======
-
-    keyDownUp('arrowdown');
-
-    expect(hot.getActiveEditor().htEditor.getSelected()).toEqual([[0, 0, 0, 0]]);
-
-    keyDownUp('arrowdown');
-
-    expect(hot.getActiveEditor().htEditor.getSelected()).toEqual([[1, 0, 1, 0]]);
-
-    keyDownUp('arrowdown');
-
->>>>>>> c06c32ba
     expect(hot.getActiveEditor().htEditor.getSelected()).toEqual([[2, 0, 2, 0]]);
   });
 
@@ -3533,7 +3328,6 @@
     keyDownUp('x'); // Trigger quick edit mode
 
     await sleep(200);
-<<<<<<< HEAD
 
     hot.getActiveEditor().htEditor.selectCell(7, 0);
     hot.listen();
@@ -3544,18 +3338,6 @@
     keyDownUp('arrowdown');
     keyDownUp('arrowdown');
 
-=======
-
-    hot.getActiveEditor().htEditor.selectCell(7, 0);
-    hot.listen();
-
-    keyDownUp('arrowdown');
-    keyDownUp('arrowdown');
-    keyDownUp('arrowdown');
-    keyDownUp('arrowdown');
-    keyDownUp('arrowdown');
-
->>>>>>> c06c32ba
     expect(hot.getActiveEditor().isOpened()).toBe(true);
   });
 
@@ -3584,14 +3366,6 @@
 
     hot.getActiveEditor().htEditor.selectCell(1, 0);
     hot.listen();
-<<<<<<< HEAD
-
-    keyDownUp('arrowup');
-    keyDownUp('arrowup');
-    keyDownUp('arrowup');
-
-    expect(getSelected()).toEqual([[0, 0, 0, 0]]);
-=======
 
     keyDownUp('arrowup');
     keyDownUp('arrowup');
@@ -3611,7 +3385,6 @@
     const editableElement = getActiveEditor().TEXTAREA;
 
     expect(editableElement.getAttribute('dir')).toBeNull();
->>>>>>> c06c32ba
   });
 
   it('should update the suggestion list after minimal delay (FF issue, see #9077)', async() => {
