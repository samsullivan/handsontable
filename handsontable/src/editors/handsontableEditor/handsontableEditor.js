--- conflicted
+++ resolved
@@ -233,10 +233,7 @@
 
         return action(rowToSelect, event);
       },
-<<<<<<< HEAD
-=======
       preventDefault: false, // Doesn't block default behaviour (navigation) for a `textArea` HTMLElement.
->>>>>>> c06c32ba
     }, {
       keys: [['ArrowDown']],
       callback: (event) => {
@@ -261,10 +258,7 @@
 
         return action(rowToSelect, event);
       },
-<<<<<<< HEAD
-=======
       preventDefault: false, // Doesn't block default behaviour (navigation) for a `textArea` HTMLElement.
->>>>>>> c06c32ba
     }], contextConfig);
   }
 
