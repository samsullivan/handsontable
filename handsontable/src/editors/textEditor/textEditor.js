--- conflicted
+++ resolved
@@ -14,10 +14,7 @@
 import { autoResize } from '../../3rdparty/autoResize';
 import { isDefined } from '../../helpers/mixed';
 import { SHORTCUTS_GROUP_NAVIGATION } from '../../editorManager';
-<<<<<<< HEAD
-=======
 import { SHORTCUTS_GROUP_EDITOR } from '../baseEditor/baseEditor';
->>>>>>> c06c32ba
 
 const EDITOR_VISIBLE_CLASS_NAME = 'ht_editor_visible';
 const EDITOR_HIDDEN_CLASS_NAME = 'ht_editor_hidden';
@@ -487,10 +484,6 @@
       callback: () => {
         setNewValue();
       },
-<<<<<<< HEAD
-      runOnlyIf: () => true,
-=======
->>>>>>> c06c32ba
     }], contextConfig);
   }
 
@@ -505,10 +498,7 @@
 
     editorContext.removeShortcutsByGroup(SHORTCUTS_GROUP_NAVIGATION);
     editorContext.removeShortcutsByGroup(SHORTCUTS_GROUP);
-<<<<<<< HEAD
-=======
     editorContext.removeShortcutsByGroup(SHORTCUTS_GROUP_EDITOR);
->>>>>>> c06c32ba
   }
 
   /**
