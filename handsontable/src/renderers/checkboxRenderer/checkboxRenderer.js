--- conflicted
+++ resolved
@@ -155,11 +155,7 @@
     const config = { group: SHORTCUTS_GROUP };
 
     gridContext.addShortcuts([{
-<<<<<<< HEAD
-      keys: [[' ']],
-=======
       keys: [['space']],
->>>>>>> c06c32ba
       callback: () => {
         changeSelectedCheckboxesState();
 
