--- conflicted
+++ resolved
@@ -9,11 +9,7 @@
   DataMap,
   MetaManager,
   DynamicCellMetaMod,
-<<<<<<< HEAD
   FixedColumnsPropertiesMod,
-  metaSchemaFactory
-=======
   metaSchemaFactory,
   replaceData
->>>>>>> a0505ad0
 };