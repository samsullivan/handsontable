import { addClass, empty, removeClass } from './helpers/dom/element';
import { isFunction } from './helpers/function';
import { isDefined, isUndefined, isRegExp, _injectProductInfo, isEmpty } from './helpers/mixed';
import { isMobileBrowser, isIpadOS } from './helpers/browser';
import EditorManager from './editorManager';
import EventManager from './eventManager';
import {
  deepClone,
  duckSchema,
  isObjectEqual,
  isObject,
  deepObjectSize,
  hasOwnProperty,
  createObjectPropListener,
  objectEach
} from './helpers/object';
import { arrayMap, arrayEach, arrayReduce, getDifferenceOfArrays, stringToArray, pivot } from './helpers/array';
import { instanceToHTML } from './utils/parseTable';
import { getPlugin, getPluginsNames } from './plugins/registry';
import { getRenderer } from './renderers/registry';
import { getValidator } from './validators/registry';
import { randomString, toUpperCaseFirst } from './helpers/string';
import { rangeEach, rangeEachReverse, isNumericLike } from './helpers/number';
import TableView from './tableView';
import DataSource from './dataSource';
import { cellMethodLookupFactory, spreadsheetColumnLabel } from './helpers/data';
import { IndexMapper } from './translations';
import { registerAsRootInstance, hasValidParameter, isRootInstance } from './utils/rootInstance';
import { CellCoords, ViewportColumnsCalculator } from './3rdparty/walkontable/src';
import Hooks from './pluginHooks';
import { hasLanguageDictionary, getValidLanguageCode, getTranslatedPhrase } from './i18n/registry';
import { warnUserAboutLanguageRegistration, normalizeLanguageCode } from './i18n/utils';
import {
  startObserving as keyStateStartObserving,
  stopObserving as keyStateStopObserving
} from './utils/keyStateObserver';
import { Selection } from './selection';
<<<<<<< HEAD
import { MetaManager, DynamicCellMetaMod, FixedColumnsPropertiesMod, DataMap } from './dataMap';
=======
import { MetaManager, DynamicCellMetaMod, replaceData } from './dataMap';
>>>>>>> a0505ad0
import { createUniqueMap } from './utils/dataStructures/uniqueMap';

let activeGuid = null;

/* eslint-disable jsdoc/require-description-complete-sentence */
/**
 * Handsontable constructor.
 *
 * @core
 * @class Core
 * @description
 *
 * The `Handsontable` class to which we refer as to `Core`, allows you to modify the grid's behavior by using one of the available public methods.
 *
 * ## How to call a method
 *
 * ```js
 * // First, let's contruct Handsontable
 * const hot = new Handsontable(document.getElementById('example'), options);
 *
 * // Then, let's use the setDataAtCell method
 * hot.setDataAtCell(0, 0, 'new value');
 * ```
 *
 * @param {HTMLElement} rootElement The element to which the Handsontable instance is injected.
 * @param {object} userSettings The user defined options.
 * @param {boolean} [rootInstanceSymbol=false] Indicates if the instance is root of all later instances created.
 */
export default function Core(rootElement, userSettings, rootInstanceSymbol = false) {
  let preventScrollingToCell = false;
  let instance = this;

  const eventManager = new EventManager(instance);
  let datamap;
  let dataSource;
  let grid;
  let editorManager;
  let firstRun = true;

  if (hasValidParameter(rootInstanceSymbol)) {
    registerAsRootInstance(this);
  }

  // TODO: check if references to DOM elements should be move to UI layer (Walkontable)
  /**
   * Reference to the container element.
   *
   * @private
   * @type {HTMLElement}
   */
  this.rootElement = rootElement;
  /* eslint-enable jsdoc/require-description-complete-sentence */
  /**
   * The nearest document over container.
   *
   * @private
   * @type {Document}
   */
  this.rootDocument = rootElement.ownerDocument;
  /**
   * Window object over container's document.
   *
   * @private
   * @type {Window}
   */
  this.rootWindow = this.rootDocument.defaultView;
  /**
   * A boolean to tell if the Handsontable has been fully destroyed. This is set to `true`
   * after `afterDestroy` hook is called.
   *
   * @memberof Core#
   * @member isDestroyed
   * @type {boolean}
   */
  this.isDestroyed = false;
  /**
   * The counter determines how many times the render suspending was called. It allows
   * tracking the nested suspending calls. For each render suspend resuming call the
   * counter is decremented. The value equal to 0 means the render suspending feature
   * is disabled.
   *
   * @private
   * @type {number}
   */
  this.renderSuspendedCounter = 0;
  /**
   * The counter determines how many times the execution suspending was called. It allows
   * tracking the nested suspending calls. For each execution suspend resuming call the
   * counter is decremented. The value equal to 0 means the execution suspending feature
   * is disabled.
   *
   * @private
   * @type {number}
   */
  this.executionSuspendedCounter = 0;

  /**
   * Check if currently it is RTL direction.
   *
   * @private
   * @memberof Core#
   * @function isRtl
   * @returns {boolean} True if RTL.
   */
  this.isRtl = function() {
    return instance.rootWindow.getComputedStyle(instance.rootElement).direction === 'rtl';
  };

  /**
   * Check if currently it is LTR direction.
   *
   * @private
   * @memberof Core#
   * @function isLtr
   * @returns {boolean} True if LTR.
   */
  this.isLtr = function() {
    return !instance.isRtl();
  };

  /**
   * Returns 1 for LTR; -1 for RTL. Useful for calculations.
   *
   * @private
   * @memberof Core#
   * @function getDirectionFactor
   * @returns {number} Returns 1 for LTR; -1 for RTL.
   */
  this.getDirectionFactor = function() {
    return instance.isLtr() ? 1 : -1;
  };

  userSettings.language = getValidLanguageCode(userSettings.language);

  const metaManager = new MetaManager(instance, userSettings, [
    DynamicCellMetaMod,
    FixedColumnsPropertiesMod
  ]);
  const tableMeta = metaManager.getTableMeta();
  const globalMeta = metaManager.getGlobalMeta();
  const pluginsRegistry = createUniqueMap();

  keyStateStartObserving(this.rootDocument);

  this.container = this.rootDocument.createElement('div');
  this.renderCall = false;

  rootElement.insertBefore(this.container, rootElement.firstChild);

  if (isRootInstance(this)) {
    _injectProductInfo(userSettings.licenseKey, rootElement);
  }

  this.guid = `ht_${randomString()}`; // this is the namespace for global events

  /**
   * Instance of index mapper which is responsible for managing the column indexes.
   *
   * @memberof Core#
   * @member columnIndexMapper
   * @type {IndexMapper}
   */
  this.columnIndexMapper = new IndexMapper();
  /**
   * Instance of index mapper which is responsible for managing the row indexes.
   *
   * @memberof Core#
   * @member rowIndexMapper
   * @type {IndexMapper}
   */
  this.rowIndexMapper = new IndexMapper();

  dataSource = new DataSource(instance);

  if (!this.rootElement.id || this.rootElement.id.substring(0, 3) === 'ht_') {
    this.rootElement.id = this.guid; // if root element does not have an id, assign a random id
  }

  const visualToRenderableCoords = (coords) => {
    const { row: visualRow, col: visualColumn } = coords;

    return new CellCoords(
      // We just store indexes for rows and columns without headers.
      visualRow >= 0 ? instance.rowIndexMapper.getRenderableFromVisualIndex(visualRow) : visualRow,
      visualColumn >= 0 ? instance.columnIndexMapper.getRenderableFromVisualIndex(visualColumn) : visualColumn
    );
  };

  const renderableToVisualCoords = (coords) => {
    const { row: renderableRow, col: renderableColumn } = coords;

    return new CellCoords(
      // We just store indexes for rows and columns without headers.
      renderableRow >= 0 ? instance.rowIndexMapper.getVisualFromRenderableIndex(renderableRow) : renderableRow,
      renderableColumn >= 0 ? instance.columnIndexMapper.getVisualFromRenderableIndex(renderableColumn) : renderableColumn // eslint-disable-line max-len
    );
  };

  let selection = new Selection(tableMeta, {
    countCols: () => instance.countCols(),
    countRows: () => instance.countRows(),
    propToCol: prop => datamap.propToCol(prop),
    isEditorOpened: () => (instance.getActiveEditor() ? instance.getActiveEditor().isOpened() : false),
    countColsTranslated: () => this.view.countRenderableColumns(),
    countRowsTranslated: () => this.view.countRenderableRows(),
    visualToRenderableCoords,
    renderableToVisualCoords,
    isDisabledCellSelection: (visualRow, visualColumn) =>
      instance.getCellMeta(visualRow, visualColumn).disableVisualSelection
  });

  this.selection = selection;

  const onIndexMapperCacheUpdate = ({ hiddenIndexesChanged }) => {
    if (hiddenIndexesChanged) {
      this.selection.refresh();
    }
  };

  this.columnIndexMapper.addLocalHook('cacheUpdated', onIndexMapperCacheUpdate);
  this.rowIndexMapper.addLocalHook('cacheUpdated', onIndexMapperCacheUpdate);

  this.selection.addLocalHook('beforeSetRangeStart', (cellCoords) => {
    this.runHooks('beforeSetRangeStart', cellCoords);
  });

  this.selection.addLocalHook('beforeSetRangeStartOnly', (cellCoords) => {
    this.runHooks('beforeSetRangeStartOnly', cellCoords);
  });

  this.selection.addLocalHook('beforeSetRangeEnd', (cellCoords) => {
    this.runHooks('beforeSetRangeEnd', cellCoords);

    if (cellCoords.row < 0) {
      cellCoords.row = this.view.wt.wtTable.getFirstVisibleRow();
    }
    if (cellCoords.col < 0) {
      cellCoords.col = this.view.wt.wtTable.getFirstVisibleColumn();
    }
  });

  this.selection.addLocalHook('afterSetRangeEnd', (cellCoords) => {
    const preventScrolling = createObjectPropListener(false);
    const selectionRange = this.selection.getSelectedRange();
    const { from, to } = selectionRange.current();
    const selectionLayerLevel = selectionRange.size() - 1;

    this.runHooks('afterSelection',
      from.row, from.col, to.row, to.col, preventScrolling, selectionLayerLevel);
    this.runHooks('afterSelectionByProp',
      from.row, instance.colToProp(from.col), to.row, instance.colToProp(to.col), preventScrolling, selectionLayerLevel); // eslint-disable-line max-len

    const isSelectedByAnyHeader = this.selection.isSelectedByAnyHeader();
    const currentSelectedRange = this.selection.selectedRange.current();

    let scrollToCell = true;

    if (preventScrollingToCell) {
      scrollToCell = false;
    }

    if (preventScrolling.isTouched()) {
      scrollToCell = !preventScrolling.value;
    }

    const isSelectedByRowHeader = this.selection.isSelectedByRowHeader();
    const isSelectedByColumnHeader = this.selection.isSelectedByColumnHeader();

    if (scrollToCell !== false) {
      if (!isSelectedByAnyHeader) {
        if (currentSelectedRange && !this.selection.isMultiple()) {
          this.view.scrollViewport(visualToRenderableCoords(currentSelectedRange.from));
        } else {
          this.view.scrollViewport(visualToRenderableCoords(cellCoords));
        }

      } else if (isSelectedByRowHeader) {
        this.view.scrollViewportVertically(instance.rowIndexMapper.getRenderableFromVisualIndex(cellCoords.row));

      } else if (isSelectedByColumnHeader) {
        this.view.scrollViewportHorizontally(instance.columnIndexMapper.getRenderableFromVisualIndex(cellCoords.col));
      }
    }

    // @TODO: These CSS classes are no longer needed anymore. They are used only as a indicator of the selected
    // rows/columns in the MergedCells plugin (via border.js#L520 in the walkontable module). After fixing
    // the Border class this should be removed.
    if (isSelectedByRowHeader && isSelectedByColumnHeader) {
      addClass(this.rootElement, ['ht__selection--rows', 'ht__selection--columns']);

    } else if (isSelectedByRowHeader) {
      removeClass(this.rootElement, 'ht__selection--columns');
      addClass(this.rootElement, 'ht__selection--rows');

    } else if (isSelectedByColumnHeader) {
      removeClass(this.rootElement, 'ht__selection--rows');
      addClass(this.rootElement, 'ht__selection--columns');

    } else {
      removeClass(this.rootElement, ['ht__selection--rows', 'ht__selection--columns']);
    }

    this._refreshBorders(null);
  });

  this.selection.addLocalHook('afterSelectionFinished', (cellRanges) => {
    const selectionLayerLevel = cellRanges.length - 1;
    const { from, to } = cellRanges[selectionLayerLevel];

    this.runHooks('afterSelectionEnd',
      from.row, from.col, to.row, to.col, selectionLayerLevel);
    this.runHooks('afterSelectionEndByProp',
      from.row, instance.colToProp(from.col), to.row, instance.colToProp(to.col), selectionLayerLevel);
  });

  this.selection.addLocalHook('afterIsMultipleSelection', (isMultiple) => {
    const changedIsMultiple = this.runHooks('afterIsMultipleSelection', isMultiple.value);

    if (isMultiple.value) {
      isMultiple.value = changedIsMultiple;
    }
  });

  this.selection.addLocalHook('beforeModifyTransformStart', (cellCoordsDelta) => {
    this.runHooks('modifyTransformStart', cellCoordsDelta);
  });
  this.selection.addLocalHook('afterModifyTransformStart', (coords, rowTransformDir, colTransformDir) => {
    this.runHooks('afterModifyTransformStart', coords, rowTransformDir, colTransformDir);
  });
  this.selection.addLocalHook('beforeModifyTransformEnd', (cellCoordsDelta) => {
    this.runHooks('modifyTransformEnd', cellCoordsDelta);
  });
  this.selection.addLocalHook('afterModifyTransformEnd', (coords, rowTransformDir, colTransformDir) => {
    this.runHooks('afterModifyTransformEnd', coords, rowTransformDir, colTransformDir);
  });
  this.selection.addLocalHook('afterDeselect', () => {
    editorManager.destroyEditor();

    this._refreshBorders();
    removeClass(this.rootElement, ['ht__selection--rows', 'ht__selection--columns']);

    this.runHooks('afterDeselect');
  });
  this.selection.addLocalHook('insertRowRequire', (totalRows) => {
    this.alter('insert_row', totalRows, 1, 'auto');
  });
  this.selection.addLocalHook('insertColRequire', (totalCols) => {
    this.alter('insert_col', totalCols, 1, 'auto');
  });

  grid = {
    /**
     * Inserts or removes rows and columns.
     *
     * @private
     * @param {string} action Possible values: "insert_row", "insert_col", "remove_row", "remove_col".
     * @param {number|Array} index Row or column visual index which from the alter action will be triggered.
     *                             Alter actions such as "remove_row" and "remove_col" support array indexes in the
     *                             format `[[index, amount], [index, amount]...]` this can be used to remove
     *                             non-consecutive columns or rows in one call.
     * @param {number} [amount=1] Ammount rows or columns to remove.
     * @param {string} [source] Optional. Source of hook runner.
     * @param {boolean} [keepEmptyRows] Optional. Flag for preventing deletion of empty rows.
     */
    alter(action, index, amount = 1, source, keepEmptyRows) {
      let delta;

      const normalizeIndexesGroup = (indexes) => {
        if (indexes.length === 0) {
          return [];
        }

        const sortedIndexes = [...indexes];

        // Sort the indexes in ascending order.
        sortedIndexes.sort(([indexA], [indexB]) => {
          if (indexA === indexB) {
            return 0;
          }

          return indexA > indexB ? 1 : -1;
        });

        // Normalize the {index, amount} groups into bigger groups.
        const normalizedIndexes = arrayReduce(sortedIndexes, (acc, [groupIndex, groupAmount]) => {
          const previousItem = acc[acc.length - 1];
          const [prevIndex, prevAmount] = previousItem;
          const prevLastIndex = prevIndex + prevAmount;

          if (groupIndex <= prevLastIndex) {
            const amountToAdd = Math.max(groupAmount - (prevLastIndex - groupIndex), 0);

            previousItem[1] += amountToAdd;
          } else {
            acc.push([groupIndex, groupAmount]);
          }

          return acc;
        }, [sortedIndexes[0]]);

        return normalizedIndexes;
      };

      /* eslint-disable no-case-declarations */
      switch (action) {
        case 'insert_row':

          const numberOfSourceRows = instance.countSourceRows();

          if (tableMeta.maxRows === numberOfSourceRows) {
            return;
          }
          // eslint-disable-next-line no-param-reassign
          index = (isDefined(index)) ? index : numberOfSourceRows;
          delta = datamap.createRow(index, amount, source);

          if (delta) {
            metaManager.createRow(instance.toPhysicalRow(index), amount);

            const currentSelectedRange = selection.selectedRange.current();
            const currentFromRange = currentSelectedRange?.from;
            const currentFromRow = currentFromRange?.row;

            // Moving down the selection (when it exist). It should be present on the "old" row.
            // TODO: The logic here should be handled by selection module.
            if (isDefined(currentFromRow) && currentFromRow >= index) {
              const { row: currentToRow, col: currentToColumn } = currentSelectedRange.to;
              let currentFromColumn = currentFromRange.col;

              // Workaround: headers are not stored inside selection.
              if (selection.isSelectedByRowHeader()) {
                currentFromColumn = -1;
              }

              // Remove from the stack the last added selection as that selection below will be
              // replaced by new transformed selection.
              selection.getSelectedRange().pop();

              // I can't use transforms as they don't work in negative indexes.
              selection.setRangeStartOnly(new CellCoords(currentFromRow + delta, currentFromColumn), true);
              selection.setRangeEnd(new CellCoords(currentToRow + delta, currentToColumn)); // will call render() internally
            } else {
              instance._refreshBorders(); // it will call render and prepare methods
            }
          }
          break;

        case 'insert_col':
          delta = datamap.createCol(index, amount, source);

          if (delta) {
            metaManager.createColumn(instance.toPhysicalColumn(index), amount);

            if (Array.isArray(tableMeta.colHeaders)) {
              const spliceArray = [index, 0];

              spliceArray.length += delta; // inserts empty (undefined) elements at the end of an array
              Array.prototype.splice.apply(tableMeta.colHeaders, spliceArray); // inserts empty (undefined) elements into the colHeader array
            }

            const currentSelectedRange = selection.selectedRange.current();
            const currentFromRange = currentSelectedRange?.from;
            const currentFromColumn = currentFromRange?.col;

            // Moving right the selection (when it exist). It should be present on the "old" row.
            // TODO: The logic here should be handled by selection module.
            if (isDefined(currentFromColumn) && currentFromColumn >= index) {
              const { row: currentToRow, col: currentToColumn } = currentSelectedRange.to;
              let currentFromRow = currentFromRange.row;

              // Workaround: headers are not stored inside selection.
              if (selection.isSelectedByColumnHeader()) {
                currentFromRow = -1;
              }

              // Remove from the stack the last added selection as that selection below will be
              // replaced by new transformed selection.
              selection.getSelectedRange().pop();

              // I can't use transforms as they don't work in negative indexes.
              selection.setRangeStartOnly(new CellCoords(currentFromRow, currentFromColumn + delta), true);
              selection.setRangeEnd(new CellCoords(currentToRow, currentToColumn + delta)); // will call render() internally
            } else {
              instance._refreshBorders(); // it will call render and prepare methods
            }
          }
          break;

        case 'remove_row':

          const removeRow = (indexes) => {
            let offset = 0;

            // Normalize the {index, amount} groups into bigger groups.
            arrayEach(indexes, ([groupIndex, groupAmount]) => {
              const calcIndex = isEmpty(groupIndex) ? instance.countRows() - 1 : Math.max(groupIndex - offset, 0);

              // If the 'index' is an integer decrease it by 'offset' otherwise pass it through to make the value
              // compatible with datamap.removeCol method.
              if (Number.isInteger(groupIndex)) {
                // eslint-disable-next-line no-param-reassign
                groupIndex = Math.max(groupIndex - offset, 0);
              }

              // TODO: for datamap.removeRow index should be passed as it is (with undefined and null values). If not, the logic
              // inside the datamap.removeRow breaks the removing functionality.
              const wasRemoved = datamap.removeRow(groupIndex, groupAmount, source);

              if (!wasRemoved) {
                return;
              }

              metaManager.removeRow(instance.toPhysicalRow(calcIndex), groupAmount);

              const totalRows = instance.countRows();
              const fixedRowsTop = tableMeta.fixedRowsTop;

              if (fixedRowsTop >= calcIndex + 1) {
                tableMeta.fixedRowsTop -= Math.min(groupAmount, fixedRowsTop - calcIndex);
              }

              const fixedRowsBottom = tableMeta.fixedRowsBottom;

              if (fixedRowsBottom && calcIndex >= totalRows - fixedRowsBottom) {
                tableMeta.fixedRowsBottom -= Math.min(groupAmount, fixedRowsBottom);
              }

              offset += groupAmount;
            });
          };

          if (Array.isArray(index)) {
            removeRow(normalizeIndexesGroup(index));
          } else {
            removeRow([[index, amount]]);
          }

          grid.adjustRowsAndCols();
          instance._refreshBorders(); // it will call render and prepare methods
          break;

        case 'remove_col':

          const removeCol = (indexes) => {
            let offset = 0;

            // Normalize the {index, amount} groups into bigger groups.
            arrayEach(indexes, ([groupIndex, groupAmount]) => {
              const calcIndex = isEmpty(groupIndex) ? instance.countCols() - 1 : Math.max(groupIndex - offset, 0);
              let physicalColumnIndex = instance.toPhysicalColumn(calcIndex);

              // If the 'index' is an integer decrease it by 'offset' otherwise pass it through to make the value
              // compatible with datamap.removeCol method.
              if (Number.isInteger(groupIndex)) {
                // eslint-disable-next-line no-param-reassign
                groupIndex = Math.max(groupIndex - offset, 0);
              }

              // TODO: for datamap.removeCol index should be passed as it is (with undefined and null values). If not, the logic
              // inside the datamap.removeCol breaks the removing functionality.
              const wasRemoved = datamap.removeCol(groupIndex, groupAmount, source);

              if (!wasRemoved) {
                return;
              }

              metaManager.removeColumn(physicalColumnIndex, groupAmount);

              const fixedColumnsStart = tableMeta.fixedColumnsStart;

              if (fixedColumnsStart >= calcIndex + 1) {
                tableMeta.fixedColumnsStart -= Math.min(groupAmount, fixedColumnsStart - calcIndex);
              }

              if (Array.isArray(tableMeta.colHeaders)) {
                if (typeof physicalColumnIndex === 'undefined') {
                  physicalColumnIndex = -1;
                }
                tableMeta.colHeaders.splice(physicalColumnIndex, groupAmount);
              }

              offset += groupAmount;
            });
          };

          if (Array.isArray(index)) {
            removeCol(normalizeIndexesGroup(index));
          } else {
            removeCol([[index, amount]]);
          }

          grid.adjustRowsAndCols();
          instance._refreshBorders(); // it will call render and prepare methods

          break;
        default:
          throw new Error(`There is no such action "${action}"`);
      }

      if (!keepEmptyRows) {
        grid.adjustRowsAndCols(); // makes sure that we did not add rows that will be removed in next refresh
      }
    },

    /**
     * Makes sure there are empty rows at the bottom of the table.
     *
     * @private
     */
    adjustRowsAndCols() {
      const minRows = tableMeta.minRows;
      const minSpareRows = tableMeta.minSpareRows;
      const minCols = tableMeta.minCols;
      const minSpareCols = tableMeta.minSpareCols;

      if (minRows) {
        // should I add empty rows to data source to meet minRows?
        const nrOfRows = instance.countRows();

        if (nrOfRows < minRows) {
          // The synchronization with cell meta is not desired here. For `minRows` option,
          // we don't want to touch/shift cell meta objects.
          datamap.createRow(nrOfRows, minRows - nrOfRows, 'auto');
        }
      }
      if (minSpareRows) {
        const emptyRows = instance.countEmptyRows(true);

        // should I add empty rows to meet minSpareRows?
        if (emptyRows < minSpareRows) {
          const emptyRowsMissing = minSpareRows - emptyRows;
          const rowsToCreate = Math.min(emptyRowsMissing, tableMeta.maxRows - instance.countSourceRows());

          // The synchronization with cell meta is not desired here. For `minSpareRows` option,
          // we don't want to touch/shift cell meta objects.
          datamap.createRow(instance.countRows(), rowsToCreate, 'auto');
        }
      }
      {
        let emptyCols;

        // count currently empty cols
        if (minCols || minSpareCols) {
          emptyCols = instance.countEmptyCols(true);
        }

        let nrOfColumns = instance.countCols();

        // should I add empty cols to meet minCols?
        if (minCols && !tableMeta.columns && nrOfColumns < minCols) {
          // The synchronization with cell meta is not desired here. For `minSpareRows` option,
          // we don't want to touch/shift cell meta objects.
          const colsToCreate = minCols - nrOfColumns;

          emptyCols += colsToCreate;

          datamap.createCol(nrOfColumns, colsToCreate, 'auto');
        }
        // should I add empty cols to meet minSpareCols?
        if (minSpareCols && !tableMeta.columns && instance.dataType === 'array' &&
          emptyCols < minSpareCols) {
          nrOfColumns = instance.countCols();
          const emptyColsMissing = minSpareCols - emptyCols;
          const colsToCreate = Math.min(emptyColsMissing, tableMeta.maxCols - nrOfColumns);

          // The synchronization with cell meta is not desired here. For `minSpareRows` option,
          // we don't want to touch/shift cell meta objects.
          datamap.createCol(nrOfColumns, colsToCreate, 'auto');
        }
      }
      const rowCount = instance.countRows();
      const colCount = instance.countCols();

      if (rowCount === 0 || colCount === 0) {
        selection.deselect();
      }

      if (selection.isSelected()) {
        arrayEach(selection.selectedRange, (range) => {
          let selectionChanged = false;
          let fromRow = range.from.row;
          let fromCol = range.from.col;
          let toRow = range.to.row;
          let toCol = range.to.col;

          // if selection is outside, move selection to last row
          if (fromRow > rowCount - 1) {
            fromRow = rowCount - 1;
            selectionChanged = true;

            if (toRow > fromRow) {
              toRow = fromRow;
            }
          } else if (toRow > rowCount - 1) {
            toRow = rowCount - 1;
            selectionChanged = true;

            if (fromRow > toRow) {
              fromRow = toRow;
            }
          }
          // if selection is outside, move selection to last row
          if (fromCol > colCount - 1) {
            fromCol = colCount - 1;
            selectionChanged = true;

            if (toCol > fromCol) {
              toCol = fromCol;
            }
          } else if (toCol > colCount - 1) {
            toCol = colCount - 1;
            selectionChanged = true;

            if (fromCol > toCol) {
              fromCol = toCol;
            }
          }

          if (selectionChanged) {
            instance.selectCell(fromRow, fromCol, toRow, toCol);
          }
        });
      }
      if (instance.view) {
        instance.view.adjustElementsSize();
      }
    },

    /**
     * Populate the data from the provided 2d array from the given cell coordinates.
     *
     * @private
     * @param {object} start Start selection position. Visual indexes.
     * @param {Array} input 2d data array.
     * @param {object} [end] End selection position (only for drag-down mode). Visual indexes.
     * @param {string} [source="populateFromArray"] Source information string.
     * @param {string} [method="overwrite"] Populate method. Possible options: `shift_down`, `shift_right`, `overwrite`.
     * @param {string} direction (left|right|up|down) String specifying the direction.
     * @param {Array} deltas The deltas array. A difference between values of adjacent cells.
     *                       Useful **only** when the type of handled cells is `numeric`.
     * @returns {object|undefined} Ending td in pasted area (only if any cell was changed).
     */
    populateFromArray(start, input, end, source, method, direction, deltas) {
      // TODO: either remove or implement the `direction` argument. Currently it's not working at all.
      let r;
      let rlen;
      let c;
      let clen;
      const setData = [];
      const current = {};
      const newDataByColumns = [];
      const startRow = start.row;
      const startColumn = start.col;

      rlen = input.length;

      if (rlen === 0) {
        return false;
      }

      let columnsPopulationEnd = 0;
      let rowsPopulationEnd = 0;

      if (isObject(end)) {
        columnsPopulationEnd = end.col - startColumn + 1;
        rowsPopulationEnd = end.row - startRow + 1;
      }

      // insert data with specified pasteMode method
      switch (method) {
        case 'shift_down':
          // translate data from a list of rows to a list of columns
          const populatedDataByColumns = pivot(input);
          const numberOfDataColumns = populatedDataByColumns.length;
          // method's argument can extend the range of data population (data would be repeated)
          const numberOfColumnsToPopulate = Math.max(numberOfDataColumns, columnsPopulationEnd);
          const pushedDownDataByRows = instance.getData().slice(startRow);

          // translate data from a list of rows to a list of columns
          const pushedDownDataByColumns = pivot(pushedDownDataByRows)
            .slice(startColumn, startColumn + numberOfColumnsToPopulate);

          for (c = 0; c < numberOfColumnsToPopulate; c += 1) {
            if (c < numberOfDataColumns) {
              for (r = 0, rlen = populatedDataByColumns[c].length; r < rowsPopulationEnd - rlen; r += 1) {
                // repeating data for rows
                populatedDataByColumns[c].push(populatedDataByColumns[c][r % rlen]);
              }

              if (c < pushedDownDataByColumns.length) {
                newDataByColumns.push(populatedDataByColumns[c].concat(pushedDownDataByColumns[c]));

              } else {
                // if before data population, there was no data in the column
                // we fill the required rows' newly-created cells with `null` values
                newDataByColumns.push(populatedDataByColumns[c].concat(
                  new Array(pushedDownDataByRows.length).fill(null)));
              }

            } else {
              // Repeating data for columns.
              newDataByColumns.push(populatedDataByColumns[c % numberOfDataColumns].concat(pushedDownDataByColumns[c]));
            }
          }

          instance.populateFromArray(startRow, startColumn, pivot(newDataByColumns));

          break;

        case 'shift_right':
          const numberOfDataRows = input.length;
          // method's argument can extend the range of data population (data would be repeated)
          const numberOfRowsToPopulate = Math.max(numberOfDataRows, rowsPopulationEnd);
          const pushedRightDataByRows = instance.getData().slice(startRow).map(rowData => rowData.slice(startColumn));

          for (r = 0; r < numberOfRowsToPopulate; r += 1) {
            if (r < numberOfDataRows) {
              for (c = 0, clen = input[r].length; c < columnsPopulationEnd - clen; c += 1) {
                // repeating data for rows
                input[r].push(input[r][c % clen]);
              }

              if (r < pushedRightDataByRows.length) {
                for (let i = 0; i < pushedRightDataByRows[r].length; i += 1) {
                  input[r].push(pushedRightDataByRows[r][i]);
                }

              } else {
                // if before data population, there was no data in the row
                // we fill the required columns' newly-created cells with `null` values
                input[r].push(...new Array(pushedRightDataByRows[0].length).fill(null));
              }

            } else {
              // Repeating data for columns.
              input.push(input[r % rlen].slice(0, numberOfRowsToPopulate).concat(pushedRightDataByRows[r]));
            }
          }

          instance.populateFromArray(startRow, startColumn, input);

          break;

        case 'overwrite':
        default:
          // overwrite and other not specified options
          current.row = start.row;
          current.col = start.col;

          const selected = { // selected range
            row: (end && start) ? (end.row - start.row + 1) : 1,
            col: (end && start) ? (end.col - start.col + 1) : 1
          };
          let skippedRow = 0;
          let skippedColumn = 0;
          let pushData = true;
          let cellMeta;

          const getInputValue = function getInputValue(row, col = null) {
            const rowValue = input[row % input.length];

            if (col !== null) {
              return rowValue[col % rowValue.length];
            }

            return rowValue;
          };
          const rowInputLength = input.length;
          const rowSelectionLength = end ? end.row - start.row + 1 : 0;

          if (end) {
            rlen = rowSelectionLength;
          } else {
            rlen = Math.max(rowInputLength, rowSelectionLength);
          }
          for (r = 0; r < rlen; r++) {
            if ((end && current.row > end.row && rowSelectionLength > rowInputLength) ||
                (!tableMeta.allowInsertRow && current.row > instance.countRows() - 1) ||
                (current.row >= tableMeta.maxRows)) {
              break;
            }
            const visualRow = r - skippedRow;
            const colInputLength = getInputValue(visualRow).length;
            const colSelectionLength = end ? end.col - start.col + 1 : 0;

            if (end) {
              clen = colSelectionLength;
            } else {
              clen = Math.max(colInputLength, colSelectionLength);
            }
            current.col = start.col;
            cellMeta = instance.getCellMeta(current.row, current.col);

            if ((source === 'CopyPaste.paste' || source === 'Autofill.fill') && cellMeta.skipRowOnPaste) {
              skippedRow += 1;
              current.row += 1;
              rlen += 1;
              /* eslint-disable no-continue */
              continue;
            }
            skippedColumn = 0;

            for (c = 0; c < clen; c++) {
              if ((end && current.col > end.col && colSelectionLength > colInputLength) ||
                  (!tableMeta.allowInsertColumn && current.col > instance.countCols() - 1) ||
                  (current.col >= tableMeta.maxCols)) {
                break;
              }
              cellMeta = instance.getCellMeta(current.row, current.col);

              if ((source === 'CopyPaste.paste' || source === 'Autofill.fill') && cellMeta.skipColumnOnPaste) {
                skippedColumn += 1;
                current.col += 1;
                clen += 1;
                continue;
              }
              if (cellMeta.readOnly && source !== 'UndoRedo.undo') {
                current.col += 1;
                /* eslint-disable no-continue */
                continue;
              }
              const visualColumn = c - skippedColumn;
              let value = getInputValue(visualRow, visualColumn);
              let orgValue = instance.getDataAtCell(current.row, current.col);
              const index = {
                row: visualRow,
                col: visualColumn
              };

              if (source === 'Autofill.fill') {
                const result = instance
                  .runHooks('beforeAutofillInsidePopulate', index, direction, input, deltas, {}, selected);

                if (result) {
                  value = isUndefined(result.value) ? value : result.value;
                }
              }
              if (value !== null && typeof value === 'object') {
                // when 'value' is array and 'orgValue' is null, set 'orgValue' to
                // an empty array so that the null value can be compared to 'value'
                // as an empty value for the array context
                if (Array.isArray(value) && orgValue === null) orgValue = [];

                if (orgValue === null || typeof orgValue !== 'object') {
                  pushData = false;

                } else {
                  const orgValueSchema = duckSchema(Array.isArray(orgValue) ? orgValue : (orgValue[0] || orgValue));
                  const valueSchema = duckSchema(Array.isArray(value) ? value : (value[0] || value));

                  /* eslint-disable max-depth */
                  if (isObjectEqual(orgValueSchema, valueSchema)) {
                    value = deepClone(value);
                  } else {
                    pushData = false;
                  }
                }

              } else if (orgValue !== null && typeof orgValue === 'object') {
                pushData = false;
              }
              if (pushData) {
                setData.push([current.row, current.col, value]);
              }
              pushData = true;
              current.col += 1;
            }
            current.row += 1;
          }
          instance.setDataAtCell(setData, null, null, source || 'populateFromArray');
          break;
      }
    },
  };

  /**
   * Internal function to set `language` key of settings.
   *
   * @private
   * @param {string} languageCode Language code for specific language i.e. 'en-US', 'pt-BR', 'de-DE'.
   * @fires Hooks#afterLanguageChange
   */
  function setLanguage(languageCode) {
    const normalizedLanguageCode = normalizeLanguageCode(languageCode);

    if (hasLanguageDictionary(normalizedLanguageCode)) {
      instance.runHooks('beforeLanguageChange', normalizedLanguageCode);

      globalMeta.language = normalizedLanguageCode;

      instance.runHooks('afterLanguageChange', normalizedLanguageCode);

    } else {
      warnUserAboutLanguageRegistration(languageCode);
    }
  }

  /**
   * Internal function to set `className` or `tableClassName`, depending on the key from the settings object.
   *
   * @private
   * @param {string} className `className` or `tableClassName` from the key in the settings object.
   * @param {string|string[]} classSettings String or array of strings. Contains class name(s) from settings object.
   */
  function setClassName(className, classSettings) {
    const element = className === 'className' ? instance.rootElement : instance.table;

    if (firstRun) {
      addClass(element, classSettings);

    } else {
      let globalMetaSettingsArray = [];
      let settingsArray = [];

      if (globalMeta[className]) {
        globalMetaSettingsArray = Array.isArray(globalMeta[className]) ?
          globalMeta[className] : stringToArray(globalMeta[className]);
      }

      if (classSettings) {
        settingsArray = Array.isArray(classSettings) ? classSettings : stringToArray(classSettings);
      }

      const classNameToRemove = getDifferenceOfArrays(globalMetaSettingsArray, settingsArray);
      const classNameToAdd = getDifferenceOfArrays(settingsArray, globalMetaSettingsArray);

      if (classNameToRemove.length) {
        removeClass(element, classNameToRemove);
      }

      if (classNameToAdd.length) {
        addClass(element, classNameToAdd);
      }
    }

    globalMeta[className] = classSettings;
  }

  this.init = function() {
    dataSource.setData(tableMeta.data);
    instance.runHooks('beforeInit');

    if (isMobileBrowser() || isIpadOS()) {
      addClass(instance.rootElement, 'mobile');
    }

    this.updateSettings(tableMeta, true);

    this.view = new TableView(this);
    editorManager = EditorManager.getInstance(instance, tableMeta, selection);

    instance.runHooks('init');

    this.forceFullRender = true; // used when data was changed
    this.view.render();

    if (typeof firstRun === 'object') {
      instance.runHooks('afterChange', firstRun[0], firstRun[1]);
      firstRun = false;
    }
    instance.runHooks('afterInit');
  };

  /**
   * @ignore
   * @returns {object}
   */
  function ValidatorsQueue() { // moved this one level up so it can be used in any function here. Probably this should be moved to a separate file
    let resolved = false;

    return {
      validatorsInQueue: 0,
      valid: true,
      addValidatorToQueue() {
        this.validatorsInQueue += 1;
        resolved = false;
      },
      removeValidatorFormQueue() {
        this.validatorsInQueue = this.validatorsInQueue - 1 < 0 ? 0 : this.validatorsInQueue - 1;
        this.checkIfQueueIsEmpty();
      },
      onQueueEmpty() { },
      checkIfQueueIsEmpty() {
        if (this.validatorsInQueue === 0 && resolved === false) {
          resolved = true;
          this.onQueueEmpty(this.valid);
        }
      }
    };
  }

  /**
   * Get parsed number from numeric string.
   *
   * @private
   * @param {string} numericData Float (separated by a dot or a comma) or integer.
   * @returns {number} Number if we get data in parsable format, not changed value otherwise.
   */
  function getParsedNumber(numericData) {
    // Unifying "float like" string. Change from value with comma determiner to value with dot determiner,
    // for example from `450,65` to `450.65`.
    const unifiedNumericData = numericData.replace(',', '.');

    if (isNaN(parseFloat(unifiedNumericData)) === false) {
      return parseFloat(unifiedNumericData);
    }

    return numericData;
  }

  /**
   * @ignore
   * @param {Array} changes The 2D array containing information about each of the edited cells.
   * @param {string} source The string that identifies source of validation.
   * @param {Function} callback The callback function fot async validation.
   */
  function validateChanges(changes, source, callback) {
    if (!changes.length) {
      return;
    }

    const activeEditor = instance.getActiveEditor();
    const beforeChangeResult = instance.runHooks('beforeChange', changes, source || 'edit');
    let shouldBeCanceled = true;

    if (beforeChangeResult === false) {

      if (activeEditor) {
        activeEditor.cancelChanges();
      }

      return;
    }

    const waitingForValidator = new ValidatorsQueue();

    waitingForValidator.onQueueEmpty = (isValid) => {
      if (activeEditor && shouldBeCanceled) {
        activeEditor.cancelChanges();
      }

      callback(isValid); // called when async validators are resolved and beforeChange was not async
    };

    for (let i = changes.length - 1; i >= 0; i--) {
      if (changes[i] === null) {
        changes.splice(i, 1);
      } else {
        const [row, prop, , newValue] = changes[i];
        const col = datamap.propToCol(prop);
        const cellProperties = instance.getCellMeta(row, col);

        if (cellProperties.type === 'numeric' && typeof newValue === 'string' && isNumericLike(newValue)) {
          changes[i][3] = getParsedNumber(newValue);
        }

        /* eslint-disable no-loop-func */
        if (instance.getCellValidator(cellProperties)) {
          waitingForValidator.addValidatorToQueue();
          instance.validateCell(changes[i][3], cellProperties, (function(index, cellPropertiesReference) {
            return function(result) {
              if (typeof result !== 'boolean') {
                throw new Error('Validation error: result is not boolean');
              }

              if (result === false && cellPropertiesReference.allowInvalid === false) {
                shouldBeCanceled = false;
                changes.splice(index, 1); // cancel the change
                cellPropertiesReference.valid = true; // we cancelled the change, so cell value is still valid

                const cell = instance.getCell(cellPropertiesReference.visualRow, cellPropertiesReference.visualCol);

                if (cell !== null) {
                  removeClass(cell, tableMeta.invalidCellClassName);
                }
                // index -= 1;
              }
              waitingForValidator.removeValidatorFormQueue();
            };
          }(i, cellProperties)), source);
        }
      }
    }
    waitingForValidator.checkIfQueueIsEmpty();
  }

  /**
   * Internal function to apply changes. Called after validateChanges.
   *
   * @private
   * @param {Array} changes Array in form of [row, prop, oldValue, newValue].
   * @param {string} source String that identifies how this change will be described in changes array (useful in onChange callback).
   * @fires Hooks#beforeChangeRender
   * @fires Hooks#afterChange
   */
  function applyChanges(changes, source) {
    let i = changes.length - 1;

    if (i < 0) {
      return;
    }

    for (; i >= 0; i--) {
      let skipThisChange = false;

      if (changes[i] === null) {
        changes.splice(i, 1);
        /* eslint-disable no-continue */
        continue;
      }

      if ((changes[i][2] === null || changes[i][2] === void 0)
        && (changes[i][3] === null || changes[i][3] === void 0)) {
        /* eslint-disable no-continue */
        continue;
      }

      if (tableMeta.allowInsertRow) {
        while (changes[i][0] > instance.countRows() - 1) {
          const numberOfCreatedRows = datamap.createRow(void 0, void 0, source);

          if (numberOfCreatedRows >= 1) {
            metaManager.createRow(null, numberOfCreatedRows);
          } else {
            skipThisChange = true;
            break;
          }
        }
      }

      if (instance.dataType === 'array' && (!tableMeta.columns || tableMeta.columns.length === 0) &&
          tableMeta.allowInsertColumn) {
        while (datamap.propToCol(changes[i][1]) > instance.countCols() - 1) {
          const numberOfCreatedColumns = datamap.createCol(void 0, void 0, source);

          if (numberOfCreatedColumns >= 1) {
            metaManager.createColumn(null, numberOfCreatedColumns);
          } else {
            skipThisChange = true;
            break;
          }
        }
      }

      if (skipThisChange) {
        /* eslint-disable no-continue */
        continue;
      }

      datamap.set(changes[i][0], changes[i][1], changes[i][3]);
    }

    instance.forceFullRender = true; // used when data was changed
    grid.adjustRowsAndCols();
    instance.runHooks('beforeChangeRender', changes, source);
    editorManager.lockEditor();
    instance._refreshBorders(null);
    editorManager.unlockEditor();
    instance.view.adjustElementsSize();
    instance.runHooks('afterChange', changes, source || 'edit');

    const activeEditor = instance.getActiveEditor();

    if (activeEditor && isDefined(activeEditor.refreshValue)) {
      activeEditor.refreshValue();
    }
  }

  /**
   * Validate a single cell.
   *
   * @memberof Core#
   * @function validateCell
   * @param {string|number} value The value to validate.
   * @param {object} cellProperties The cell meta which corresponds with the value.
   * @param {Function} callback The callback function.
   * @param {string} source The string that identifies source of the validation.
   */
  this.validateCell = function(value, cellProperties, callback, source) {
    let validator = instance.getCellValidator(cellProperties);

    // the `canBeValidated = false` argument suggests, that the cell passes validation by default.
    /**
     * @private
     * @function done
     * @param {boolean} valid Indicates if the validation was successful.
     * @param {boolean} [canBeValidated=true] Flag which controls the validation process.
     */
    function done(valid, canBeValidated = true) {
      // Fixes GH#3903
      if (!canBeValidated || cellProperties.hidden === true) {
        callback(valid);

        return;
      }

      const col = cellProperties.visualCol;
      const row = cellProperties.visualRow;
      const td = instance.getCell(row, col, true);

      if (td && td.nodeName !== 'TH') {
        const renderableRow = instance.rowIndexMapper.getRenderableFromVisualIndex(row);
        const renderableColumn = instance.columnIndexMapper.getRenderableFromVisualIndex(col);

        instance.view.wt.wtSettings.settings.cellRenderer(renderableRow, renderableColumn, td);
      }

      callback(valid);
    }

    if (isRegExp(validator)) {
      validator = (function(expression) {
        return function(cellValue, validatorCallback) {
          validatorCallback(expression.test(cellValue));
        };
      }(validator));
    }

    if (isFunction(validator)) {
      // eslint-disable-next-line no-param-reassign
      value = instance.runHooks('beforeValidate', value, cellProperties.visualRow, cellProperties.prop, source);

      // To provide consistent behaviour, validation should be always asynchronous
      instance._registerImmediate(() => {
        validator.call(cellProperties, value, (valid) => {
          if (!instance) {
            return;
          }
          // eslint-disable-next-line no-param-reassign
          valid = instance
            .runHooks('afterValidate', valid, value, cellProperties.visualRow, cellProperties.prop, source);
          cellProperties.valid = valid;

          done(valid);
          instance.runHooks('postAfterValidate', valid, value, cellProperties.visualRow, cellProperties.prop, source);
        });
      });

    } else {
      // resolve callback even if validator function was not found
      instance._registerImmediate(() => {
        cellProperties.valid = true;
        done(cellProperties.valid, false);
      });
    }
  };

  /**
   * @ignore
   * @param {number} row The visual row index.
   * @param {string|number} propOrCol The visual prop or column index.
   * @param {*} value The cell value.
   * @returns {Array}
   */
  function setDataInputToArray(row, propOrCol, value) {
    if (Array.isArray(row)) { // it's an array of changes
      return row;
    }

    return [[row, propOrCol, value]];
  }

  /**
   * @description
   * Set new value to a cell. To change many cells at once (recommended way), pass an array of `changes` in format
   * `[[row, col, value],...]` as the first argument.
   *
   * @memberof Core#
   * @function setDataAtCell
   * @param {number|Array} row Visual row index or array of changes in format `[[row, col, value],...]`.
   * @param {number} [column] Visual column index.
   * @param {string} [value] New value.
   * @param {string} [source] String that identifies how this change will be described in the changes array (useful in afterChange or beforeChange callback). Set to 'edit' if left empty.
   */
  this.setDataAtCell = function(row, column, value, source) {
    const input = setDataInputToArray(row, column, value);
    const changes = [];
    let changeSource = source;
    let i;
    let ilen;
    let prop;

    for (i = 0, ilen = input.length; i < ilen; i++) {
      if (typeof input[i] !== 'object') {
        throw new Error('Method `setDataAtCell` accepts row number or changes array of arrays as its first parameter');
      }
      if (typeof input[i][1] !== 'number') {
        throw new Error('Method `setDataAtCell` accepts row and column number as its parameters. If you want to use object property name, use method `setDataAtRowProp`'); // eslint-disable-line max-len
      }

      if (input[i][1] >= this.countCols()) {
        prop = input[i][1];

      } else {
        prop = datamap.colToProp(input[i][1]);
      }

      changes.push([
        input[i][0],
        prop,
        dataSource.getAtCell(this.toPhysicalRow(input[i][0]), input[i][1]),
        input[i][2],
      ]);
    }

    if (!changeSource && typeof row === 'object') {
      changeSource = column;
    }

    instance.runHooks('afterSetDataAtCell', changes, changeSource);

    validateChanges(changes, changeSource, () => {
      applyChanges(changes, changeSource);
    });
  };

  /**
   * @description
   * Set new value to a cell. To change many cells at once (recommended way), pass an array of `changes` in format
   * `[[row, prop, value],...]` as the first argument.
   *
   * @memberof Core#
   * @function setDataAtRowProp
   * @param {number|Array} row Visual row index or array of changes in format `[[row, prop, value], ...]`.
   * @param {string} prop Property name or the source string (e.g. `'first.name'` or `'0'`).
   * @param {string} value Value to be set.
   * @param {string} [source] String that identifies how this change will be described in changes array (useful in onChange callback).
   */
  this.setDataAtRowProp = function(row, prop, value, source) {
    const input = setDataInputToArray(row, prop, value);
    const changes = [];
    let changeSource = source;
    let i;
    let ilen;

    for (i = 0, ilen = input.length; i < ilen; i++) {
      changes.push([
        input[i][0],
        input[i][1],
        dataSource.getAtCell(this.toPhysicalRow(input[i][0]), input[i][1]),
        input[i][2],
      ]);
    }

    if (!changeSource && typeof row === 'object') {
      changeSource = prop;
    }

    instance.runHooks('afterSetDataAtRowProp', changes, changeSource);

    validateChanges(changes, changeSource, () => {
      applyChanges(changes, changeSource);
    });
  };

  /**
   * Listen to the keyboard input on document body. This allows Handsontable to capture keyboard events and respond
   * in the right way.
   *
   * @memberof Core#
   * @function listen
   * @fires Hooks#afterListen
   */
  this.listen = function() {
    if (instance && !instance.isListening()) {
      activeGuid = instance.guid;
      instance.runHooks('afterListen');
    }
  };

  /**
   * Stop listening to keyboard input on the document body. Calling this method makes the Handsontable inactive for
   * any keyboard events.
   *
   * @memberof Core#
   * @function unlisten
   */
  this.unlisten = function() {
    if (this.isListening()) {
      activeGuid = null;
      instance.runHooks('afterUnlisten');
    }
  };

  /**
   * Returns `true` if the current Handsontable instance is listening to keyboard input on document body.
   *
   * @memberof Core#
   * @function isListening
   * @returns {boolean} `true` if the instance is listening, `false` otherwise.
   */
  this.isListening = function() {
    return activeGuid === instance.guid;
  };

  /**
   * Destroys the current editor, render the table and prepares the editor of the newly selected cell.
   *
   * @memberof Core#
   * @function destroyEditor
   * @param {boolean} [revertOriginal=false] If `true`, the previous value will be restored. Otherwise, the edited value will be saved.
   * @param {boolean} [prepareEditorIfNeeded=true] If `true` the editor under the selected cell will be prepared to open.
   */
  this.destroyEditor = function(revertOriginal = false, prepareEditorIfNeeded = true) {
    instance._refreshBorders(revertOriginal, prepareEditorIfNeeded);
  };

  /**
   * Populate cells at position with 2D input array (e.g. `[[1, 2], [3, 4]]`). Use `endRow`, `endCol` when you
   * want to cut input when a certain row is reached.
   *
   * Optional `method` argument has the same effect as pasteMode option (see {@link Options#pasteMode}).
   *
   * @memberof Core#
   * @function populateFromArray
   * @param {number} row Start visual row index.
   * @param {number} column Start visual column index.
   * @param {Array} input 2d array.
   * @param {number} [endRow] End visual row index (use when you want to cut input when certain row is reached).
   * @param {number} [endCol] End visual column index (use when you want to cut input when certain column is reached).
   * @param {string} [source=populateFromArray] Used to identify this call in the resulting events (beforeChange, afterChange).
   * @param {string} [method=overwrite] Populate method, possible values: `'shift_down'`, `'shift_right'`, `'overwrite'`.
   * @param {string} direction Populate direction, possible values: `'left'`, `'right'`, `'up'`, `'down'`.
   * @param {Array} deltas The deltas array. A difference between values of adjacent cells.
   *                       Useful **only** when the type of handled cells is `numeric`.
   * @returns {object|undefined} Ending td in pasted area (only if any cell was changed).
   */
  this.populateFromArray = function(row, column, input, endRow, endCol, source, method, direction, deltas) {
    if (!(typeof input === 'object' && typeof input[0] === 'object')) {
      throw new Error('populateFromArray parameter `input` must be an array of arrays'); // API changed in 0.9-beta2, let's check if you use it correctly
    }

    const c = typeof endRow === 'number' ? new CellCoords(endRow, endCol) : null;

    return grid.populateFromArray(new CellCoords(row, column), input, c, source, method, direction, deltas);
  };

  /**
   * Adds/removes data from the column. This method works the same as Array.splice for arrays.
   *
   * @memberof Core#
   * @function spliceCol
   * @param {number} column Index of the column in which do you want to do splice.
   * @param {number} index Index at which to start changing the array. If negative, will begin that many elements from the end.
   * @param {number} amount An integer indicating the number of old array elements to remove. If amount is 0, no elements are removed.
   * @param {...number} [elements] The elements to add to the array. If you don't specify any elements, spliceCol simply removes elements from the array.
   * @returns {Array} Returns removed portion of columns.
   */
  this.spliceCol = function(column, index, amount, ...elements) {
    return datamap.spliceCol(column, index, amount, ...elements);
  };

  /**
   * Adds/removes data from the row. This method works the same as Array.splice for arrays.
   *
   * @memberof Core#
   * @function spliceRow
   * @param {number} row Index of column in which do you want to do splice.
   * @param {number} index Index at which to start changing the array. If negative, will begin that many elements from the end.
   * @param {number} amount An integer indicating the number of old array elements to remove. If amount is 0, no elements are removed.
   * @param {...number} [elements] The elements to add to the array. If you don't specify any elements, spliceCol simply removes elements from the array.
   * @returns {Array} Returns removed portion of rows.
   */
  this.spliceRow = function(row, index, amount, ...elements) {
    return datamap.spliceRow(row, index, amount, ...elements);
  };

  /**
   * Returns indexes of the currently selected cells as an array of arrays `[[startRow, startCol, endRow, endCol],...]`.
   *
   * Start row and start column are the coordinates of the active cell (where the selection was started).
   *
   * The version 0.36.0 adds a non-consecutive selection feature. Since this version, the method returns an array of arrays.
   * Additionally to collect the coordinates of the currently selected area (as it was previously done by the method)
   * you need to use `getSelectedLast` method.
   *
   * @memberof Core#
   * @function getSelected
   * @returns {Array[]|undefined} An array of arrays of the selection's coordinates.
   */
  this.getSelected = function() { // https://github.com/handsontable/handsontable/issues/44  //cjl
    if (selection.isSelected()) {
      return arrayMap(selection.getSelectedRange(), ({ from, to }) => [from.row, from.col, to.row, to.col]);
    }
  };

  /**
   * Returns the last coordinates applied to the table as a an array `[startRow, startCol, endRow, endCol]`.
   *
   * @since 0.36.0
   * @memberof Core#
   * @function getSelectedLast
   * @returns {Array|undefined} An array of the selection's coordinates.
   */
  this.getSelectedLast = function() {
    const selected = this.getSelected();
    let result;

    if (selected && selected.length > 0) {
      result = selected[selected.length - 1];
    }

    return result;
  };

  /**
   * Returns the current selection as an array of CellRange objects.
   *
   * The version 0.36.0 adds a non-consecutive selection feature. Since this version, the method returns an array of arrays.
   * Additionally to collect the coordinates of the currently selected area (as it was previously done by the method)
   * you need to use `getSelectedRangeLast` method.
   *
   * @memberof Core#
   * @function getSelectedRange
   * @returns {CellRange[]|undefined} Selected range object or undefined if there is no selection.
   */
  this.getSelectedRange = function() { // https://github.com/handsontable/handsontable/issues/44  //cjl
    if (selection.isSelected()) {
      return Array.from(selection.getSelectedRange());
    }
  };

  /**
   * Returns the last coordinates applied to the table as a CellRange object.
   *
   * @memberof Core#
   * @function getSelectedRangeLast
   * @since 0.36.0
   * @returns {CellRange|undefined} Selected range object or undefined` if there is no selection.
   */
  this.getSelectedRangeLast = function() {
    const selectedRange = this.getSelectedRange();
    let result;

    if (selectedRange && selectedRange.length > 0) {
      result = selectedRange[selectedRange.length - 1];
    }

    return result;
  };

  /**
   * Erases content from cells that have been selected in the table.
   *
   * @memberof Core#
   * @function emptySelectedCells
   * @param {string} [source] String that identifies how this change will be described in the changes array (useful in afterChange or beforeChange callback). Set to 'edit' if left empty.
   * @since 0.36.0
   */
  this.emptySelectedCells = function(source) {
    if (!selection.isSelected() || this.countRows() === 0 || this.countCols() === 0) {
      return;
    }

    const changes = [];

    arrayEach(selection.getSelectedRange(), (cellRange) => {
      const topLeft = cellRange.getTopLeftCorner();
      const bottomRight = cellRange.getBottomRightCorner();

      rangeEach(topLeft.row, bottomRight.row, (row) => {
        rangeEach(topLeft.col, bottomRight.col, (column) => {
          if (!this.getCellMeta(row, column).readOnly) {
            changes.push([row, column, null]);
          }
        });
      });
    });

    if (changes.length > 0) {
      this.setDataAtCell(changes, source);
    }
  };

  /**
   * Checks if the table rendering process was suspended. See explanation in {@link Core#suspendRender}.
   *
   * @memberof Core#
   * @function isRenderSuspended
   * @since 8.3.0
   * @returns {boolean}
   */
  this.isRenderSuspended = function() {
    return this.renderSuspendedCounter > 0;
  };

  /**
   * Suspends the rendering process. It's helpful to wrap the table render
   * cycles triggered by API calls or UI actions (or both) and call the "render"
   * once in the end. As a result, it improves the performance of wrapped operations.
   * When the table is in the suspend state, most operations will have no visual
   * effect until the rendering state is resumed. Resuming the state automatically
   * invokes the table rendering. To make sure that after executing all operations,
   * the table will be rendered, it's highly recommended to use the {@link Core#batchRender}
   * method or {@link Core#batch}, which additionally aggregates the logic execution
   * that happens behind the table.
   *
   * The method is intended to be used by advanced users. Suspending the rendering
   * process could cause visual glitches when wrongly implemented.
   *
   * @memberof Core#
   * @function suspendRender
   * @since 8.3.0
   * @example
   * ```js
   * hot.suspendRender();
   * hot.alter('insert_row', 5, 45);
   * hot.alter('insert_col', 10, 40);
   * hot.setDataAtCell(1, 1, 'John');
   * hot.setDataAtCell(2, 2, 'Mark');
   * hot.setDataAtCell(3, 3, 'Ann');
   * hot.setDataAtCell(4, 4, 'Sophia');
   * hot.setDataAtCell(5, 5, 'Mia');
   * hot.selectCell(0, 0);
   * hot.resumeRender(); // It re-renders the table internally
   * ```
   */
  this.suspendRender = function() {
    this.renderSuspendedCounter += 1;
  };

  /**
   * Resumes the rendering process. In combination with the {@link Core#suspendRender}
   * method it allows aggregating the table render cycles triggered by API calls or UI
   * actions (or both) and calls the "render" once in the end. When the table is in
   * the suspend state, most operations will have no visual effect until the rendering
   * state is resumed. Resuming the state automatically invokes the table rendering.
   *
   * The method is intended to be used by advanced users. Suspending the rendering
   * process could cause visual glitches when wrongly implemented.
   *
   * @memberof Core#
   * @function resumeRender
   * @since 8.3.0
   * @example
   * ```js
   * hot.suspendRender();
   * hot.alter('insert_row', 5, 45);
   * hot.alter('insert_col', 10, 40);
   * hot.setDataAtCell(1, 1, 'John');
   * hot.setDataAtCell(2, 2, 'Mark');
   * hot.setDataAtCell(3, 3, 'Ann');
   * hot.setDataAtCell(4, 4, 'Sophia');
   * hot.setDataAtCell(5, 5, 'Mia');
   * hot.selectCell(0, 0);
   * hot.resumeRender(); // It re-renders the table internally
   * ```
   */
  this.resumeRender = function() {
    const nextValue = this.renderSuspendedCounter - 1;

    this.renderSuspendedCounter = Math.max(nextValue, 0);

    if (!this.isRenderSuspended() && nextValue === this.renderSuspendedCounter) {
      if (this.renderCall) {
        this.render();
      } else {
        this._refreshBorders(null);
      }
    }
  };

  /**
   * Rerender the table. Calling this method starts the process of recalculating, redrawing and applying the changes
   * to the DOM. While rendering the table all cell renderers are recalled.
   *
   * Calling this method manually is not recommended. Handsontable tries to render itself by choosing the most
   * optimal moments in its lifecycle.
   *
   * @memberof Core#
   * @function render
   */
  this.render = function() {
    if (this.view) {
      this.renderCall = true;
      this.forceFullRender = true; // used when data was changed

      if (!this.isRenderSuspended()) {
        editorManager.lockEditor();
        this._refreshBorders(null);
        editorManager.unlockEditor();
      }
    }
  };

  /**
   * The method aggregates multi-line API calls into a callback and postpones the
   * table rendering process. After the execution of the operations, the table is
   * rendered once. As a result, it improves the performance of wrapped operations.
   * Without batching, a similar case could trigger multiple table render calls.
   *
   * @memberof Core#
   * @function batchRender
   * @param {Function} wrappedOperations Batched operations wrapped in a function.
   * @returns {*} Returns result from the wrappedOperations callback.
   * @since 8.3.0
   * @example
   * ```js
   * hot.batchRender(() => {
   *   hot.alter('insert_row', 5, 45);
   *   hot.alter('insert_col', 10, 40);
   *   hot.setDataAtCell(1, 1, 'John');
   *   hot.setDataAtCell(2, 2, 'Mark');
   *   hot.setDataAtCell(3, 3, 'Ann');
   *   hot.setDataAtCell(4, 4, 'Sophia');
   *   hot.setDataAtCell(5, 5, 'Mia');
   *   hot.selectCell(0, 0);
   *   // The table will be rendered once after executing the callback
   * });
   * ```
   */
  this.batchRender = function(wrappedOperations) {
    this.suspendRender();

    const result = wrappedOperations();

    this.resumeRender();

    return result;
  };

  /**
   * Checks if the table indexes recalculation process was suspended. See explanation
   * in {@link Core#suspendExecution}.
   *
   * @memberof Core#
   * @function isExecutionSuspended
   * @since 8.3.0
   * @returns {boolean}
   */
  this.isExecutionSuspended = function() {
    return this.executionSuspendedCounter > 0;
  };

  /**
   * Suspends the execution process. It's helpful to wrap the table logic changes
   * such as index changes into one call after which the cache is updated. As a result,
   * it improves the performance of wrapped operations.
   *
   * The method is intended to be used by advanced users. Suspending the execution
   * process could cause visual glitches caused by not updated the internal table cache.
   *
   * @memberof Core#
   * @function suspendExecution
   * @since 8.3.0
   * @example
   * ```js
   * hot.suspendExecution();
   * const filters = hot.getPlugin('filters');
   *
   * filters.addCondition(2, 'contains', ['3']);
   * filters.filter();
   * hot.getPlugin('columnSorting').sort({ column: 1, sortOrder: 'desc' });
   * hot.resumeExecution(); // It updates the cache internally
   * ```
   */
  this.suspendExecution = function() {
    this.executionSuspendedCounter += 1;
    this.columnIndexMapper.suspendOperations();
    this.rowIndexMapper.suspendOperations();
  };

  /**
   * Resumes the execution process. In combination with the {@link Core#suspendExecution}
   * method it allows aggregating the table logic changes after which the cache is
   * updated. Resuming the state automatically invokes the table cache updating process.
   *
   * The method is intended to be used by advanced users. Suspending the execution
   * process could cause visual glitches caused by not updated the internal table cache.
   *
   * @memberof Core#
   * @function resumeExecution
   * @param {boolean} [forceFlushChanges=false] If `true`, the table internal data cache
   * is recalculated after the execution of the batched operations. For nested
   * {@link Core#batchExecution} calls, it can be desire to recalculate the table
   * after each batch.
   * @since 8.3.0
   * @example
   * ```js
   * hot.suspendExecution();
   * const filters = hot.getPlugin('filters');
   *
   * filters.addCondition(2, 'contains', ['3']);
   * filters.filter();
   * hot.getPlugin('columnSorting').sort({ column: 1, sortOrder: 'desc' });
   * hot.resumeExecution(); // It updates the cache internally
   * ```
   */
  this.resumeExecution = function(forceFlushChanges = false) {
    const nextValue = this.executionSuspendedCounter - 1;

    this.executionSuspendedCounter = Math.max(nextValue, 0);

    if ((!this.isExecutionSuspended() && nextValue === this.executionSuspendedCounter) || forceFlushChanges) {
      this.columnIndexMapper.resumeOperations();
      this.rowIndexMapper.resumeOperations();
    }
  };

  /**
   * The method aggregates multi-line API calls into a callback and postpones the
   * table execution process. After the execution of the operations, the internal table
   * cache is recalculated once. As a result, it improves the performance of wrapped
   * operations. Without batching, a similar case could trigger multiple table cache rebuilds.
   *
   * @memberof Core#
   * @function batchExecution
   * @param {Function} wrappedOperations Batched operations wrapped in a function.
   * @param {boolean} [forceFlushChanges=false] If `true`, the table internal data cache
   * is recalculated after the execution of the batched operations. For nested calls,
   * it can be a desire to recalculate the table after each batch.
   * @returns {*} Returns result from the wrappedOperations callback.
   * @since 8.3.0
   * @example
   * ```js
   * hot.batchExecution(() => {
   *   const filters = hot.getPlugin('filters');
   *
   *   filters.addCondition(2, 'contains', ['3']);
   *   filters.filter();
   *   hot.getPlugin('columnSorting').sort({ column: 1, sortOrder: 'desc' });
   *   // The table cache will be recalculated once after executing the callback
   * });
   * ```
   */
  this.batchExecution = function(wrappedOperations, forceFlushChanges = false) {
    this.suspendExecution();

    const result = wrappedOperations();

    this.resumeExecution(forceFlushChanges);

    return result;
  };

  /**
   * It batches the rendering process and index recalculations. The method aggregates
   * multi-line API calls into a callback and postpones the table rendering process
   * as well aggregates the table logic changes such as index changes into one call
   * after which the cache is updated. After the execution of the operations, the
   * table is rendered, and the cache is updated once. As a result, it improves the
   * performance of wrapped operations.
   *
   * @memberof Core#
   * @function batch
   * @param {Function} wrappedOperations Batched operations wrapped in a function.
   * @returns {*} Returns result from the wrappedOperations callback.
   * @since 8.3.0
   * @example
   * ```js
   * hot.batch(() => {
   *   hot.alter('insert_row', 5, 45);
   *   hot.alter('insert_col', 10, 40);
   *   hot.setDataAtCell(1, 1, 'x');
   *   hot.setDataAtCell(2, 2, 'c');
   *   hot.setDataAtCell(3, 3, 'v');
   *   hot.setDataAtCell(4, 4, 'b');
   *   hot.setDataAtCell(5, 5, 'n');
   *   hot.selectCell(0, 0);
   *
   *   const filters = hot.getPlugin('filters');
   *
   *   filters.addCondition(2, 'contains', ['3']);
   *   filters.filter();
   *   hot.getPlugin('columnSorting').sort({ column: 1, sortOrder: 'desc' });
   *   // The table will be re-rendered and cache will be recalculated once after executing the callback
   * });
   * ```
   */
  this.batch = function(wrappedOperations) {
    this.suspendRender();
    this.suspendExecution();

    const result = wrappedOperations();

    this.resumeExecution();
    this.resumeRender();

    return result;
  };

  /**
   * Updates dimensions of the table. The method compares previous dimensions with the current ones and updates accordingly.
   *
   * @memberof Core#
   * @function refreshDimensions
   * @fires Hooks#beforeRefreshDimensions
   * @fires Hooks#afterRefreshDimensions
   */
  this.refreshDimensions = function() {
    if (!instance.view) {
      return;
    }

    const { width: lastWidth, height: lastHeight } = instance.view.getLastSize();
    const { width, height } = instance.rootElement.getBoundingClientRect();
    const isSizeChanged = width !== lastWidth || height !== lastHeight;
    const isResizeBlocked = instance.runHooks(
      'beforeRefreshDimensions',
      { width: lastWidth, height: lastHeight },
      { width, height },
      isSizeChanged
    ) === false;

    if (isResizeBlocked) {
      return;
    }

    if (isSizeChanged || instance.view.wt.wtOverlays.scrollableElement === instance.rootWindow) {
      instance.view.setLastSize(width, height);
      instance.render();
    }

    instance.runHooks(
      'afterRefreshDimensions',
      { width: lastWidth, height: lastHeight },
      { width, height },
      isSizeChanged
    );
  };

  /**
   * Loads new data to Handsontable. Loading new data resets the cell meta.
   * Since 8.0.0 loading new data also resets states corresponding to rows and columns
   * (for example, row/column sequence, column width, row height, frozen columns etc.).
   *
   * @memberof Core#
   * @function setData
   * @since 11.1.0
   * @param {Array} data Array of arrays or array of objects containing data.
   * @param {string} [source] Source of the `setData` call.
   * @fires Hooks#beforeLoadData
   * @fires Hooks#beforeSetData
   * @fires Hooks#beforeUpdateData
   * @fires Hooks#afterLoadData
   * @fires Hooks#afterSetData
   * @fires Hooks#afterUpdateData
   * @fires Hooks#afterChange
   */
  this.setData = function(data, source) {
    replaceData(
      data,
      (newDataMap) => {
        datamap = newDataMap;
      },
      () => {
        metaManager.clearCellsCache();
        instance.initIndexMappers();
        grid.adjustRowsAndCols();

        if (firstRun) {
          firstRun = [null, 'loadData'];
        }
      }, {
        hotInstance: instance,
        dataMap: datamap,
        dataSource,
        internalSource: 'setData',
        source,
        firstRun
      });
  };

  /**
   * Replaces the dataset with a new one. Unlike `setData` and the `loadData` methods, it doesn't reset the
   * state of the table.
   *
   * @memberof Core#
   * @function updateData
   * @since 11.1.0
   * @param {Array} data Array of arrays or array of objects containing data.
   * @param {string} [source] Source of the `updateData` call.
   * @fires Hooks#beforeUpdateData
   * @fires Hooks#afterUpdateData
   * @fires Hooks#afterChange
   */
  this.updateData = function(data, source) {
    replaceData(
      data,
      (newDataMap) => {
        datamap = newDataMap;
      },
      (newDataMap) => {
        datamap = newDataMap;

        instance.columnIndexMapper.fitToLength(this.getInitialColumnCount());
        instance.rowIndexMapper.fitToLength(this.countSourceRows());

        grid.adjustRowsAndCols();
      }, {
        hotInstance: instance,
        dataMap: datamap,
        dataSource,
        internalSource: 'updateData',
        source,
        firstRun
      });
  };

  /**
   * Loads new data to Handsontable. Loading new data resets the cell meta.
   * Since 8.0.0 loading new data also resets states corresponding to rows and columns
   * (for example, row/column sequence, column width, row height, frozen columns etc.).
   *
   * @memberof Core#
   * @function loadData
   * @param {Array} data Array of arrays or array of objects containing data.
   * @param {string} [source] Source of the loadData call.
   * @fires Hooks#beforeLoadData
   * @fires Hooks#beforeSetData
   * @fires Hooks#afterLoadData
   * @fires Hooks#afterSetData
   * @fires Hooks#afterChange
   */
  this.loadData = function(data, source) {
    // Legacy alias for `setData` - these two should be kept in sync.
    replaceData(
      data,
      (newDataMap) => {
        datamap = newDataMap;
      },
      () => {
        metaManager.clearCellsCache();
        instance.initIndexMappers();
        grid.adjustRowsAndCols();

        if (firstRun) {
          firstRun = [null, 'loadData'];
        }
      }, {
        hotInstance: instance,
        dataMap: datamap,
        dataSource,
        internalSource: 'loadData',
        source,
        firstRun
      });
  };

  /**
   * Gets the initial column count, calculated based on the `columns` setting.
   *
   * @private
   * @returns {number} The calculated number of columns.
   */
  this.getInitialColumnCount = function() {
    const columnsSettings = tableMeta.columns;
    let finalNrOfColumns = 0;

    // We will check number of columns when the `columns` property was defined as an array. Columns option may
    // narrow down or expand displayed dataset in that case.
    if (Array.isArray(columnsSettings)) {
      finalNrOfColumns = columnsSettings.length;

    } else if (isFunction(columnsSettings)) {
      if (instance.dataType === 'array') {
        const nrOfSourceColumns = this.countSourceCols();

        for (let columnIndex = 0; columnIndex < nrOfSourceColumns; columnIndex += 1) {
          if (columnsSettings(columnIndex)) {
            finalNrOfColumns += 1;
          }
        }

        // Extended dataset by the `columns` property? Moved code right from the refactored `countCols` method.
      } else if (instance.dataType === 'object' || instance.dataType === 'function') {
        finalNrOfColumns = datamap.colToPropCache.length;
      }

      // In some cases we need to check columns length from the schema, i.e. `data` may be empty.
    } else if (isDefined(tableMeta.dataSchema)) {
      const schema = datamap.getSchema();

      // Schema may be defined as an array of objects. Each object will define column.
      finalNrOfColumns = Array.isArray(schema) ? schema.length : deepObjectSize(schema);

    } else {
      // We init index mappers by length of source data to provide indexes also for skipped indexes.
      finalNrOfColumns = this.countSourceCols();
    }

    return finalNrOfColumns;
  };

  /**
   * Init index mapper which manage indexes assigned to the data.
   *
   * @private
   */
  this.initIndexMappers = function() {
    this.columnIndexMapper.initToLength(this.getInitialColumnCount());
    this.rowIndexMapper.initToLength(this.countSourceRows());
  };

  /**
   * Returns the current data object (the same one that was passed by `data` configuration option or `loadData` method,
   * unless some modifications have been applied (i.e. Sequence of rows/columns was changed, some row/column was skipped).
   * If that's the case - use the {@link Core#getSourceData} method.).
   *
   * Optionally you can provide cell range by defining `row`, `column`, `row2`, `column2` to get only a fragment of table data.
   *
   * @memberof Core#
   * @function getData
   * @param {number} [row] From visual row index.
   * @param {number} [column] From visual column index.
   * @param {number} [row2] To visual row index.
   * @param {number} [column2] To visual column index.
   * @returns {Array[]} Array with the data.
   * @example
   * ```js
   * // Get all data (in order how it is rendered in the table).
   * hot.getData();
   * // Get data fragment (from top-left 0, 0 to bottom-right 3, 3).
   * hot.getData(3, 3);
   * // Get data fragment (from top-left 2, 1 to bottom-right 3, 3).
   * hot.getData(2, 1, 3, 3);
   * ```
   */
  this.getData = function(row, column, row2, column2) {
    if (isUndefined(row)) {
      return datamap.getAll();
    }

    return datamap.getRange(new CellCoords(row, column), new CellCoords(row2, column2), datamap.DESTINATION_RENDERER);
  };

  /**
   * Returns a string value of the selected range. Each column is separated by tab, each row is separated by a new
   * line character.
   *
   * @memberof Core#
   * @function getCopyableText
   * @param {number} startRow From visual row index.
   * @param {number} startCol From visual column index.
   * @param {number} endRow To visual row index.
   * @param {number} endCol To visual column index.
   * @returns {string}
   */
  this.getCopyableText = function(startRow, startCol, endRow, endCol) {
    return datamap.getCopyableText(new CellCoords(startRow, startCol), new CellCoords(endRow, endCol));
  };

  /**
   * Returns the data's copyable value at specified `row` and `column` index.
   *
   * @memberof Core#
   * @function getCopyableData
   * @param {number} row Visual row index.
   * @param {number} column Visual column index.
   * @returns {string}
   */
  this.getCopyableData = function(row, column) {
    return datamap.getCopyable(row, datamap.colToProp(column));
  };

  /**
   * Returns schema provided by constructor settings. If it doesn't exist then it returns the schema based on the data
   * structure in the first row.
   *
   * @memberof Core#
   * @function getSchema
   * @returns {object} Schema object.
   */
  this.getSchema = function() {
    return datamap.getSchema();
  };

  /**
   * Use it if you need to change configuration after initialization. The `settings` argument is an object containing the new
   * settings, declared the same way as in the initial settings object.
   *
   * __Note__, that although the `updateSettings` method doesn't overwrite the previously declared settings, it might reset
   * the settings made post-initialization. (for example - ignore changes made using the columnResize feature).
   *
   * Since 8.0.0 passing `columns` or `data` inside `settings` objects will result in resetting states corresponding to rows and columns
   * (for example, row/column sequence, column width, row height, frozen columns etc.).
   *
   * @memberof Core#
   * @function updateSettings
   * @param {object} settings New settings object (see {@link Options}).
   * @param {boolean} [init=false] Internally used for in initialization mode.
   * @example
   * ```js
   * hot.updateSettings({
   *    contextMenu: true,
   *    colHeaders: true,
   *    fixedRowsTop: 2
   * });
   * ```
   * @fires Hooks#afterCellMetaReset
   * @fires Hooks#afterUpdateSettings
   */
  this.updateSettings = function(settings, init = false) {
    const dataUpdateFunction = (firstRun ? instance.setData : instance.updateData).bind(this);
    let columnsAsFunc = false;
    let i;
    let j;

    if (isDefined(settings.rows)) {
      throw new Error('The "rows" setting is no longer supported. Do you mean startRows, minRows or maxRows?');
    }
    if (isDefined(settings.cols)) {
      throw new Error('The "cols" setting is no longer supported. Do you mean startCols, minCols or maxCols?');
    }
    if (isDefined(settings.ganttChart)) {
      throw new Error('Since 8.0.0 the "ganttChart" setting is no longer supported.');
    }

    // eslint-disable-next-line no-restricted-syntax
    for (i in settings) {
      if (i === 'data') {
        // Do nothing. loadData will be triggered later
      } else if (i === 'language') {
        setLanguage(settings.language);

      } else if (i === 'className') {
        setClassName('className', settings.className);

      } else if (i === 'tableClassName' && instance.table) {
        setClassName('tableClassName', settings.tableClassName);

        instance.view.wt.wtOverlays.syncOverlayTableClassNames();

      } else if (Hooks.getSingleton().isRegistered(i) || Hooks.getSingleton().isDeprecated(i)) {

        if (isFunction(settings[i]) || Array.isArray(settings[i])) {
          settings[i].initialHook = true;
          instance.addHook(i, settings[i]);
        }

      } else if (!init && hasOwnProperty(settings, i)) { // Update settings
        globalMeta[i] = settings[i];
      }
    }

    // Load data or create data map
    if (settings.data === void 0 && tableMeta.data === void 0) {
      dataUpdateFunction(null, 'updateSettings'); // data source created just now

    } else if (settings.data !== void 0) {
      dataUpdateFunction(settings.data, 'updateSettings'); // data source given as option

    } else if (settings.columns !== void 0) {
      datamap.createMap();

      // The `column` property has changed - dataset may be expanded or narrowed down. The `loadData` do the same.
      instance.initIndexMappers();
    }

    const clen = instance.countCols();
    const columnSetting = tableMeta.columns;

    // Init columns constructors configuration
    if (columnSetting && isFunction(columnSetting)) {
      columnsAsFunc = true;
    }

    // Clear cell meta cache
    if (settings.cell !== void 0 || settings.cells !== void 0 || settings.columns !== void 0) {
      metaManager.clearCache();
    }

    if (clen > 0) {
      for (i = 0, j = 0; i < clen; i++) {
        // Use settings provided by user
        if (columnSetting) {
          const column = columnsAsFunc ? columnSetting(i) : columnSetting[j];

          if (column) {
            metaManager.updateColumnMeta(j, column);
          }
        }

        j += 1;
      }
    }

    if (isDefined(settings.cell)) {
      objectEach(settings.cell, (cell) => {
        instance.setCellMetaObject(cell.row, cell.col, cell);
      });
    }

    instance.runHooks('afterCellMetaReset');

    let currentHeight = instance.rootElement.style.height;

    if (currentHeight !== '') {
      currentHeight = parseInt(instance.rootElement.style.height, 10);
    }

    let height = settings.height;

    if (isFunction(height)) {
      height = height();
    }

    if (init) {
      const initialStyle = instance.rootElement.getAttribute('style');

      if (initialStyle) {
        instance.rootElement.setAttribute('data-initialstyle', instance.rootElement.getAttribute('style'));
      }
    }

    if (height === null) {
      const initialStyle = instance.rootElement.getAttribute('data-initialstyle');

      if (initialStyle && (initialStyle.indexOf('height') > -1 || initialStyle.indexOf('overflow') > -1)) {
        instance.rootElement.setAttribute('style', initialStyle);

      } else {
        instance.rootElement.style.height = '';
        instance.rootElement.style.overflow = '';
      }

    } else if (height !== void 0) {
      instance.rootElement.style.height = isNaN(height) ? `${height}` : `${height}px`;
      instance.rootElement.style.overflow = 'hidden';
    }

    if (typeof settings.width !== 'undefined') {
      let width = settings.width;

      if (isFunction(width)) {
        width = width();
      }

      instance.rootElement.style.width = isNaN(width) ? `${width}` : `${width}px`;
    }

    if (!init) {
      if (instance.view) {
        instance.view.wt.wtViewport.resetHasOversizedColumnHeadersMarked();
        instance.view.wt.exportSettingsAsClassNames();
      }

      instance.runHooks('afterUpdateSettings', settings);
    }

    grid.adjustRowsAndCols();

    if (instance.view && !firstRun) {
      instance.forceFullRender = true; // used when data was changed
      editorManager.lockEditor();
      instance._refreshBorders(null);
      instance.view.wt.wtOverlays.adjustElementsSize();
      editorManager.unlockEditor();
    }

    if (!init && instance.view && (currentHeight === '' || height === '' || height === void 0) &&
        currentHeight !== height) {
      instance.view.wt.wtOverlays.updateMainScrollableElements();
    }
  };

  /**
   * Get value from the selected cell.
   *
   * @memberof Core#
   * @function getValue
   * @returns {*} Value of selected cell.
   */
  this.getValue = function() {
    const sel = instance.getSelectedLast();

    if (tableMeta.getValue) {
      if (isFunction(tableMeta.getValue)) {
        return tableMeta.getValue.call(instance);
      } else if (sel) {
        return instance.getData()[sel[0][0]][tableMeta.getValue];
      }
    } else if (sel) {
      return instance.getDataAtCell(sel[0], sel[1]);
    }
  };

  /**
   * Returns the object settings.
   *
   * @memberof Core#
   * @function getSettings
   * @returns {TableMeta} Object containing the current table settings.
   */
  this.getSettings = function() {
    return tableMeta;
  };

  /**
   * Clears the data from the table (the table settings remain intact).
   *
   * @memberof Core#
   * @function clear
   */
  this.clear = function() {
    this.selectAll();
    this.emptySelectedCells();
  };

  /**
   * Allows altering the table structure by either inserting/removing rows or columns.
   * This method works with an array data structure only.
   *
   * @memberof Core#
   * @function alter
   * @param {string} action Possible alter operations:
   *  <ul>
   *    <li> `'insert_row'` </li>
   *    <li> `'insert_col'` </li>
   *    <li> `'remove_row'` </li>
   *    <li> `'remove_col'` </li>
   * </ul>.
   * @param {number|number[]} index Visual index of the row/column before which the new row/column will be
   *                                inserted/removed or an array of arrays in format `[[index, amount],...]`.
   * @param {number} [amount=1] Amount of rows/columns to be inserted or removed.
   * @param {string} [source] Source indicator.
   * @param {boolean} [keepEmptyRows] Flag for preventing deletion of empty rows.
   * @example
   * ```js
   * // Insert new row above the row at given visual index.
   * hot.alter('insert_row', 10);
   * // Insert 3 new columns before 10th column.
   * hot.alter('insert_col', 10, 3);
   * // Remove 2 rows starting from 10th row.
   * hot.alter('remove_row', 10, 2);
   * // Remove 5 non-contiquous rows (it removes 3 rows from visual index 1 and 2 rows from visual index 5).
   * hot.alter('remove_row', [[1, 3], [5, 2]]);
   * ```
   */
  this.alter = function(action, index, amount, source, keepEmptyRows) {
    grid.alter(action, index, amount, source, keepEmptyRows);
  };

  /**
   * Returns a TD element for the given `row` and `column` arguments, if it is rendered on screen.
   * Returns `null` if the TD is not rendered on screen (probably because that part of the table is not visible).
   *
   * @memberof Core#
   * @function getCell
   * @param {number} row Visual row index.
   * @param {number} column Visual column index.
   * @param {boolean} [topmost=false] If set to `true`, it returns the TD element from the topmost overlay. For example,
   * if the wanted cell is in the range of fixed rows, it will return a TD element from the `top` overlay.
   * @returns {HTMLTableCellElement|null} The cell's TD element.
   */
  this.getCell = function(row, column, topmost = false) {
    let renderableColumnIndex = column; // Handling also column headers.
    let renderableRowIndex = row; // Handling also row headers.

    if (column >= 0) {
      if (this.columnIndexMapper.isHidden(this.toPhysicalColumn(column))) {
        return null;
      }

      renderableColumnIndex = this.columnIndexMapper.getRenderableFromVisualIndex(column);
    }

    if (row >= 0) {
      if (this.rowIndexMapper.isHidden(this.toPhysicalRow(row))) {
        return null;
      }

      renderableRowIndex = this.rowIndexMapper.getRenderableFromVisualIndex(row);
    }

    if (renderableRowIndex === null || renderableColumnIndex === null) {
      return null;
    }

    return instance.view.getCellAtCoords(new CellCoords(renderableRowIndex, renderableColumnIndex), topmost);
  };

  /**
   * Returns the coordinates of the cell, provided as a HTML table cell element.
   *
   * @memberof Core#
   * @function getCoords
   * @param {HTMLTableCellElement} element The HTML Element representing the cell.
   * @returns {CellCoords|null} Visual coordinates object.
   * @example
   * ```js
   * hot.getCoords(hot.getCell(1, 1));
   * // it returns CellCoords object instance with props row: 1 and col: 1.
   * ```
   */
  this.getCoords = function(element) {
    const renderableCoords = this.view.wt.wtTable.getCoords(element);

    if (renderableCoords === null) {
      return null;
    }

    const { row: renderableRow, col: renderableColumn } = renderableCoords;

    let visualRow = renderableRow;
    let visualColumn = renderableColumn;

    if (renderableRow >= 0) {
      visualRow = this.rowIndexMapper.getVisualFromRenderableIndex(renderableRow);
    }

    if (renderableColumn >= 0) {
      visualColumn = this.columnIndexMapper.getVisualFromRenderableIndex(renderableColumn);
    }

    return new CellCoords(visualRow, visualColumn);
  };

  /**
   * Returns the property name that corresponds with the given column index.
   * If the data source is an array of arrays, it returns the columns index.
   *
   * @memberof Core#
   * @function colToProp
   * @param {number} column Visual column index.
   * @returns {string|number} Column property or physical column index.
   */
  this.colToProp = function(column) {
    return datamap.colToProp(column);
  };

  /**
   * Returns column index that corresponds with the given property.
   *
   * @memberof Core#
   * @function propToCol
   * @param {string|number} prop Property name or physical column index.
   * @returns {number} Visual column index.
   */
  this.propToCol = function(prop) {
    return datamap.propToCol(prop);
  };

  /**
   * Translate physical row index into visual.
   *
   * This method is useful when you want to retrieve visual row index which can be reordered, moved or trimmed
   * based on a physical index.
   *
   * @memberof Core#
   * @function toVisualRow
   * @param {number} row Physical row index.
   * @returns {number} Returns visual row index.
   */
  this.toVisualRow = row => this.rowIndexMapper.getVisualFromPhysicalIndex(row);

  /**
   * Translate physical column index into visual.
   *
   * This method is useful when you want to retrieve visual column index which can be reordered, moved or trimmed
   * based on a physical index.
   *
   * @memberof Core#
   * @function toVisualColumn
   * @param {number} column Physical column index.
   * @returns {number} Returns visual column index.
   */
  this.toVisualColumn = column => this.columnIndexMapper.getVisualFromPhysicalIndex(column);

  /**
   * Translate visual row index into physical.
   *
   * This method is useful when you want to retrieve physical row index based on a visual index which can be
   * reordered, moved or trimmed.
   *
   * @memberof Core#
   * @function toPhysicalRow
   * @param {number} row Visual row index.
   * @returns {number} Returns physical row index.
   */
  this.toPhysicalRow = row => this.rowIndexMapper.getPhysicalFromVisualIndex(row);

  /**
   * Translate visual column index into physical.
   *
   * This method is useful when you want to retrieve physical column index based on a visual index which can be
   * reordered, moved or trimmed.
   *
   * @memberof Core#
   * @function toPhysicalColumn
   * @param {number} column Visual column index.
   * @returns {number} Returns physical column index.
   */
  this.toPhysicalColumn = column => this.columnIndexMapper.getPhysicalFromVisualIndex(column);

  /**
   * @description
   * Returns the cell value at `row`, `column`.
   *
   * __Note__: If data is reordered, sorted or trimmed, the currently visible order will be used.
   *
   * @memberof Core#
   * @function getDataAtCell
   * @param {number} row Visual row index.
   * @param {number} column Visual column index.
   * @returns {*} Data at cell.
   */
  this.getDataAtCell = function(row, column) {
    return datamap.get(row, datamap.colToProp(column));
  };

  /**
   * Returns value at visual `row` and `prop` indexes.
   *
   * __Note__: If data is reordered, sorted or trimmed, the currently visible order will be used.
   *
   * @memberof Core#
   * @function getDataAtRowProp
   * @param {number} row Visual row index.
   * @param {string} prop Property name.
   * @returns {*} Cell value.
   */
  this.getDataAtRowProp = function(row, prop) {
    return datamap.get(row, prop);
  };

  /**
   * @description
   * Returns array of column values from the data source.
   *
   * __Note__: If columns were reordered or sorted, the currently visible order will be used.
   *
   * @memberof Core#
   * @function getDataAtCol
   * @param {number} column Visual column index.
   * @returns {Array} Array of cell values.
   */
  this.getDataAtCol = function(column) {
    return [].concat(...datamap.getRange(
      new CellCoords(0, column),
      new CellCoords(tableMeta.data.length - 1, column),
      datamap.DESTINATION_RENDERER
    ));
  };

  /**
   * Given the object property name (e.g. `'first.name'` or `'0'`), returns an array of column's values from the table data.
   * You can also provide a column index as the first argument.
   *
   * @memberof Core#
   * @function getDataAtProp
   * @param {string|number} prop Property name or physical column index.
   * @returns {Array} Array of cell values.
   */
  // TODO: Getting data from `datamap` should work on visual indexes.
  this.getDataAtProp = function(prop) {
    const range = datamap.getRange(
      new CellCoords(0, datamap.propToCol(prop)),
      new CellCoords(tableMeta.data.length - 1, datamap.propToCol(prop)),
      datamap.DESTINATION_RENDERER);

    return [].concat(...range);
  };

  /**
   * Returns a clone of the source data object.
   * Optionally you can provide a cell range by using the `row`, `column`, `row2`, `column2` arguments, to get only a
   * fragment of the table data.
   *
   * __Note__: This method does not participate in data transformation. If the visual data of the table is reordered,
   * sorted or trimmed only physical indexes are correct.
   *
   * @memberof Core#
   * @function getSourceData
   * @param {number} [row] From physical row index.
   * @param {number} [column] From physical column index (or visual index, if data type is an array of objects).
   * @param {number} [row2] To physical row index.
   * @param {number} [column2] To physical column index (or visual index, if data type is an array of objects).
   * @returns {Array[]|object[]} The table data.
   */
  this.getSourceData = function(row, column, row2, column2) {
    let data;

    if (row === void 0) {
      data = dataSource.getData();
    } else {
      data = dataSource.getByRange(new CellCoords(row, column), new CellCoords(row2, column2));
    }

    return data;
  };

  /**
   * Returns the source data object as an arrays of arrays format even when source data was provided in another format.
   * Optionally you can provide a cell range by using the `row`, `column`, `row2`, `column2` arguments, to get only a
   * fragment of the table data.
   *
   * __Note__: This method does not participate in data transformation. If the visual data of the table is reordered,
   * sorted or trimmed only physical indexes are correct.
   *
   * @memberof Core#
   * @function getSourceDataArray
   * @param {number} [row] From physical row index.
   * @param {number} [column] From physical column index (or visual index, if data type is an array of objects).
   * @param {number} [row2] To physical row index.
   * @param {number} [column2] To physical column index (or visual index, if data type is an array of objects).
   * @returns {Array} An array of arrays.
   */
  this.getSourceDataArray = function(row, column, row2, column2) {
    let data;

    if (row === void 0) {
      data = dataSource.getData(true);
    } else {
      data = dataSource.getByRange(new CellCoords(row, column), new CellCoords(row2, column2), true);
    }

    return data;
  };

  /**
   * Returns an array of column values from the data source.
   *
   * @memberof Core#
   * @function getSourceDataAtCol
   * @param {number} column Visual column index.
   * @returns {Array} Array of the column's cell values.
   */
  // TODO: Getting data from `sourceData` should work always on physical indexes.
  this.getSourceDataAtCol = function(column) {
    return dataSource.getAtColumn(column);
  };

  /* eslint-disable jsdoc/require-param */
  /**
   * Set the provided value in the source data set at the provided coordinates.
   *
   * @memberof Core#
   * @function setSourceDataAtCell
   * @param {number|Array} row Physical row index or array of changes in format `[[row, prop, value], ...]`.
   * @param {number|string} column Physical column index / prop name.
   * @param {*} value The value to be set at the provided coordinates.
   * @param {string} [source] Source of the change as a string.
   */
  /* eslint-enable jsdoc/require-param */
  this.setSourceDataAtCell = function(row, column, value, source) {
    const input = setDataInputToArray(row, column, value);
    const isThereAnySetSourceListener = this.hasHook('afterSetSourceDataAtCell');
    const changesForHook = [];

    if (isThereAnySetSourceListener) {
      arrayEach(input, ([changeRow, changeProp, changeValue]) => {
        changesForHook.push([
          changeRow,
          changeProp,
          dataSource.getAtCell(changeRow, changeProp), // The previous value.
          changeValue,
        ]);
      });
    }

    arrayEach(input, ([changeRow, changeProp, changeValue]) => {
      dataSource.setAtCell(changeRow, changeProp, changeValue);
    });

    if (isThereAnySetSourceListener) {
      this.runHooks('afterSetSourceDataAtCell', changesForHook, source);
    }

    this.render();

    const activeEditor = instance.getActiveEditor();

    if (activeEditor && isDefined(activeEditor.refreshValue)) {
      activeEditor.refreshValue();
    }
  };

  /**
   * Returns a single row of the data (array or object, depending on what data format you use).
   *
   * __Note__: This method does not participate in data transformation. If the visual data of the table is reordered,
   * sorted or trimmed only physical indexes are correct.
   *
   * @memberof Core#
   * @function getSourceDataAtRow
   * @param {number} row Physical row index.
   * @returns {Array|object} Single row of data.
   */
  this.getSourceDataAtRow = function(row) {
    return dataSource.getAtRow(row);
  };

  /**
   * Returns a single value from the data source.
   *
   * @memberof Core#
   * @function getSourceDataAtCell
   * @param {number} row Physical row index.
   * @param {number} column Visual column index.
   * @returns {*} Cell data.
   */
  // TODO: Getting data from `sourceData` should work always on physical indexes.
  this.getSourceDataAtCell = function(row, column) {
    return dataSource.getAtCell(row, column);
  };

  /**
   * @description
   * Returns a single row of the data.
   *
   * __Note__: If rows were reordered, sorted or trimmed, the currently visible order will be used.
   *
   * @memberof Core#
   * @function getDataAtRow
   * @param {number} row Visual row index.
   * @returns {Array} Array of row's cell data.
   */
  this.getDataAtRow = function(row) {
    const data = datamap.getRange(
      new CellCoords(row, 0),
      new CellCoords(row, this.countCols() - 1),
      datamap.DESTINATION_RENDERER
    );

    return data[0] || [];
  };

  /**
   * @description
   * Returns a data type defined in the Handsontable settings under the `type` key ({@link Options#type}).
   * If there are cells with different types in the selected range, it returns `'mixed'`.
   *
   * __Note__: If data is reordered, sorted or trimmed, the currently visible order will be used.
   *
   * @memberof Core#
   * @function getDataType
   * @param {number} rowFrom From visual row index.
   * @param {number} columnFrom From visual column index.
   * @param {number} rowTo To visual row index.
   * @param {number} columnTo To visual column index.
   * @returns {string} Cell type (e.q: `'mixed'`, `'text'`, `'numeric'`, `'autocomplete'`).
   */
  this.getDataType = function(rowFrom, columnFrom, rowTo, columnTo) {
    const coords = rowFrom === void 0 ?
      [0, 0, this.countRows(), this.countCols()] : [rowFrom, columnFrom, rowTo, columnTo];
    const [rowStart, columnStart] = coords;
    let [,, rowEnd, columnEnd] = coords;
    let previousType = null;
    let currentType = null;

    if (rowEnd === void 0) {
      rowEnd = rowStart;
    }
    if (columnEnd === void 0) {
      columnEnd = columnStart;
    }
    let type = 'mixed';

    rangeEach(Math.max(Math.min(rowStart, rowEnd), 0), Math.max(rowStart, rowEnd), (row) => {
      let isTypeEqual = true;

      rangeEach(Math.max(Math.min(columnStart, columnEnd), 0), Math.max(columnStart, columnEnd), (column) => {
        const cellType = this.getCellMeta(row, column);

        currentType = cellType.type;

        if (previousType) {
          isTypeEqual = previousType === currentType;
        } else {
          previousType = currentType;
        }

        return isTypeEqual;
      });
      type = isTypeEqual ? currentType : 'mixed';

      return isTypeEqual;
    });

    return type;
  };

  /**
   * Remove a property defined by the `key` argument from the cell meta object for the provided `row` and `column` coordinates.
   *
   * @memberof Core#
   * @function removeCellMeta
   * @param {number} row Visual row index.
   * @param {number} column Visual column index.
   * @param {string} key Property name.
   * @fires Hooks#beforeRemoveCellMeta
   * @fires Hooks#afterRemoveCellMeta
   */
  this.removeCellMeta = function(row, column, key) {
    const [physicalRow, physicalColumn] = [this.toPhysicalRow(row), this.toPhysicalColumn(column)];
    let cachedValue = metaManager.getCellMetaKeyValue(physicalRow, physicalColumn, key);

    const hookResult = instance.runHooks('beforeRemoveCellMeta', row, column, key, cachedValue);

    if (hookResult !== false) {
      metaManager.removeCellMeta(physicalRow, physicalColumn, key);

      instance.runHooks('afterRemoveCellMeta', row, column, key, cachedValue);
    }

    cachedValue = null;
  };

  /**
   * Removes or adds one or more rows of the cell meta objects to the cell meta collections.
   *
   * @since 0.30.0
   * @memberof Core#
   * @function spliceCellsMeta
   * @param {number} visualIndex A visual index that specifies at what position to add/remove items.
   * @param {number} [deleteAmount=0] The number of items to be removed. If set to 0, no cell meta objects will be removed.
   * @param {...object} [cellMetaRows] The new cell meta row objects to be added to the cell meta collection.
   */
  this.spliceCellsMeta = function(visualIndex, deleteAmount = 0, ...cellMetaRows) {
    if (cellMetaRows.length > 0 && !Array.isArray(cellMetaRows[0])) {
      throw new Error('The 3rd argument (cellMetaRows) has to be passed as an array of cell meta objects array.');
    }

    if (deleteAmount > 0) {
      metaManager.removeRow(this.toPhysicalRow(visualIndex), deleteAmount);
    }

    if (cellMetaRows.length > 0) {
      arrayEach(cellMetaRows.reverse(), (cellMetaRow) => {
        metaManager.createRow(this.toPhysicalRow(visualIndex));

        arrayEach(cellMetaRow, (cellMeta, columnIndex) => this.setCellMetaObject(visualIndex, columnIndex, cellMeta));
      });
    }

    instance.render();
  };

  /**
   * Set cell meta data object defined by `prop` to the corresponding params `row` and `column`.
   *
   * @memberof Core#
   * @function setCellMetaObject
   * @param {number} row Visual row index.
   * @param {number} column Visual column index.
   * @param {object} prop Meta object.
   */
  this.setCellMetaObject = function(row, column, prop) {
    if (typeof prop === 'object') {
      objectEach(prop, (value, key) => {
        this.setCellMeta(row, column, key, value);
      });
    }
  };

  /**
   * Sets a property defined by the `key` property to the meta object of a cell corresponding to params `row` and `column`.
   *
   * @memberof Core#
   * @function setCellMeta
   * @param {number} row Visual row index.
   * @param {number} column Visual column index.
   * @param {string} key Property name.
   * @param {string} value Property value.
   * @fires Hooks#beforeSetCellMeta
   * @fires Hooks#afterSetCellMeta
   */
  this.setCellMeta = function(row, column, key, value) {
    const allowSetCellMeta = instance.runHooks('beforeSetCellMeta', row, column, key, value);

    if (allowSetCellMeta === false) {
      return;
    }

    let physicalRow = row;
    let physicalColumn = column;

    if (row < this.countRows()) {
      physicalRow = this.toPhysicalRow(row);
    }

    if (column < this.countCols()) {
      physicalColumn = this.toPhysicalColumn(column);
    }

    metaManager.setCellMeta(physicalRow, physicalColumn, key, value);

    instance.runHooks('afterSetCellMeta', row, column, key, value);
  };

  /**
   * Get all the cells meta settings at least once generated in the table (in order of cell initialization).
   *
   * @memberof Core#
   * @function getCellsMeta
   * @returns {Array} Returns an array of ColumnSettings object instances.
   */
  this.getCellsMeta = function() {
    return metaManager.getCellsMeta();
  };

  /**
   * Returns the cell properties object for the given `row` and `column` coordinates.
   *
   * @memberof Core#
   * @function getCellMeta
   * @param {number} row Visual row index.
   * @param {number} column Visual column index.
   * @returns {object} The cell properties object.
   * @fires Hooks#beforeGetCellMeta
   * @fires Hooks#afterGetCellMeta
   */
  this.getCellMeta = function(row, column) {
    let physicalRow = this.toPhysicalRow(row);
    let physicalColumn = this.toPhysicalColumn(column);

    if (physicalRow === null) {
      physicalRow = row;
    }

    if (physicalColumn === null) {
      physicalColumn = column;
    }

    return metaManager.getCellMeta(physicalRow, physicalColumn, {
      visualRow: row,
      visualColumn: column,
    });
  };

  /**
   * Returns an array of cell meta objects for specified physical row index.
   *
   * @memberof Core#
   * @function getCellMetaAtRow
   * @param {number} row Physical row index.
   * @returns {Array}
   */
  this.getCellMetaAtRow = function(row) {
    return metaManager.getCellsMetaAtRow(row);
  };

  /**
   * Checks if the data format and config allows user to modify the column structure.
   *
   * @memberof Core#
   * @function isColumnModificationAllowed
   * @returns {boolean}
   */
  this.isColumnModificationAllowed = function() {
    return !(instance.dataType === 'object' || tableMeta.columns);
  };

  const rendererLookup = cellMethodLookupFactory('renderer');

  /**
   * Returns the cell renderer function by given `row` and `column` arguments.
   *
   * @memberof Core#
   * @function getCellRenderer
   * @param {number|object} row Visual row index or cell meta object (see {@link Core#getCellMeta}).
   * @param {number} column Visual column index.
   * @returns {Function} The renderer function.
   * @example
   * ```js
   * // Get cell renderer using `row` and `column` coordinates.
   * hot.getCellRenderer(1, 1);
   * // Get cell renderer using cell meta object.
   * hot.getCellRenderer(hot.getCellMeta(1, 1));
   * ```
   */
  this.getCellRenderer = function(row, column) {
    return getRenderer(rendererLookup.call(this, row, column));
  };

  /**
   * Returns the cell editor class by the provided `row` and `column` arguments.
   *
   * @memberof Core#
   * @function getCellEditor
   * @param {number} row Visual row index or cell meta object (see {@link Core#getCellMeta}).
   * @param {number} column Visual column index.
   * @returns {Function} The editor class.
   * @example
   * ```js
   * // Get cell editor class using `row` and `column` coordinates.
   * hot.getCellEditor(1, 1);
   * // Get cell editor class using cell meta object.
   * hot.getCellEditor(hot.getCellMeta(1, 1));
   * ```
   */
  this.getCellEditor = cellMethodLookupFactory('editor');

  const validatorLookup = cellMethodLookupFactory('validator');

  /**
   * Returns the cell validator by `row` and `column`.
   *
   * @memberof Core#
   * @function getCellValidator
   * @param {number|object} row Visual row index or cell meta object (see {@link Core#getCellMeta}).
   * @param {number} column Visual column index.
   * @returns {Function|RegExp|undefined} The validator function.
   * @example
   * ```js
   * // Get cell valiator using `row` and `column` coordinates.
   * hot.getCellValidator(1, 1);
   * // Get cell valiator using cell meta object.
   * hot.getCellValidator(hot.getCellMeta(1, 1));
   * ```
   */
  this.getCellValidator = function(row, column) {
    let validator = validatorLookup.call(this, row, column);

    if (typeof validator === 'string') {
      validator = getValidator(validator);
    }

    return validator;
  };

  /**
   * Validates all cells using their validator functions and calls callback when finished.
   *
   * If one of the cells is invalid, the callback will be fired with `'valid'` arguments as `false` - otherwise it
   * would equal `true`.
   *
   * @memberof Core#
   * @function validateCells
   * @param {Function} [callback] The callback function.
   * @example
   * ```js
   * hot.validateCells((valid) => {
   *   if (valid) {
   *     // ... code for validated cells
   *   }
   * })
   * ```
   */
  this.validateCells = function(callback) {
    this._validateCells(callback);
  };

  /**
   * Validates rows using their validator functions and calls callback when finished.
   *
   * If one of the cells is invalid, the callback will be fired with `'valid'` arguments as `false` - otherwise it
   *  would equal `true`.
   *
   * @memberof Core#
   * @function validateRows
   * @param {Array} [rows] Array of validation target visual row indexes.
   * @param {Function} [callback] The callback function.
   * @example
   * ```js
   * hot.validateRows([3, 4, 5], (valid) => {
   *   if (valid) {
   *     // ... code for validated rows
   *   }
   * })
   * ```
   */
  this.validateRows = function(rows, callback) {
    if (!Array.isArray(rows)) {
      throw new Error('validateRows parameter `rows` must be an array');
    }
    this._validateCells(callback, rows);
  };

  /**
   * Validates columns using their validator functions and calls callback when finished.
   *
   * If one of the cells is invalid, the callback will be fired with `'valid'` arguments as `false` - otherwise it
   *  would equal `true`.
   *
   * @memberof Core#
   * @function validateColumns
   * @param {Array} [columns] Array of validation target visual columns indexes.
   * @param {Function} [callback] The callback function.
   * @example
   * ```js
   * hot.validateColumns([3, 4, 5], (valid) => {
   *   if (valid) {
   *     // ... code for validated columns
   *   }
   * })
   * ```
   */
  this.validateColumns = function(columns, callback) {
    if (!Array.isArray(columns)) {
      throw new Error('validateColumns parameter `columns` must be an array');
    }
    this._validateCells(callback, undefined, columns);
  };

  /**
   * Validates all cells using their validator functions and calls callback when finished.
   *
   * If one of the cells is invalid, the callback will be fired with `'valid'` arguments as `false` - otherwise it would equal `true`.
   *
   * Private use intended.
   *
   * @private
   * @memberof Core#
   * @function _validateCells
   * @param {Function} [callback] The callback function.
   * @param {Array} [rows] An array of validation target visual row indexes.
   * @param {Array} [columns] An array of validation target visual column indexes.
   */
  this._validateCells = function(callback, rows, columns) {
    const waitingForValidator = new ValidatorsQueue();

    if (callback) {
      waitingForValidator.onQueueEmpty = callback;
    }

    let i = instance.countRows() - 1;

    while (i >= 0) {
      if (rows !== undefined && rows.indexOf(i) === -1) {
        i -= 1;
        continue;
      }
      let j = instance.countCols() - 1;

      while (j >= 0) {
        if (columns !== undefined && columns.indexOf(j) === -1) {
          j -= 1;
          continue;
        }
        waitingForValidator.addValidatorToQueue();

        instance.validateCell(instance.getDataAtCell(i, j), instance.getCellMeta(i, j), (result) => {
          if (typeof result !== 'boolean') {
            throw new Error('Validation error: result is not boolean');
          }
          if (result === false) {
            waitingForValidator.valid = false;
          }
          waitingForValidator.removeValidatorFormQueue();
        }, 'validateCells');
        j -= 1;
      }
      i -= 1;
    }

    waitingForValidator.checkIfQueueIsEmpty();
  };

  /**
   * Returns an array of row headers' values (if they are enabled). If param `row` was given, it returns the header of the given row as a string.
   *
   * @memberof Core#
   * @function getRowHeader
   * @param {number} [row] Visual row index.
   * @fires Hooks#modifyRowHeader
   * @returns {Array|string|number} Array of header values / single header value.
   */
  this.getRowHeader = function(row) {
    let rowHeader = tableMeta.rowHeaders;
    let physicalRow = row;

    if (physicalRow !== void 0) {
      physicalRow = instance.runHooks('modifyRowHeader', physicalRow);
    }

    if (physicalRow === void 0) {
      rowHeader = [];
      rangeEach(instance.countRows() - 1, (i) => {
        rowHeader.push(instance.getRowHeader(i));
      });

    } else if (Array.isArray(rowHeader) && rowHeader[physicalRow] !== void 0) {
      rowHeader = rowHeader[physicalRow];

    } else if (isFunction(rowHeader)) {
      rowHeader = rowHeader(physicalRow);

    } else if (rowHeader && typeof rowHeader !== 'string' && typeof rowHeader !== 'number') {
      rowHeader = physicalRow + 1;
    }

    return rowHeader;
  };

  /**
   * Returns information about if this table is configured to display row headers.
   *
   * @memberof Core#
   * @function hasRowHeaders
   * @returns {boolean} `true` if the instance has the row headers enabled, `false` otherwise.
   */
  this.hasRowHeaders = function() {
    return !!tableMeta.rowHeaders;
  };

  /**
   * Returns information about if this table is configured to display column headers.
   *
   * @memberof Core#
   * @function hasColHeaders
   * @returns {boolean} `true` if the instance has the column headers enabled, `false` otherwise.
   */
  this.hasColHeaders = function() {
    if (tableMeta.colHeaders !== void 0 && tableMeta.colHeaders !== null) { // Polymer has empty value = null
      return !!tableMeta.colHeaders;
    }
    for (let i = 0, ilen = instance.countCols(); i < ilen; i++) {
      if (instance.getColHeader(i)) {
        return true;
      }
    }

    return false;
  };

  /**
   * Returns an array of column headers (in string format, if they are enabled). If param `column` is given, it
   * returns the header at the given column.
   *
   * @memberof Core#
   * @function getColHeader
   * @param {number} [column] Visual column index.
   * @fires Hooks#modifyColHeader
   * @returns {Array|string|number} The column header(s).
   */
  this.getColHeader = function(column) {
    const columnIndex = instance.runHooks('modifyColHeader', column);
    let result = tableMeta.colHeaders;

    if (columnIndex === void 0) {
      const out = [];
      const ilen = instance.countCols();

      for (let i = 0; i < ilen; i++) {
        out.push(instance.getColHeader(i));
      }

      result = out;

    } else {
      const translateVisualIndexToColumns = function(visualColumnIndex) {
        const arr = [];
        const columnsLen = instance.countCols();
        let index = 0;

        for (; index < columnsLen; index++) {
          if (isFunction(tableMeta.columns) && tableMeta.columns(index)) {
            arr.push(index);
          }
        }

        return arr[visualColumnIndex];
      };

      const physicalColumn = instance.toPhysicalColumn(columnIndex);
      const prop = translateVisualIndexToColumns(physicalColumn);

      if (tableMeta.colHeaders === false) {
        result = null;

      } else if (tableMeta.columns && isFunction(tableMeta.columns) && tableMeta.columns(prop) &&
                 tableMeta.columns(prop).title) {
        result = tableMeta.columns(prop).title;

      } else if (tableMeta.columns && tableMeta.columns[physicalColumn] &&
                 tableMeta.columns[physicalColumn].title) {
        result = tableMeta.columns[physicalColumn].title;

      } else if (Array.isArray(tableMeta.colHeaders) && tableMeta.colHeaders[physicalColumn] !== void 0) {
        result = tableMeta.colHeaders[physicalColumn];

      } else if (isFunction(tableMeta.colHeaders)) {
        result = tableMeta.colHeaders(physicalColumn);

      } else if (tableMeta.colHeaders && typeof tableMeta.colHeaders !== 'string' &&
                 typeof tableMeta.colHeaders !== 'number') {
        result = spreadsheetColumnLabel(columnIndex); // see #1458
      }
    }

    return result;
  };

  /**
   * Return column width from settings (no guessing). Private use intended.
   *
   * @private
   * @memberof Core#
   * @function _getColWidthFromSettings
   * @param {number} col Visual col index.
   * @returns {number}
   */
  this._getColWidthFromSettings = function(col) {
    let width;

    // We currently don't support cell meta objects for headers (negative values)
    if (col >= 0) {
      const cellProperties = instance.getCellMeta(0, col);

      width = cellProperties.width;
    }

    if (width === void 0 || width === tableMeta.width) {
      width = tableMeta.colWidths;
    }

    if (width !== void 0 && width !== null) {
      switch (typeof width) {
        case 'object': // array
          width = width[col];
          break;

        case 'function':
          width = width(col);
          break;
        default:
          break;
      }
      if (typeof width === 'string') {
        width = parseInt(width, 10);
      }
    }

    return width;
  };

  /**
   * Returns the width of the requested column.
   *
   * @memberof Core#
   * @function getColWidth
   * @param {number} column Visual column index.
   * @returns {number} Column width.
   * @fires Hooks#modifyColWidth
   */
  this.getColWidth = function(column) {
    let width = instance._getColWidthFromSettings(column);

    width = instance.runHooks('modifyColWidth', width, column);

    if (width === void 0) {
      width = ViewportColumnsCalculator.DEFAULT_WIDTH;
    }

    return width;
  };

  /**
   * Return row height from settings (no guessing). Private use intended.
   *
   * @private
   * @memberof Core#
   * @function _getRowHeightFromSettings
   * @param {number} row Visual row index.
   * @returns {number}
   */
  this._getRowHeightFromSettings = function(row) {
    // let cellProperties = instance.getCellMeta(row, 0);
    // let height = cellProperties.height;
    //
    // if (height === void 0 || height === tableMeta.height) {
    //  height = cellProperties.rowHeights;
    // }
    let height = tableMeta.rowHeights;

    if (height !== void 0 && height !== null) {
      switch (typeof height) {
        case 'object': // array
          height = height[row];
          break;

        case 'function':
          height = height(row);
          break;
        default:
          break;
      }
      if (typeof height === 'string') {
        height = parseInt(height, 10);
      }
    }

    return height;
  };

  /**
   * Returns the row height.
   *
   * Mind that this method is different from the [AutoRowSize](@/api/autoRowSize.md) plugin's [`getRowHeight()`](@/api/autoRowSize.md#getrowheight) method.
   *
   * @memberof Core#
   * @function getRowHeight
   * @param {number} row Visual row index.
   * @returns {number} The given row's height.
   * @fires Hooks#modifyRowHeight
   */
  this.getRowHeight = function(row) {
    let height = instance._getRowHeightFromSettings(row);

    height = instance.runHooks('modifyRowHeight', height, row);

    return height;
  };

  /**
   * Returns the total number of rows in the data source.
   *
   * @memberof Core#
   * @function countSourceRows
   * @returns {number} Total number of rows.
   */
  this.countSourceRows = function() {
    return dataSource.countRows();
  };

  /**
   * Returns the total number of columns in the data source.
   *
   * @memberof Core#
   * @function countSourceCols
   * @returns {number} Total number of columns.
   */
  this.countSourceCols = function() {
    return dataSource.countFirstRowKeys();
  };

  /**
   * Returns the total number of visual rows in the table.
   *
   * @memberof Core#
   * @function countRows
   * @returns {number} Total number of rows.
   */
  this.countRows = function() {
    return datamap.getLength();
  };

  /**
   * Returns the total number of visible columns in the table.
   *
   * @memberof Core#
   * @function countCols
   * @returns {number} Total number of columns.
   */
  this.countCols = function() {
    const maxCols = tableMeta.maxCols;
    const dataLen = this.columnIndexMapper.getNotTrimmedIndexesLength();

    return Math.min(maxCols, dataLen);
  };

  /**
   * Returns the number of rendered rows (including rows partially or fully rendered outside viewport).
   *
   * @memberof Core#
   * @function countRenderedRows
   * @returns {number} Returns -1 if table is not visible.
   */
  this.countRenderedRows = function() {
    return instance.view.wt.drawn ? instance.view.wt.wtTable.getRenderedRowsCount() : -1;
  };

  /**
   * Returns the number of visible rows (rendered rows that fully fit inside viewport).
   *
   * @memberof Core#
   * @function countVisibleRows
   * @returns {number} Number of visible rows or -1.
   */
  this.countVisibleRows = function() {
    return instance.view.wt.drawn ? instance.view.wt.wtTable.getVisibleRowsCount() : -1;
  };

  /**
   * Returns the number of rendered columns (including columns partially or fully rendered outside viewport).
   *
   * @memberof Core#
   * @function countRenderedCols
   * @returns {number} Returns -1 if table is not visible.
   */
  this.countRenderedCols = function() {
    return instance.view.wt.drawn ? instance.view.wt.wtTable.getRenderedColumnsCount() : -1;
  };

  /**
   * Returns the number of visible columns. Returns -1 if table is not visible.
   *
   * @memberof Core#
   * @function countVisibleCols
   * @returns {number} Number of visible columns or -1.
   */
  this.countVisibleCols = function() {
    return instance.view.wt.drawn ? instance.view.wt.wtTable.getVisibleColumnsCount() : -1;
  };

  /**
   * Returns the number of empty rows. If the optional ending parameter is `true`, returns the
   * number of empty rows at the bottom of the table.
   *
   * @memberof Core#
   * @function countEmptyRows
   * @param {boolean} [ending=false] If `true`, will only count empty rows at the end of the data source.
   * @returns {number} Count empty rows.
   */
  this.countEmptyRows = function(ending = false) {
    let emptyRows = 0;

    rangeEachReverse(instance.countRows() - 1, (visualIndex) => {
      if (instance.isEmptyRow(visualIndex)) {
        emptyRows += 1;

      } else if (ending === true) {
        return false;
      }
    });

    return emptyRows;
  };

  /**
   * Returns the number of empty columns. If the optional ending parameter is `true`, returns the number of empty
   * columns at right hand edge of the table.
   *
   * @memberof Core#
   * @function countEmptyCols
   * @param {boolean} [ending=false] If `true`, will only count empty columns at the end of the data source row.
   * @returns {number} Count empty cols.
   */
  this.countEmptyCols = function(ending = false) {
    if (instance.countRows() < 1) {
      return 0;
    }

    let emptyColumns = 0;

    rangeEachReverse(instance.countCols() - 1, (visualIndex) => {
      if (instance.isEmptyCol(visualIndex)) {
        emptyColumns += 1;

      } else if (ending === true) {
        return false;
      }
    });

    return emptyColumns;
  };

  /**
   * Check if all cells in the row declared by the `row` argument are empty.
   *
   * @memberof Core#
   * @function isEmptyRow
   * @param {number} row Visual row index.
   * @returns {boolean} `true` if the row at the given `row` is empty, `false` otherwise.
   */
  this.isEmptyRow = function(row) {
    return tableMeta.isEmptyRow.call(instance, row);
  };

  /**
   * Check if all cells in the the column declared by the `column` argument are empty.
   *
   * @memberof Core#
   * @function isEmptyCol
   * @param {number} column Column index.
   * @returns {boolean} `true` if the column at the given `col` is empty, `false` otherwise.
   */
  this.isEmptyCol = function(column) {
    return tableMeta.isEmptyCol.call(instance, column);
  };

  /**
   * Select cell specified by `row` and `column` values or a range of cells finishing at `endRow`, `endCol`. If the table
   * was configured to support data column properties that properties can be used to making a selection.
   *
   * By default, viewport will be scrolled to the selection. After the `selectCell` method had finished, the instance
   * will be listening to keyboard input on the document.
   *
   * @example
   * ```js
   * // select a single cell
   * hot.selectCell(2, 4);
   * // select a single cell using column property
   * hot.selectCell(2, 'address');
   * // select a range of cells
   * hot.selectCell(2, 4, 3, 5);
   * // select a range of cells using column properties
   * hot.selectCell(2, 'address', 3, 'phone_number');
   * // select a range of cells without scrolling to them
   * hot.selectCell(2, 'address', 3, 'phone_number', false);
   * ```
   *
   * @memberof Core#
   * @function selectCell
   * @param {number} row Visual row index.
   * @param {number|string} column Visual column index or column property.
   * @param {number} [endRow] Visual end row index (if selecting a range).
   * @param {number|string} [endColumn] Visual end column index or column property (if selecting a range).
   * @param {boolean} [scrollToCell=true] If `true`, the viewport will be scrolled to the selection.
   * @param {boolean} [changeListener=true] If `false`, Handsontable will not change keyboard events listener to himself.
   * @returns {boolean} `true` if selection was successful, `false` otherwise.
   */
  this.selectCell = function(row, column, endRow, endColumn, scrollToCell = true, changeListener = true) {
    if (isUndefined(row) || isUndefined(column)) {
      return false;
    }

    return this.selectCells([[row, column, endRow, endColumn]], scrollToCell, changeListener);
  };

  /**
   * Make multiple, non-contiguous selection specified by `row` and `column` values or a range of cells
   * finishing at `endRow`, `endColumn`. The method supports two input formats which are the same as that
   * produces by `getSelected` and `getSelectedRange` methods.
   *
   * By default, viewport will be scrolled to selection. After the `selectCells` method had finished, the instance
   * will be listening to keyboard input on the document.
   *
   * @example
   * ```js
   * // Using an array of arrays.
   * hot.selectCells([[1, 1, 2, 2], [3, 3], [6, 2, 0, 2]]);
   * // Using an array of arrays with defined columns as props.
   * hot.selectCells([[1, 'id', 2, 'first_name'], [3, 'full_name'], [6, 'last_name', 0, 'first_name']]);
   * // Using an array of CellRange objects (produced by `.getSelectedRange()` method).
   * const selected = hot.getSelectedRange();
   *
   * selected[0].from.row = 0;
   * selected[0].from.col = 0;
   *
   * hot.selectCells(selected);
   * ```
   *
   * @memberof Core#
   * @since 0.38.0
   * @function selectCells
   * @param {Array[]|CellRange[]} coords Visual coords passed as an array of array (`[[rowStart, columnStart, rowEnd, columnEnd], ...]`)
   *                                     the same format as `getSelected` method returns or as an CellRange objects
   *                                     which is the same format what `getSelectedRange` method returns.
   * @param {boolean} [scrollToCell=true] If `true`, the viewport will be scrolled to the selection.
   * @param {boolean} [changeListener=true] If `false`, Handsontable will not change keyboard events listener to himself.
   * @returns {boolean} `true` if selection was successful, `false` otherwise.
   */
  this.selectCells = function(coords = [[]], scrollToCell = true, changeListener = true) {
    if (scrollToCell === false) {
      preventScrollingToCell = true;
    }

    const wasSelected = selection.selectCells(coords);

    if (wasSelected && changeListener) {
      instance.listen();
    }
    preventScrollingToCell = false;

    return wasSelected;
  };

  /**
   * Select column specified by `startColumn` visual index, column property or a range of columns finishing at `endColumn`.
   *
   * @example
   * ```js
   * // Select column using visual index.
   * hot.selectColumns(1);
   * // Select column using column property.
   * hot.selectColumns('id');
   * // Select range of columns using visual indexes.
   * hot.selectColumns(1, 4);
   * // Select range of columns using column properties.
   * hot.selectColumns('id', 'last_name');
   * ```
   *
   * @memberof Core#
   * @since 0.38.0
   * @function selectColumns
   * @param {number} startColumn The visual column index from which the selection starts.
   * @param {number} [endColumn=startColumn] The visual column index to which the selection finishes. If `endColumn`
   *                                         is not defined the column defined by `startColumn` will be selected.
   * @returns {boolean} `true` if selection was successful, `false` otherwise.
   */
  this.selectColumns = function(startColumn, endColumn = startColumn) {
    return selection.selectColumns(startColumn, endColumn);
  };

  /**
   * Select row specified by `startRow` visual index or a range of rows finishing at `endRow`.
   *
   * @example
   * ```js
   * // Select row using visual index.
   * hot.selectRows(1);
   * // Select range of rows using visual indexes.
   * hot.selectRows(1, 4);
   * ```
   *
   * @memberof Core#
   * @since 0.38.0
   * @function selectRows
   * @param {number} startRow The visual row index from which the selection starts.
   * @param {number} [endRow=startRow] The visual row index to which the selection finishes. If `endRow`
   *                                   is not defined the row defined by `startRow` will be selected.
   * @returns {boolean} `true` if selection was successful, `false` otherwise.
   */
  this.selectRows = function(startRow, endRow = startRow) {
    return selection.selectRows(startRow, endRow);
  };

  /**
   * Deselects the current cell selection on the table.
   *
   * @memberof Core#
   * @function deselectCell
   */
  this.deselectCell = function() {
    selection.deselect();
  };

  /**
   * Select the whole table. The previous selection will be overwritten.
   *
   * @since 0.38.2
   * @memberof Core#
   * @function selectAll
   * @param {boolean} [includeHeaders=true] `true` If the selection should include the row, column and corner headers,
   * `false` otherwise.
   */
  this.selectAll = function(includeHeaders = true) {
    const includeRowHeaders = includeHeaders && this.hasRowHeaders();
    const includeColumnHeaders = includeHeaders && this.hasColHeaders();

    preventScrollingToCell = true;
    selection.selectAll(includeRowHeaders, includeColumnHeaders);
    preventScrollingToCell = false;
  };

  const getIndexToScroll = (indexMapper, visualIndex) => {
    // Looking for a visual index on the right and then (when not found) on the left.
    return indexMapper.getFirstNotHiddenIndex(visualIndex, 1, true);
  };

  /**
   * Scroll viewport to coordinates specified by the `row` and `column` arguments.
   *
   * @memberof Core#
   * @function scrollViewportTo
   * @param {number} [row] Row index. If the last argument isn't defined we treat the index as a visual row index. Otherwise,
   * we are using the index for numbering only this rows which may be rendered (we don't consider hidden rows).
   * @param {number} [column] Column index. If the last argument isn't defined we treat the index as a visual column index.
   * Otherwise, we are using the index for numbering only this columns which may be rendered (we don't consider hidden columns).
   * @param {boolean} [snapToBottom=false] If `true`, viewport is scrolled to show the cell on the bottom of the table.
   * @param {boolean} [snapToRight=false] If `true`, viewport is scrolled to show the cell on the right side of the table.
   * @param {boolean} [considerHiddenIndexes=true] If `true`, we handle visual indexes, otherwise we handle only indexes which
   * may be rendered when they are in the viewport (we don't consider hidden indexes as they aren't rendered).
   * @returns {boolean} `true` if scroll was successful, `false` otherwise.
   */
  this.scrollViewportTo = function(row, column, snapToBottom = false,
                                   snapToRight = false, considerHiddenIndexes = true) {
    const snapToTop = !snapToBottom;
    const snapToLeft = !snapToRight;
    let renderableRow = row;
    let renderableColumn = column;

    if (considerHiddenIndexes) {
      const isRowInteger = Number.isInteger(row);
      const isColumnInteger = Number.isInteger(column);

      const visualRowToScroll = isRowInteger ? getIndexToScroll(this.rowIndexMapper, row) : void 0;
      const visualColumnToScroll = isColumnInteger ? getIndexToScroll(this.columnIndexMapper, column) : void 0;

      if (visualRowToScroll === null || visualColumnToScroll === null) {
        return false;
      }

      renderableRow = isRowInteger ?
        instance.rowIndexMapper.getRenderableFromVisualIndex(visualRowToScroll) : void 0;
      renderableColumn = isColumnInteger ?
        instance.columnIndexMapper.getRenderableFromVisualIndex(visualColumnToScroll) : void 0;
    }

    const isRowInteger = Number.isInteger(renderableRow);
    const isColumnInteger = Number.isInteger(renderableColumn);

    if (isRowInteger && isColumnInteger) {
      return instance.view.scrollViewport(
        new CellCoords(renderableRow, renderableColumn),
        snapToTop,
        snapToRight,
        snapToBottom,
        snapToLeft
      );
    }

    if (isRowInteger && isColumnInteger === false) {
      return instance.view.scrollViewportVertically(renderableRow, snapToTop, snapToBottom);
    }

    if (isColumnInteger && isRowInteger === false) {
      return instance.view.scrollViewportHorizontally(renderableColumn, snapToRight, snapToLeft);
    }

    return false;
  };

  /**
   * Removes the table from the DOM and destroys the instance of the Handsontable.
   *
   * @memberof Core#
   * @function destroy
   * @fires Hooks#afterDestroy
   */
  this.destroy = function() {
    instance._clearTimeouts();
    instance._clearImmediates();

    if (instance.view) { // in case HT is destroyed before initialization has finished
      instance.view.destroy();
    }
    if (dataSource) {
      dataSource.destroy();
    }
    dataSource = null;

    metaManager.clearCache();

    keyStateStopObserving();

    if (isRootInstance(instance)) {
      const licenseInfo = this.rootDocument.querySelector('#hot-display-license-info');

      if (licenseInfo) {
        licenseInfo.parentNode.removeChild(licenseInfo);
      }
    }
    empty(instance.rootElement);
    eventManager.destroy();

    if (editorManager) {
      editorManager.destroy();
    }

    // The plugin's `destroy` method is called as a consequence and it should handle
    // unregistration of plugin's maps. Some unregistered maps reset the cache.
    instance.batchExecution(() => {
      instance.rowIndexMapper.unregisterAll();
      instance.columnIndexMapper.unregisterAll();

      pluginsRegistry
        .getItems()
        .forEach(([, plugin]) => {
          plugin.destroy();
        });
      pluginsRegistry.clear();
      instance.runHooks('afterDestroy');
    }, true);

    Hooks.getSingleton().destroy(instance);

    objectEach(instance, (property, key, obj) => {
      // replace instance methods with post mortem
      if (isFunction(property)) {
        obj[key] = postMortem(key);

      } else if (key !== 'guid') {
        // replace instance properties with null (restores memory)
        // it should not be necessary but this prevents a memory leak side effects that show itself in Jasmine tests
        obj[key] = null;
      }
    });

    instance.isDestroyed = true;

    // replace private properties with null (restores memory)
    // it should not be necessary but this prevents a memory leak side effects that show itself in Jasmine tests
    if (datamap) {
      datamap.destroy();
    }

    instance.rowIndexMapper = null;
    instance.columnIndexMapper = null;

    datamap = null;
    grid = null;
    selection = null;
    editorManager = null;
    instance = null;
  };

  /**
   * Replacement for all methods after the Handsontable was destroyed.
   *
   * @private
   * @param {string} method The method name.
   * @returns {Function}
   */
  function postMortem(method) {
    return () => {
      throw new Error(`The "${method}" method cannot be called because this Handsontable instance has been destroyed`);
    };
  }

  /**
   * Returns the active editor class instance.
   *
   * @memberof Core#
   * @function getActiveEditor
   * @returns {BaseEditor} The active editor instance.
   */
  this.getActiveEditor = function() {
    return editorManager.getActiveEditor();
  };

  /**
   * Returns plugin instance by provided its name.
   *
   * @memberof Core#
   * @function getPlugin
   * @param {string} pluginName The plugin name.
   * @returns {BasePlugin|undefined} The plugin instance or undefined if there is no plugin.
   */
  this.getPlugin = function(pluginName) {
    const unifiedPluginName = toUpperCaseFirst(pluginName);

    // Workaround for the UndoRedo plugin which, currently doesn't follow the plugin architecture.
    if (unifiedPluginName === 'UndoRedo') {
      return this.undoRedo;
    }

    return pluginsRegistry.getItem(unifiedPluginName);
  };

  /**
   * Returns name of the passed plugin.
   *
   * @private
   * @memberof Core#
   * @param {BasePlugin} plugin The plugin instance.
   * @returns {string}
   */
  this.getPluginName = function(plugin) {
    // Workaround for the UndoRedo plugin which, currently doesn't follow the plugin architecture.
    if (plugin === this.undoRedo) {
      return this.undoRedo.constructor.PLUGIN_KEY;
    }

    return pluginsRegistry.getId(plugin);
  };

  /**
   * Returns the Handsontable instance.
   *
   * @memberof Core#
   * @function getInstance
   * @returns {Handsontable} The Handsontable instance.
   */
  this.getInstance = function() {
    return instance;
  };

  /**
   * Adds listener to the specified hook name (only for this Handsontable instance).
   *
   * @memberof Core#
   * @function addHook
   * @see Hooks#add
   * @param {string} key Hook name (see {@link Hooks}).
   * @param {Function|Array} callback Function or array of functions.
   * @example
   * ```js
   * hot.addHook('beforeInit', myCallback);
   * ```
   */
  this.addHook = function(key, callback) {
    Hooks.getSingleton().add(key, callback, instance);
  };

  /**
   * Check if for a specified hook name there are added listeners (only for this Handsontable instance). All available
   * hooks you will find {@link Hooks}.
   *
   * @memberof Core#
   * @function hasHook
   * @see Hooks#has
   * @param {string} key Hook name.
   * @returns {boolean}
   *
   * @example
   * ```js
   * const hasBeforeInitListeners = hot.hasHook('beforeInit');
   * ```
   */
  this.hasHook = function(key) {
    return Hooks.getSingleton().has(key, instance);
  };

  /**
   * Adds listener to specified hook name (only for this Handsontable instance). After the listener is triggered,
   * it will be automatically removed.
   *
   * @memberof Core#
   * @function addHookOnce
   * @see Hooks#once
   * @param {string} key Hook name (see {@link Hooks}).
   * @param {Function|Array} callback Function or array of functions.
   * @example
   * ```js
   * hot.addHookOnce('beforeInit', myCallback);
   * ```
   */
  this.addHookOnce = function(key, callback) {
    Hooks.getSingleton().once(key, callback, instance);
  };

  /**
   * Removes the hook listener previously registered with {@link Core#addHook}.
   *
   * @memberof Core#
   * @function removeHook
   * @see Hooks#remove
   * @param {string} key Hook name.
   * @param {Function} callback Reference to the function which has been registered using {@link Core#addHook}.
   *
   * @example
   * ```js
   * hot.removeHook('beforeInit', myCallback);
   * ```
   */
  this.removeHook = function(key, callback) {
    Hooks.getSingleton().remove(key, callback, instance);
  };

  /**
   * Run the callbacks for the hook provided in the `key` argument using the parameters given in the other arguments.
   *
   * @memberof Core#
   * @function runHooks
   * @see Hooks#run
   * @param {string} key Hook name.
   * @param {*} [p1] Argument passed to the callback.
   * @param {*} [p2] Argument passed to the callback.
   * @param {*} [p3] Argument passed to the callback.
   * @param {*} [p4] Argument passed to the callback.
   * @param {*} [p5] Argument passed to the callback.
   * @param {*} [p6] Argument passed to the callback.
   * @returns {*}
   *
   * @example
   * ```js
   * // Run built-in hook
   * hot.runHooks('beforeInit');
   * // Run custom hook
   * hot.runHooks('customAction', 10, 'foo');
   * ```
   */
  this.runHooks = function(key, p1, p2, p3, p4, p5, p6) {
    return Hooks.getSingleton().run(instance, key, p1, p2, p3, p4, p5, p6);
  };

  /**
   * Get language phrase for specified dictionary key.
   *
   * @memberof Core#
   * @function getTranslatedPhrase
   * @since 0.35.0
   * @param {string} dictionaryKey Constant which is dictionary key.
   * @param {*} extraArguments Arguments which will be handled by formatters.
   * @returns {string}
   */
  this.getTranslatedPhrase = function(dictionaryKey, extraArguments) {
    return getTranslatedPhrase(tableMeta.language, dictionaryKey, extraArguments);
  };

  /**
   * Converts instance into outerHTML of HTMLTableElement.
   *
   * @memberof Core#
   * @function toHTML
   * @since 7.1.0
   * @returns {string}
   */
  this.toHTML = () => instanceToHTML(this);

  /**
   * Converts instance into HTMLTableElement.
   *
   * @memberof Core#
   * @function toTableElement
   * @since 7.1.0
   * @returns {HTMLTableElement}
   */
  this.toTableElement = () => {
    const tempElement = this.rootDocument.createElement('div');

    tempElement.insertAdjacentHTML('afterbegin', instanceToHTML(this));

    return tempElement.firstElementChild;
  };

  this.timeouts = [];

  /**
   * Sets timeout. Purpose of this method is to clear all known timeouts when `destroy` method is called.
   *
   * @param {number|Function} handle Handler returned from setTimeout or function to execute (it will be automatically wraped
   *                                 by setTimeout function).
   * @param {number} [delay=0] If first argument is passed as a function this argument set delay of the execution of that function.
   * @private
   */
  this._registerTimeout = function(handle, delay = 0) {
    let handleFunc = handle;

    if (typeof handleFunc === 'function') {
      handleFunc = setTimeout(handleFunc, delay);
    }

    this.timeouts.push(handleFunc);
  };

  /**
   * Clears all known timeouts.
   *
   * @private
   */
  this._clearTimeouts = function() {
    arrayEach(this.timeouts, (handler) => {
      clearTimeout(handler);
    });
  };

  this.immediates = [];

  /**
   * Execute function execution to the next event loop cycle. Purpose of this method is to clear all known timeouts when `destroy` method is called.
   *
   * @param {Function} callback Function to be delayed in execution.
   * @private
   */
  this._registerImmediate = function(callback) {
    this.immediates.push(setImmediate(callback));
  };

  /**
   * Clears all known timeouts.
   *
   * @private
   */
  this._clearImmediates = function() {
    arrayEach(this.immediates, (handler) => {
      clearImmediate(handler);
    });
  };

  /**
   * Refresh selection borders. This is temporary method relic after selection rewrite.
   *
   * @private
   * @param {boolean} [revertOriginal=false] If `true`, the previous value will be restored. Otherwise, the edited value will be saved.
   * @param {boolean} [prepareEditorIfNeeded=true] If `true` the editor under the selected cell will be prepared to open.
   */
  this._refreshBorders = function(revertOriginal = false, prepareEditorIfNeeded = true) {
    editorManager.destroyEditor(revertOriginal);
    instance.view.render();

    if (prepareEditorIfNeeded && selection.isSelected()) {
      editorManager.prepareEditor();
    }
  };

  getPluginsNames().forEach((pluginName) => {
    const PluginClass = getPlugin(pluginName);

    pluginsRegistry.addItem(pluginName, new PluginClass(this));
  });

  Hooks.getSingleton().run(instance, 'construct');
}<|MERGE_RESOLUTION|>--- conflicted
+++ resolved
@@ -35,11 +35,7 @@
   stopObserving as keyStateStopObserving
 } from './utils/keyStateObserver';
 import { Selection } from './selection';
-<<<<<<< HEAD
-import { MetaManager, DynamicCellMetaMod, FixedColumnsPropertiesMod, DataMap } from './dataMap';
-=======
-import { MetaManager, DynamicCellMetaMod, replaceData } from './dataMap';
->>>>>>> a0505ad0
+import { MetaManager, DynamicCellMetaMod, FixedColumnsPropertiesMod, DataMap, replaceData } from './dataMap';
 import { createUniqueMap } from './utils/dataStructures/uniqueMap';
 
 let activeGuid = null;
