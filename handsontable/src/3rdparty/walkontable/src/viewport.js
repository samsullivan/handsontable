--- conflicted
+++ resolved
@@ -377,17 +377,10 @@
       pos = 0;
     }
 
-<<<<<<< HEAD
-    const fixedColumnsStart = wot.getSetting('fixedColumnsStart');
+    const fixedColumnsStart = wtSettings.getSetting('fixedColumnsStart');
 
     if (fixedColumnsStart) {
-      const fixedColumnsWidth = wtOverlays.leftOverlay.sumCellSizes(0, fixedColumnsStart);
-=======
-    const fixedColumnsLeft = wtSettings.getSetting('fixedColumnsLeft');
-
-    if (fixedColumnsLeft) {
-      const fixedColumnsWidth = this.dataAccessObject.leftOverlay.sumCellSizes(0, fixedColumnsLeft);
->>>>>>> 4c2858de
+      const fixedColumnsWidth = this.dataAccessObject.leftOverlay.sumCellSizes(0, fixedColumnsStart);
 
       pos += fixedColumnsWidth;
       width -= fixedColumnsWidth;
