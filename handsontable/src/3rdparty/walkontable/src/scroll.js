import {
  innerHeight,
  innerWidth,
  getScrollLeft,
  getScrollTop,
  offset,
} from '../../../helpers/dom/element';

/**
 * @class Scroll
 */
class Scroll {
  /**
   * Tha data access object.
   *
   * @protected
   * @type {ScrollDao}
   */
  dataAccessObject;

  /**
   * @param {ScrollDao} dataAccessObject Tha data access object.
   */
  constructor(dataAccessObject) {
    this.dataAccessObject = dataAccessObject;
  }

  /**
   * Scrolls viewport to a cell.
   *
   * @param {CellCoords} coords The cell coordinates.
   * @param {boolean} [snapToTop] If `true`, viewport is scrolled to show the cell on the top of the table.
   * @param {boolean} [snapToRight] If `true`, viewport is scrolled to show the cell on the right of the table.
   * @param {boolean} [snapToBottom] If `true`, viewport is scrolled to show the cell on the bottom of the table.
   * @param {boolean} [snapToLeft] If `true`, viewport is scrolled to show the cell on the left of the table.
   * @returns {boolean}
   */
  scrollViewport(coords, snapToTop, snapToRight, snapToBottom, snapToLeft) {
    if (coords.col < 0 || coords.row < 0) {
      return false;
    }
    const scrolledHorizontally = this.scrollViewportHorizontally(coords.col, snapToRight, snapToLeft);
    const scrolledVertically = this.scrollViewportVertically(coords.row, snapToTop, snapToBottom);

    return scrolledHorizontally || scrolledVertically;
  }

  /**
   * Scrolls viewport to a column.
   *
   * @param {number} column Visual column index.
   * @param {boolean} [snapToRight] If `true`, viewport is scrolled to show the cell on the right of the table.
   * @param {boolean} [snapToLeft] If `true`, viewport is scrolled to show the cell on the left of the table.
   * @returns {boolean}
   */
  scrollViewportHorizontally(column, snapToRight, snapToLeft) {
    if (!this.dataAccessObject.drawn) {
      return false;
    }

    const {
      fixedColumnsStart,
      leftOverlay,
      totalColumns,
    } = this.dataAccessObject;
    let result = false;

    if (column >= 0 && column <= Math.max(totalColumns - 1, 0)) {
      const firstVisibleColumn = this.getFirstVisibleColumn();
      const lastVisibleColumn = this.getLastVisibleColumn();

      if (column >= fixedColumnsStart && firstVisibleColumn > -1 && (column < firstVisibleColumn || snapToLeft)) {
        result = leftOverlay.scrollTo(column);
      } else if (lastVisibleColumn === -1 || lastVisibleColumn > -1 && (column > lastVisibleColumn || snapToRight)) {
        result = leftOverlay.scrollTo(column, true);
      }
    }

    return result;
  }

  /**
   * Scrolls viewport to a row.
   *
   * @param {number} row Visual row index.
   * @param {boolean} [snapToTop] If `true`, viewport is scrolled to show the cell on the top of the table.
   * @param {boolean} [snapToBottom] If `true`, viewport is scrolled to show the cell on the bottom of the table.
   * @returns {boolean}
   */
  scrollViewportVertically(row, snapToTop, snapToBottom) {
    if (!this.dataAccessObject.drawn) {
      return false;
    }

    const {
      fixedRowsBottom,
      fixedRowsTop,
      topOverlay,
      totalRows,
    } = this.dataAccessObject;
    let result = false;

    if (row >= 0 && row <= Math.max(totalRows - 1, 0)) {
      const firstVisibleRow = this.getFirstVisibleRow();
      const lastVisibleRow = this.getLastVisibleRow();

      if (row >= fixedRowsTop && firstVisibleRow > -1 && (row < firstVisibleRow || snapToTop)) {
        result = topOverlay.scrollTo(row);
      } else if (lastVisibleRow === -1 || lastVisibleRow > -1 &&
                ((row > lastVisibleRow && row < totalRows - fixedRowsBottom) || snapToBottom)) {
        result = topOverlay.scrollTo(row, true);
      }
    }

    return result;
  }

  /**
   * Get first visible row based on virtual dom and how table is visible in browser window viewport.
   *
   * @returns {number}
   */
  getFirstVisibleRow() {
    const {
      topOverlay,
      wtTable,
      wtViewport,
      totalRows,
      fixedRowsTop,
      rootWindow,
    } = this.dataAccessObject;

    let firstVisibleRow = wtTable.getFirstVisibleRow();

    if (topOverlay.mainTableScrollableElement === rootWindow) {
      const rootElementOffset = offset(wtTable.wtRootElement);
      const totalTableHeight = innerHeight(wtTable.hider);
      const windowHeight = innerHeight(rootWindow);
      const windowScrollTop = getScrollTop(rootWindow, rootWindow);

      // Only calculate firstVisibleRow when table didn't filled (from up) whole viewport space
      if (rootElementOffset.top + totalTableHeight - windowHeight <= windowScrollTop) {
        let rowsHeight = wtViewport.getColumnHeaderHeight();

        rowsHeight += topOverlay.sumCellSizes(0, fixedRowsTop);

        for (let row = totalRows; row > 0; row--) {
          rowsHeight += topOverlay.sumCellSizes(row - 1, row);

          if (rootElementOffset.top + totalTableHeight - rowsHeight <= windowScrollTop) {
            // Return physical row + 1
            firstVisibleRow = row;
            break;
          }
        }
      }
    }

    return firstVisibleRow;
  }

  /**
   * Get last visible row based on virtual dom and how table is visible in browser window viewport.
   *
   * @returns {number}
   */
  getLastVisibleRow() {
    const {
      topOverlay,
      wtTable,
      wtViewport,
      totalRows,
      rootWindow,
    } = this.dataAccessObject;
    let lastVisibleRow = wtTable.getLastVisibleRow();

    if (topOverlay.mainTableScrollableElement === rootWindow) {
      const rootElementOffset = offset(wtTable.wtRootElement);
      const windowScrollTop = getScrollTop(rootWindow, rootWindow);

      // Only calculate lastVisibleRow when table didn't filled (from bottom) whole viewport space
      if (rootElementOffset.top > windowScrollTop) {
        const windowHeight = innerHeight(rootWindow);
        let rowsHeight = wtViewport.getColumnHeaderHeight();

        for (let row = 1; row <= totalRows; row++) {
          rowsHeight += topOverlay.sumCellSizes(row - 1, row);

          if (rootElementOffset.top + rowsHeight - windowScrollTop >= windowHeight) {
            // Return physical row - 1 (-2 because rangeEach gives row index + 1 - sumCellSizes requirements)
            lastVisibleRow = row - 2;
            break;
          }
        }
      }
    }

    return lastVisibleRow;
  }

  /**
   * Get first visible column based on virtual dom and how table is visible in browser window viewport.
   *
   * @returns {number}
   */
  getFirstVisibleColumn() {
    const {
      leftOverlay,
      wtTable,
      wtViewport,
      totalColumns,
      rootWindow,
    } = this.dataAccessObject;

    let firstVisibleColumn = wtTable.getFirstVisibleColumn();

    if (leftOverlay.mainTableScrollableElement === rootWindow) {
      const rootElementOffset = offset(wtTable.wtRootElement);
      const totalTableWidth = innerWidth(wtTable.hider);
      const windowWidth = innerWidth(rootWindow);
      const windowScrollLeft = getScrollLeft(rootWindow, rootWindow);

      // Only calculate firstVisibleColumn when table didn't filled (from left) whole viewport space
      if (rootElementOffset.left + totalTableWidth - windowWidth <= windowScrollLeft) {
        let columnsWidth = wtViewport.getRowHeaderWidth();

        for (let column = totalColumns; column > 0; column--) {
          columnsWidth += leftOverlay.sumCellSizes(column - 1, column);

          if (rootElementOffset.left + totalTableWidth - columnsWidth <= windowScrollLeft) {
            // Return physical column + 1
            firstVisibleColumn = column;
            break;
          }
        }
      }
    }

    return firstVisibleColumn;
  }

  /**
   * Get last visible column based on virtual dom and how table is visible in browser window viewport.
   *
   * @returns {number}
   */
  getLastVisibleColumn() {
    const {
      leftOverlay,
      wtTable,
      wtViewport,
      totalColumns,
      rootWindow,
    } = this.dataAccessObject;

    let lastVisibleColumn = wtTable.getLastVisibleColumn();

    if (leftOverlay.mainTableScrollableElement === rootWindow) {
      const rootElementOffset = offset(wtTable.wtRootElement);
      const windowScrollLeft = getScrollLeft(rootWindow, rootWindow);

      // Only calculate lastVisibleColumn when table didn't filled (from right) whole viewport space
      if (rootElementOffset.left > windowScrollLeft) {
        const windowWidth = innerWidth(rootWindow);
        let columnsWidth = wtViewport.getRowHeaderWidth();

        for (let column = 1; column <= totalColumns; column++) {
          columnsWidth += leftOverlay.sumCellSizes(column - 1, column);

          if (rootElementOffset.left + columnsWidth - windowScrollLeft >= windowWidth) {
            // Return physical column - 1 (-2 because rangeEach gives column index + 1 - sumCellSizes requirements)
            lastVisibleColumn = column - 2;
            break;
          }
        }
      }
    }

    return lastVisibleColumn;
  }
<<<<<<< HEAD

  /**
   * Returns collection of variables used to rows and columns visibility calculations.
   *
   * @returns {object}
   * @private
   */
  _getVariables() {
    const { wot } = this;
    const topOverlay = wot.wtOverlays.topOverlay;
    const leftOverlay = wot.wtOverlays.leftOverlay;
    const wtTable = wot.wtTable;
    const wtViewport = wot.wtViewport;
    const totalRows = wot.getSetting('totalRows');
    const totalColumns = wot.getSetting('totalColumns');
    const fixedRowsTop = wot.getSetting('fixedRowsTop');
    const fixedRowsBottom = wot.getSetting('fixedRowsBottom');
    const fixedColumnsStart = wot.getSetting('fixedColumnsStart');

    return {
      topOverlay,
      leftOverlay,
      wtTable,
      wtViewport,
      totalRows,
      totalColumns,
      fixedRowsTop,
      fixedRowsBottom,
      fixedColumnsStart
    };
  }
=======
>>>>>>> 4c2858de
}

export default Scroll;<|MERGE_RESOLUTION|>--- conflicted
+++ resolved
@@ -278,40 +278,6 @@
 
     return lastVisibleColumn;
   }
-<<<<<<< HEAD
-
-  /**
-   * Returns collection of variables used to rows and columns visibility calculations.
-   *
-   * @returns {object}
-   * @private
-   */
-  _getVariables() {
-    const { wot } = this;
-    const topOverlay = wot.wtOverlays.topOverlay;
-    const leftOverlay = wot.wtOverlays.leftOverlay;
-    const wtTable = wot.wtTable;
-    const wtViewport = wot.wtViewport;
-    const totalRows = wot.getSetting('totalRows');
-    const totalColumns = wot.getSetting('totalColumns');
-    const fixedRowsTop = wot.getSetting('fixedRowsTop');
-    const fixedRowsBottom = wot.getSetting('fixedRowsBottom');
-    const fixedColumnsStart = wot.getSetting('fixedColumnsStart');
-
-    return {
-      topOverlay,
-      leftOverlay,
-      wtTable,
-      wtViewport,
-      totalRows,
-      totalColumns,
-      fixedRowsTop,
-      fixedRowsBottom,
-      fixedColumnsStart
-    };
-  }
-=======
->>>>>>> 4c2858de
 }
 
 export default Scroll;