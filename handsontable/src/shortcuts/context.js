--- conflicted
+++ resolved
@@ -139,24 +139,16 @@
   const removeShortcutByGroup = (group) => {
     const shortcuts = SHORTCUTS.getItems();
 
-<<<<<<< HEAD
-    shortcuts.forEach(([keyCombination, actions]) => {
-      const leftActions = actions.filter(action => action.group !== group);
-
-      if (leftActions.length === 0) {
-        removeShortcutByKeys([[keyCombination]]);
-=======
     shortcuts.forEach(([keyCombination, shortcutOptions]) => {
-      const leftOptions = shortcutOptions.filter(option => option.namespace !== namespace);
+      const leftOptions = shortcutOptions.filter(option => option.group !== group);
 
       if (leftOptions.length === 0) {
-        removeShortcutByVariants([[keyCombination]]);
->>>>>>> 57534999
+        removeShortcutByKeys([[keyCombination]]);
 
       } else {
-        actions.length = 0;
+        shortcutOptions.length = 0;
 
-        actions.push(...leftOptions);
+        shortcutOptions.push(...leftOptions);
       }
     });
   };
