--- conflicted
+++ resolved
@@ -32,8 +32,6 @@
 const MIN_WIDTH = 215;
 const SHORTCUTS_CONTEXT = 'menu';
 const SHORTCUTS_GROUP = SHORTCUTS_CONTEXT;
-<<<<<<< HEAD
-=======
 
 /**
  * @typedef MenuOptions
@@ -45,7 +43,6 @@
  * @property {number} [minWidth=MIN_WIDTH] The minimum width.
  * @property {HTMLElement} [container] The container.
  */
->>>>>>> c06c32ba
 
 /**
  * @private
@@ -209,10 +206,7 @@
       fragmentSelection: false,
       outsideClickDeselects: false,
       disableVisualSelection: 'area',
-<<<<<<< HEAD
-=======
       layoutDirection: this.hot.isRtl() ? 'rtl' : 'ltr',
->>>>>>> c06c32ba
       afterOnCellMouseOver: (event, coords) => {
         if (this.isAllSubMenusClosed()) {
           delayedOpenSubMenu(coords.row);
@@ -288,10 +282,6 @@
         this.close();
         this.keyEvent = false;
       },
-<<<<<<< HEAD
-      runOnlyIf: () => true,
-=======
->>>>>>> c06c32ba
     }, {
       keys: [['ArrowDown']],
       callback: () => {
@@ -372,8 +362,6 @@
 
         this.keyEvent = false;
       }
-<<<<<<< HEAD
-=======
     }, {
       keys: [['PageUp']],
       callback: () => {
@@ -388,7 +376,6 @@
 
         this.keyEvent = false;
       },
->>>>>>> c06c32ba
     }], menuContextConfig);
 
     this.blockMainTableCallbacks();
