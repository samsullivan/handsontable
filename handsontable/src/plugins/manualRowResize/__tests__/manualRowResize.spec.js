describe('manualRowResize', () => {
  const id = 'test';
  const defaultRowHeight = 22;

  beforeEach(function() {
    this.$container = $(`<div id="${id}"></div>`).appendTo('body');
  });

  afterEach(function() {
    if (this.$container) {
      destroy();
      this.$container.remove();
    }
  });

  it('should change row heights at init', () => {
    handsontable({
      rowHeaders: true,
      manualRowResize: [50, 40, 100]
    });

    expect(rowHeight(spec().$container, 0)).toEqual(51);
    expect(rowHeight(spec().$container, 1)).toEqual(40);
    expect(rowHeight(spec().$container, 2)).toEqual(100);
  });

  it('should be enabled after specifying it in updateSettings config', () => {
    handsontable({
      data: [
        { id: 1, name: 'Ted', lastName: 'Right' },
        { id: 2, name: 'Frank', lastName: 'Honest' },
        { id: 3, name: 'Joan', lastName: 'Well' },
        { id: 4, name: 'Sid', lastName: 'Strong' },
        { id: 5, name: 'Jane', lastName: 'Neat' }
      ],
      rowHeaders: true
    });

    updateSettings({ manualRowResize: true });

    getInlineStartClone().find('tbody tr:eq(0) th:eq(0)').simulate('mouseover');

    expect($('.manualRowResizer').size()).toBeGreaterThan(0);
  });

  it('should change the default row height with updateSettings', () => {
    handsontable({
      manualRowResize: true
    });

    expect(rowHeight(spec().$container, 0)).toEqual(defaultRowHeight + 2); // + Double border
    expect(rowHeight(spec().$container, 1)).toEqual(defaultRowHeight + 1); // + Single border
    expect(rowHeight(spec().$container, 2)).toEqual(defaultRowHeight + 1); // + Single border

    updateSettings({
      manualRowResize: [60, 50, 80]
    });

    expect(rowHeight(spec().$container, 0)).toEqual(61);
    expect(rowHeight(spec().$container, 1)).toEqual(50);
    expect(rowHeight(spec().$container, 2)).toEqual(80);
  });

  it('should change the row height with updateSettings', () => {
    handsontable({
      manualRowResize: [60, 50, 80]
    });

    expect(rowHeight(spec().$container, 0)).toEqual(61);
    expect(rowHeight(spec().$container, 1)).toEqual(50);
    expect(rowHeight(spec().$container, 2)).toEqual(80);

    updateSettings({
      manualRowResize: [30, 80, 100]
    });

    expect(rowHeight(spec().$container, 0)).toEqual(31);
    expect(rowHeight(spec().$container, 1)).toEqual(80);
    expect(rowHeight(spec().$container, 2)).toEqual(100);
  });

  it('should not change the row height when `true` is passing', () => {
    handsontable({
      manualRowResize: [60, 50, 80]
    });

    expect(rowHeight(spec().$container, 0)).toEqual(61);
    expect(rowHeight(spec().$container, 1)).toEqual(50);
    expect(rowHeight(spec().$container, 2)).toEqual(80);

    updateSettings({
      manualRowResize: true
    });

    expect(rowHeight(spec().$container, 0)).toEqual(61);
    expect(rowHeight(spec().$container, 1)).toEqual(50);
    expect(rowHeight(spec().$container, 2)).toEqual(80);
  });

  it('should change the row height to defaults when undefined is passed', () => {
    handsontable({
      manualRowResize: [60, 50, 80]
    });

    expect(rowHeight(spec().$container, 0)).toEqual(61);
    expect(rowHeight(spec().$container, 1)).toEqual(50);
    expect(rowHeight(spec().$container, 2)).toEqual(80);

    updateSettings({
      manualRowResize: void 0
    });

    expect(rowHeight(spec().$container, 0)).toEqual(defaultRowHeight + 2); // + Double border
    expect(rowHeight(spec().$container, 1)).toEqual(defaultRowHeight + 1); // + Single border
    expect(rowHeight(spec().$container, 2)).toEqual(defaultRowHeight + 1); // + Single border
  });

  it('should reset row height', () => {
    handsontable({
      manualRowResize: true
    });

    expect(rowHeight(spec().$container, 0)).toEqual(defaultRowHeight + 2);
    expect(rowHeight(spec().$container, 1)).toEqual(defaultRowHeight + 1);
    expect(rowHeight(spec().$container, 2)).toEqual(defaultRowHeight + 1);

    updateSettings({
      manualRowResize: true
    });

    expect(rowHeight(spec().$container, 0)).toEqual(defaultRowHeight + 2);
    expect(rowHeight(spec().$container, 1)).toEqual(defaultRowHeight + 1);
    expect(rowHeight(spec().$container, 2)).toEqual(defaultRowHeight + 1);
  });

  it('should keep proper row heights after inserting row', () => {
    handsontable({
      manualRowResize: [void 0, void 0, 120]
    });

    expect(rowHeight(spec().$container, 0)).toBe(defaultRowHeight + 2);
    expect(rowHeight(spec().$container, 1)).toBe(defaultRowHeight + 1);
    expect(rowHeight(spec().$container, 2)).toBe(120);
    expect(rowHeight(spec().$container, 3)).toBe(defaultRowHeight + 1);

    alter('insert_row', 0);

    expect(rowHeight(spec().$container, 0)).toBe(defaultRowHeight + 2);
    expect(rowHeight(spec().$container, 1)).toBe(defaultRowHeight + 1);
    expect(rowHeight(spec().$container, 2)).toBe(defaultRowHeight + 1);
    expect(rowHeight(spec().$container, 3)).toBe(120);
  });

  it('should keep proper row heights after removing row', () => {
    handsontable({
      manualRowResize: [void 0, void 0, 120]
    });

    expect(rowHeight(spec().$container, 0)).toBe(defaultRowHeight + 2);
    expect(rowHeight(spec().$container, 1)).toBe(defaultRowHeight + 1);
    expect(rowHeight(spec().$container, 2)).toBe(120);
    expect(rowHeight(spec().$container, 3)).toBe(defaultRowHeight + 1);

    alter('remove_row', 0);

    expect(rowHeight(spec().$container, 0)).toBe(defaultRowHeight + 2);
    expect(rowHeight(spec().$container, 1)).toBe(120);
    expect(rowHeight(spec().$container, 2)).toBe(defaultRowHeight + 1);
    expect(rowHeight(spec().$container, 3)).toBe(defaultRowHeight + 1);
  });

  it('should trigger beforeRowResize event after row height changes', () => {
    const beforeRowResizeCallback = jasmine.createSpy('beforeRowResizeCallback');

    handsontable({
      data: Handsontable.helper.createSpreadsheetData(5, 5),
      rowHeaders: true,
      manualRowResize: true,
      beforeRowResize: beforeRowResizeCallback
    });

    expect(rowHeight(spec().$container, 0)).toEqual(defaultRowHeight + 2);

    resizeRow(0, 100);
    expect(beforeRowResizeCallback).toHaveBeenCalledWith(100, 0, false);
    expect(rowHeight(spec().$container, 0)).toEqual(101);
  });

  it('should appropriate resize rowHeight after beforeRowResize call a few times', async() => {
    const hot = handsontable({
      data: Handsontable.helper.createSpreadsheetData(3, 3),
      rowHeaders: true,
      manualRowResize: true
    });

    expect(rowHeight(spec().$container, 0)).toEqual(24);

    hot.addHook('beforeRowResize', () => 100);
    hot.addHook('beforeRowResize', () => 200);
    hot.addHook('beforeRowResize', () => void 0);

    const $th = getInlineStartClone().find('tbody tr:eq(0) th:eq(0)');

    $th.simulate('mouseover');

    const $resizer = spec().$container.find('.manualRowResizer');
    const resizerPosition = $resizer.position();

    mouseDoubleClick($resizer, { clientY: resizerPosition.top });

    await sleep(700);

    expect(rowHeight(spec().$container, 0)).toEqual(201);
  });

  it('should trigger afterRowResize event after row height changes', () => {
    const afterRowResizeCallback = jasmine.createSpy('afterRowResizeCallback');

    handsontable({
      data: Handsontable.helper.createSpreadsheetData(5, 5),
      rowHeaders: true,
      manualRowResize: true,
      afterRowResize: afterRowResizeCallback
    });

    expect(rowHeight(spec().$container, 0)).toEqual(defaultRowHeight + 2);

    resizeRow(0, 100);
    expect(afterRowResizeCallback).toHaveBeenCalledWith(100, 0, false);
    expect(rowHeight(spec().$container, 0)).toEqual(101);
  });

  it('should not trigger afterRowResize event if row height does not change (delta = 0)', () => {
    const afterRowResizeCallback = jasmine.createSpy('afterRowResizeCallback');

    handsontable({
      data: Handsontable.helper.createSpreadsheetData(5, 5),
      rowHeaders: true,
      manualRowResize: true,
      afterRowResize: afterRowResizeCallback
    });

    expect(rowHeight(spec().$container, 0)).toEqual(defaultRowHeight + 2);

    resizeRow(0, defaultRowHeight + 2);
    expect(afterRowResizeCallback).not.toHaveBeenCalled();
    expect(rowHeight(spec().$container, 0)).toEqual(defaultRowHeight + 2);
  });

  it('should not trigger afterRowResize event after if row height does not change (no mousemove event)', () => {
    const afterRowResizeCallback = jasmine.createSpy('afterRowResizeCallback');

    handsontable({
      data: Handsontable.helper.createSpreadsheetData(5, 5),
      rowHeaders: true,
      manualRowResize: true,
      afterRowResize: afterRowResizeCallback
    });

    expect(rowHeight(spec().$container, 0)).toEqual(defaultRowHeight + 2);

    const $th = getInlineStartClone().find('tbody tr:eq(0) th:eq(0)');

    $th.simulate('mouseover');

    const $resizer = spec().$container.find('.manualRowResizer');
    const resizerPosition = $resizer.position();

    simulateClick($resizer, { clientY: resizerPosition.top });

    expect(afterRowResizeCallback).not.toHaveBeenCalled();
    expect(rowHeight(spec().$container, 0)).toEqual(defaultRowHeight + 2);
  });

  it('should trigger an afterRowResize after row size changes, after double click', async() => {
    const afterRowResizeCallback = jasmine.createSpy('afterRowResizeCallback');

    handsontable({
      data: Handsontable.helper.createSpreadsheetData(5, 5),
      rowHeaders: true,
      manualRowResize: true,
      autoRowSize: true,
      afterRowResize: afterRowResizeCallback
    });

    expect(rowHeight(spec().$container, 0)).toEqual(defaultRowHeight + 2);

    const $th = getInlineStartClone().find('tbody tr:eq(2) th:eq(0)');

    $th.simulate('mouseover');

    const $resizer = spec().$container.find('.manualRowResizer');
    const resizerPosition = $resizer.position();

    mouseDoubleClick($resizer, { clientY: resizerPosition.top });

    await sleep(1000);

    expect(afterRowResizeCallback.calls.count()).toEqual(1);
    expect(afterRowResizeCallback.calls.argsFor(0)[1]).toEqual(2);
    expect(afterRowResizeCallback.calls.argsFor(0)[0]).toEqual(defaultRowHeight + 1);
    expect(rowHeight(spec().$container, 2)).toEqual(defaultRowHeight + 1);
  });

  it('should resize appropriate rows to calculated autoRowSize height after double click on row handler after ' +
    'updateSettings usage with new `rowHeights` values', async() => {
    handsontable({
      data: Handsontable.helper.createSpreadsheetData(5, 5),
      rowHeaders: true,
      manualRowResize: true,
    });

    setDataAtCell(1, 0, 'Longer\ntext');

    await sleep(50);

    updateSettings({
      rowHeights: [45, 120, 160, 60, 80],
    });

    const $rowHeaders = getInlineStartClone().find('tbody tr th');

    {
      const $th = $rowHeaders.eq(0); // resize the first row.

      $th.simulate('mouseover');

      const $resizer = spec().$container.find('.manualRowResizer');
      const resizerPosition = $resizer.position();

      mouseDoubleClick($resizer, { clientY: resizerPosition.top });

      await sleep(1000);

      expect($rowHeaders.eq(0).height()).toBe(22);
      expect($rowHeaders.eq(1).height()).toBe(119);
      expect($rowHeaders.eq(2).height()).toBe(159);
      expect($rowHeaders.eq(3).height()).toBe(59);
      expect($rowHeaders.eq(4).height()).toBe(79);
    }
    {
      const $th = $rowHeaders.eq(1); // resize the second column.

      $th.simulate('mouseover');

      const $resizer = spec().$container.find('.manualRowResizer');
      const resizerPosition = $resizer.position();

      mouseDoubleClick($resizer, { clientY: resizerPosition.top });

      await sleep(1000);

      expect($rowHeaders.eq(0).height()).toBe(22);
      expect($rowHeaders.eq(1).height()).toBe(42);
      expect($rowHeaders.eq(2).height()).toBe(159);
      expect($rowHeaders.eq(3).height()).toBe(59);
      expect($rowHeaders.eq(4).height()).toBe(79);
    }
  });

  it('should not trigger afterRowResize event after if row height does not change (no dblclick event)', () => {
    const afterRowResizeCallback = jasmine.createSpy('afterRowResizeCallback');

    handsontable({
      data: Handsontable.helper.createSpreadsheetData(5, 5),
      rowHeaders: true,
      manualRowResize: true,
      afterRowResize: afterRowResizeCallback
    });

    expect(rowHeight(spec().$container, 0)).toEqual(defaultRowHeight + 2);

    const $th = getInlineStartClone().find('tbody tr:eq(2) th:eq(0)');

    $th.simulate('mouseover');

    const $resizer = spec().$container.find('.manualRowResizer');
    const resizerPosition = $resizer.position();

    simulateClick($resizer, { clientY: resizerPosition.top });

    expect(afterRowResizeCallback).not.toHaveBeenCalled();
    expect(rowHeight(spec().$container, 0)).toEqual(defaultRowHeight + 2);
  });

  it('should autosize row after double click (when initial height is not defined)', async() => {
    handsontable({
      data: Handsontable.helper.createSpreadsheetData(3, 3),
      rowHeaders: true,
      manualRowResize: true
    });

    resizeRow(2, 300);

    const $resizer = spec().$container.find('.manualRowResizer');
    const resizerPosition = $resizer.position();

    mouseDoubleClick($resizer, { clientY: resizerPosition.top });

    await sleep(1000);

    expect(rowHeight(spec().$container, 2)).toBeAroundValue(23, 3);
  });

  it('should autosize row after double click (when initial height is defined by the `rowHeights` option)', async() => {
    handsontable({
      data: Handsontable.helper.createSpreadsheetData(3, 3),
      rowHeaders: true,
      manualRowResize: true,
      rowHeights: 100
    });

    expect(rowHeight(spec().$container, 0)).toBeAroundValue(100, 1);
    expect(rowHeight(spec().$container, 1)).toBeAroundValue(100, 1);
    expect(rowHeight(spec().$container, 2)).toBeAroundValue(100, 1);

    resizeRow(1, 300);

    const $resizer = spec().$container.find('.manualRowResizer');
    const resizerPosition = $resizer.position();

    mouseDoubleClick($resizer, { clientY: resizerPosition.top });

    await sleep(1000);

    expect(rowHeight(spec().$container, 1)).toBeAroundValue(23, 1);
  });

  it('should autosize selected rows after double click on handler', async() => {
    handsontable({
      data: Handsontable.helper.createSpreadsheetData(9, 9),
      rowHeaders: true,
      manualRowResize: true,
    });

    resizeRow(2, 300);

    const $resizer = spec().$container.find('.manualRowResizer');
    const resizerPosition = $resizer.position();

    getInlineStartClone().find('tbody tr:eq(1) th:eq(0)').simulate('mousedown');
    getInlineStartClone().find('tbody tr:eq(2) th:eq(0)').simulate('mouseover');
    getInlineStartClone().find('tbody tr:eq(3) th:eq(0)').simulate('mouseover');
    getInlineStartClone().find('tbody tr:eq(3) th:eq(0)').simulate('mousemove');
    getInlineStartClone().find('tbody tr:eq(3) th:eq(0)').simulate('mouseup');

    await sleep(600);

    mouseDoubleClick($resizer, { clientY: resizerPosition.top });

    await sleep(1000);

    expect(rowHeight(spec().$container, 1)).toBeAroundValue(24);
    expect(rowHeight(spec().$container, 2)).toBeAroundValue(24);
    expect(rowHeight(spec().$container, 3)).toBeAroundValue(24);
  });

  it('should resize (expanding and narrowing) selected rows', async() => {
    handsontable({
      data: Handsontable.helper.createSpreadsheetData(10, 20),
      rowHeaders: true,
      manualRowResize: true
    });

    resizeRow(2, 60);
    getInlineStartClone().find('tbody tr:eq(1) th:eq(0)').simulate('mouseover');

    const $rowsHeaders = getInlineStartClone().find('tr th');

    $rowsHeaders.eq(1).simulate('mousedown');
    $rowsHeaders.eq(2).simulate('mouseover');
    $rowsHeaders.eq(3).simulate('mouseover');
    $rowsHeaders.eq(3).simulate('mousemove');
    $rowsHeaders.eq(3).simulate('mouseup');

    const $resizer = spec().$container.find('.manualRowResizer');
    const resizerPosition = $resizer.position();

    await sleep(600);
    $resizer.simulate('mousedown', { clientY: resizerPosition.top });
    $resizer.simulate('mousemove', { clientY: resizerPosition.top - $rowsHeaders.eq(3).height() + 80 });
    $resizer.simulate('mouseup');

    expect($rowsHeaders.eq(1).height()).toEqual(80);
    expect($rowsHeaders.eq(2).height()).toEqual(80);
    expect($rowsHeaders.eq(3).height()).toEqual(80);

    await sleep(1200);

    $resizer.simulate('mousedown', { clientY: resizerPosition.top });
    $resizer.simulate('mousemove', { clientY: resizerPosition.top - $rowsHeaders.eq(3).height() + 35 });
    $resizer.simulate('mouseup');

    expect($rowsHeaders.eq(1).height()).toEqual(35);
    expect($rowsHeaders.eq(2).height()).toEqual(35);
    expect($rowsHeaders.eq(3).height()).toEqual(35);
  });

  it('should resize proper row after resizing element adjacent to a selection', () => {
    handsontable({
      data: Handsontable.helper.createSpreadsheetData(5, 5),
      rowHeaders: true,
      colHeaders: true,
      manualRowResize: true
    });

    selectRows(2, 3);

    getInlineStartClone().find('tbody tr:eq(1) th:eq(0)').simulate('mouseover');
    const $resizer = spec().$container.find('.manualRowResizer');
    const resizerPosition = $resizer.position();

    $resizer.simulate('mousedown', { clientY: resizerPosition.top });
    $resizer.simulate('mousemove', { clientY: resizerPosition.top + 30 });
    $resizer.simulate('mouseup');

    expect(getInlineStartClone().find('tbody tr:eq(1) th:eq(0)').height()).toBe(52);
    expect(getInlineStartClone().find('tbody tr:eq(2) th:eq(0)').height()).toBe(22);
    expect(getInlineStartClone().find('tbody tr:eq(3) th:eq(0)').height()).toBe(22);
  });

  it('should resize all rows after resize action when selected all cells', () => {
    handsontable({
      data: Handsontable.helper.createSpreadsheetData(3, 3),
      rowHeaders: true,
      colHeaders: true,
      manualRowResize: true
    });

    expect(getInlineStartClone().find('tbody tr:eq(0) th:eq(0)').height()).toBe(22);
    expect(getInlineStartClone().find('tbody tr:eq(1) th:eq(0)').height()).toBe(22);
    expect(getInlineStartClone().find('tbody tr:eq(2) th:eq(0)').height()).toBe(22);

    selectAll();

    getInlineStartClone().find('tbody tr:eq(2) th:eq(0)').simulate('mouseover');
    const $resizer = spec().$container.find('.manualRowResizer');
    const resizerPosition = $resizer.position();

    $resizer.simulate('mousedown', { clientY: resizerPosition.top });
    $resizer.simulate('mousemove', { clientY: resizerPosition.top + 30 });
    $resizer.simulate('mouseup');

    expect(getInlineStartClone().find('tbody tr:eq(0) th:eq(0)').height()).toBe(52);
    expect(getInlineStartClone().find('tbody tr:eq(1) th:eq(0)').height()).toBe(52);
    expect(getInlineStartClone().find('tbody tr:eq(2) th:eq(0)').height()).toBe(52);
  });

  it('should not throw any errors, when selecting headers partially outside of viewport, when the header renderer' +
    ' is meant to remove all header children and re-render them from scratch', () => {
    const nativeOnError = window.onerror;
    let errors = 0;

    window.onerror = function() {
      errors += 1;

      return true;
    };

    handsontable({
      data: Handsontable.helper.createSpreadsheetData(200, 20),
      colHeaders: true,
      rowHeaders: true,
      manualRowResize: true,
      height: 205,
      width: 590,
      viewportRowRenderingOffset: 0,
      afterGetRowHeaderRenderers(rendererFactoryArray) {

        // custom header renderer -> removes all TH content and re-renders them again.
        rendererFactoryArray[0] = function(index, TH) {
          Handsontable.dom.empty(TH);
          TH.innerHTML = '<div style="width: 100%;"> test </div>';
        };
      },
    });

    const firstHeader = getInlineStartClone().find('tbody tr:eq(6) th:eq(0) div');

    firstHeader.simulate('mouseover');
    firstHeader.simulate('mousedown');

    const secondHeader = getInlineStartClone().find('tbody tr:eq(8) th:eq(0) div');

    secondHeader.simulate('mouseover');
    secondHeader.simulate('mouseup');

    expect(errors).withContext('Expected not to throw any errors, but errors were thrown.').toEqual(0);

    // Reassign the native onerror handler.
    window.onerror = nativeOnError;
  });

  describe('handle position in a table positioned using CSS\'s `transform`', () => {
    it('should display the handles in the correct position, with holder as a scroll parent', async() => {
      spec().$container.css('transform', 'translate(50px, 120px)');

      const hot = handsontable({
        data: Handsontable.helper.createSpreadsheetData(20, 10),
        colHeaders: true,
        rowHeaders: true,
        manualRowResize: true,
        height: 400,
        width: 200
      });

      const mainHolder = hot.view._wt.wtTable.holder;
      let $rowHeader = getInlineStartClone().find('tr:eq(2) th:eq(0)');

      $rowHeader.simulate('mouseover');

      const $handle = spec().$container.find('.manualRowResizer');

      expect($rowHeader.offset().top + $rowHeader.height() - 5).toBeCloseTo($handle.offset().top, 0);
      expect($rowHeader.offset().left).toBeCloseTo($handle.offset().left, 0);

      $(mainHolder).scrollTop(1); // we have to trigger innerBorderTop before we scroll to correct position
      await sleep(100);
      $(mainHolder).scrollTop(200);
      await sleep(400);

      $rowHeader = getInlineStartClone().find('tr:eq(13) th:eq(0)');
      $rowHeader.simulate('mouseover');

      expect($rowHeader.offset().top + $rowHeader.height() - 5).toBeCloseTo($handle.offset().top, 0);
      expect($rowHeader.offset().left).toBeCloseTo($handle.offset().left, 0);
    });

    it('should display the handles in the correct position, with window as a scroll parent', async() => {
      spec().$container.css('transform', 'translate(50px, 120px)');

      handsontable({
        data: Handsontable.helper.createSpreadsheetData(80, 10),
        colHeaders: true,
        rowHeaders: true,
        manualRowResize: true,
      });

      let $rowHeader = getInlineStartClone().find('tr:eq(2) th:eq(0)');

      $rowHeader.simulate('mouseover');

      const $handle = spec().$container.find('.manualRowResizer');

      expect($rowHeader.offset().top + $rowHeader.height() - 5).toBeCloseTo($handle.offset().top, 0);
      expect($rowHeader.offset().left).toBeCloseTo($handle.offset().left, 0);

      $(window).scrollTop(600);

      await sleep(400);

      $rowHeader = getInlineStartClone().find('tr:eq(13) th:eq(0)');
      $rowHeader.simulate('mouseover');

      expect($rowHeader.offset().top + $rowHeader.height() - 5).toBeCloseTo($handle.offset().top, 0);
      expect($rowHeader.offset().left).toBeCloseTo($handle.offset().left, 0);

      $(window).scrollTop(0);
    });
  });

  describe('column resizing in a table positioned using CSS\'s `transform`', () => {
    it('should resize (expanding) selected columns, with holder as a scroll parent', async() => {
      spec().$container.css('transform', 'translate(50px, 120px)');

      const hot = handsontable({
        data: Handsontable.helper.createSpreadsheetData(30, 10),
        rowHeaders: true,
        manualRowResize: true,
        width: 200,
        height: 400
      });

      const mainHolder = hot.view._wt.wtTable.holder;

      $(mainHolder).scrollTop(200);

      await sleep(400);

      getInlineStartClone().find('tbody tr:eq(12) th:eq(0)').simulate('mousedown');
      getInlineStartClone().find('tbody tr:eq(13) th:eq(0)').simulate('mouseover');
      getInlineStartClone().find('tbody tr:eq(14) th:eq(0)').simulate('mouseover');
      getInlineStartClone().find('tbody tr:eq(14) th:eq(0)').simulate('mouseup');

      const $resizer = spec().$container.find('.manualRowResizer');
      const resizerPosition = $resizer.position();

      $resizer.simulate('mousedown', { clientY: resizerPosition.top });
      $resizer.simulate('mousemove', { clientY: resizerPosition.top + 30 });
      $resizer.simulate('mouseup');

      expect(getInlineStartClone().find('tbody tr:eq(12) th:eq(0)').height()).toBe(52);
      expect(getInlineStartClone().find('tbody tr:eq(13) th:eq(0)').height()).toBe(52);
      expect(getInlineStartClone().find('tbody tr:eq(14) th:eq(0)').height()).toBe(52);
    });

    it('should resize (expanding) selected columns, with window as a scroll parent', () => {
      spec().$container.css('transform', 'translate(50px, 120px)');

      handsontable({
        data: Handsontable.helper.createSpreadsheetData(50, 10),
        rowHeaders: true,
        manualRowResize: true
      });

      $(window).scrollTop(200);

      getInlineStartClone().find('tbody tr:eq(12) th:eq(0)').simulate('mousedown');
      getInlineStartClone().find('tbody tr:eq(13) th:eq(0)').simulate('mouseover');
      getInlineStartClone().find('tbody tr:eq(14) th:eq(0)').simulate('mouseover');
      getInlineStartClone().find('tbody tr:eq(14) th:eq(0)').simulate('mouseup');

      const $resizer = spec().$container.find('.manualRowResizer');
      const resizerPosition = $resizer.position();

      $resizer.simulate('mousedown', { clientY: resizerPosition.top });
      $resizer.simulate('mousemove', { clientY: resizerPosition.top + 30 });
      $resizer.simulate('mouseup');

      expect(getInlineStartClone().find('tbody tr:eq(12) th:eq(0)').height()).toBe(52);
      expect(getInlineStartClone().find('tbody tr:eq(13) th:eq(0)').height()).toBe(52);
      expect(getInlineStartClone().find('tbody tr:eq(14) th:eq(0)').height()).toBe(52);

      $(window).scrollTop(0);
    });
  });

  describe('contiguous/non-contiguous selected rows resizing in a table', () => {
    it('should resize (expanding) height of selected contiguous rows', () => {
      handsontable({
        data: Handsontable.helper.createSpreadsheetData(50, 10),
        rowHeaders: true,
        manualRowResize: true
      });

      selectRows(3, 5);
      getInlineStartClone().find('tbody tr:eq(5) th:eq(0)').simulate('mouseover');

      const $resizer = spec().$container.find('.manualRowResizer');
      const resizerPosition = $resizer.position();

      $resizer.simulate('mousedown', { clientY: resizerPosition.top });
      $resizer.simulate('mousemove', { clientY: resizerPosition.top + 30 });
      $resizer.simulate('mouseup');

      expect(getInlineStartClone().find('tbody tr:eq(2) th:eq(0)').height()).toBe(22);
      expect(getInlineStartClone().find('tbody tr:eq(3) th:eq(0)').height()).toBe(52);
      expect(getInlineStartClone().find('tbody tr:eq(4) th:eq(0)').height()).toBe(52);
      expect(getInlineStartClone().find('tbody tr:eq(5) th:eq(0)').height()).toBe(52);
      expect(getInlineStartClone().find('tbody tr:eq(6) th:eq(0)').height()).toBe(22);
    });

    it('should resize (expanding) height of selected non-contiguous rows', () => {
      handsontable({
        data: Handsontable.helper.createSpreadsheetData(50, 10),
        rowHeaders: true,
        manualRowResize: true
      });

      // After changes introduced in Handsontable 12.0.0 we handle shortcuts only by listening Handsontable.
      // Please keep in mind that selectColumns/selectRows doesn't set instance to listening (see #7290).
      listen();
      selectRows(3);

      keyDown('control');

      selectRows(7);
      selectRows(10);

      keyUp('control');
<<<<<<< HEAD

      getLeftClone().find('tbody tr:eq(10) th:eq(0)').simulate('mouseover');
=======
      getInlineStartClone().find('tbody tr:eq(10) th:eq(0)').simulate('mouseover');
>>>>>>> c06c32ba

      const $resizer = spec().$container.find('.manualRowResizer');
      const resizerPosition = $resizer.position();

      $resizer.simulate('mousedown', { clientY: resizerPosition.top });
      $resizer.simulate('mousemove', { clientY: resizerPosition.top + 30 });
      $resizer.simulate('mouseup');

      expect(getInlineStartClone().find('tbody tr:eq(2) th:eq(0)').height()).toBe(22);
      expect(getInlineStartClone().find('tbody tr:eq(3) th:eq(0)').height()).toBe(52);
      expect(getInlineStartClone().find('tbody tr:eq(4) th:eq(0)').height()).toBe(22);
      expect(getInlineStartClone().find('tbody tr:eq(5) th:eq(0)').height()).toBe(22);
      expect(getInlineStartClone().find('tbody tr:eq(6) th:eq(0)').height()).toBe(22);
      expect(getInlineStartClone().find('tbody tr:eq(7) th:eq(0)').height()).toBe(52);
      expect(getInlineStartClone().find('tbody tr:eq(8) th:eq(0)').height()).toBe(22);
      expect(getInlineStartClone().find('tbody tr:eq(9) th:eq(0)').height()).toBe(22);
      expect(getInlineStartClone().find('tbody tr:eq(10) th:eq(0)').height()).toBe(52);
      expect(getInlineStartClone().find('tbody tr:eq(11) th:eq(0)').height()).toBe(22);
    });

    it('should not resize few rows when selected just single cells before resize action', () => {
      handsontable({
        data: Handsontable.helper.createSpreadsheetData(5, 5),
        rowHeaders: true,
        manualRowResize: true
      });

      selectCells([[1, 1, 2, 2]]);

      getInlineStartClone().find('tbody tr:eq(1) th:eq(0)').simulate('mouseover');

      const $resizer = spec().$container.find('.manualRowResizer');
      const resizerPosition = $resizer.position();

      $resizer.simulate('mousedown', { clientY: resizerPosition.top });
      $resizer.simulate('mousemove', { clientY: resizerPosition.top + 30 });
      $resizer.simulate('mouseup');

      expect(getInlineStartClone().find('tbody tr:eq(1) th:eq(0)').height()).toBe(52);
      expect(getInlineStartClone().find('tbody tr:eq(2) th:eq(0)').height()).toBe(22);
    });
  });

  describe('handle and guide', () => {
    using('configuration object', [
      { htmlDir: 'ltr', layoutDirection: 'inherit' },
      { htmlDir: 'rtl', layoutDirection: 'ltr' },
    ], ({ htmlDir, layoutDirection }) => {
      beforeEach(() => {
        $('html').attr('dir', htmlDir);
      });

      afterEach(() => {
        $('html').attr('dir', 'ltr');
      });

      it('should display the resize handle in the proper position and with a proper size', () => {
        handsontable({
          layoutDirection,
          data: [
            { id: 1, name: 'Ted', lastName: 'Right' },
            { id: 2, name: 'Frank', lastName: 'Honest' },
            { id: 3, name: 'Joan', lastName: 'Well' },
            { id: 4, name: 'Sid', lastName: 'Strong' },
            { id: 5, name: 'Jane', lastName: 'Neat' }
          ],
          rowHeaders: true,
          manualRowResize: true
        });

        const $headerTH = getInlineStartClone().find('tbody tr:eq(1) th:eq(0)');

        $headerTH.simulate('mouseover');

        const $handle = $('.manualRowResizer');

        expect($handle.offset().top)
          .toBeCloseTo($headerTH.offset().top + $headerTH.outerHeight() - $handle.outerHeight() - 1, 0);
        expect($handle.offset().left).toBeCloseTo($headerTH.offset().left, 0);
        expect($handle.width()).toBeCloseTo($headerTH.outerWidth(), 0);
      });

      it('should display the resize handle in the proper z-index and be greater than left overlay z-index', () => {
        handsontable({
          layoutDirection,
          data: [
            { id: 1, name: 'Ted', lastName: 'Right' },
            { id: 2, name: 'Frank', lastName: 'Honest' },
            { id: 3, name: 'Joan', lastName: 'Well' },
            { id: 4, name: 'Sid', lastName: 'Strong' },
            { id: 5, name: 'Jane', lastName: 'Neat' }
          ],
          rowHeaders: true,
          manualRowResize: true
        });

        const $headerTH = getInlineStartClone().find('tbody tr:eq(1) th:eq(0)');

        $headerTH.simulate('mouseover');

        const $handle = $('.manualRowResizer');

        expect($handle.css('z-index')).toBeGreaterThan(getInlineStartClone().css('z-index'));
      });

      it('should call console.warn if the handler is not a part of proper overlay', () => {
        handsontable({
          layoutDirection,
          data: Handsontable.helper.createSpreadsheetData(4, 1),
          height: 280,
          fixedRowsBottom: 2,
          manualRowResize: true,
          rowHeaders: true,
        });

        spyOn(console, 'warn');

        const $masterRowHeader = getInlineStartClone().find('tbody tr:eq(3) th:eq(0)');

        $masterRowHeader.simulate('mouseover');

        const $handler = spec().$container.find('.manualRowResizer');

        $handler.simulate('mouseover');

        // eslint-disable-next-line no-console
        expect(console.warn.calls.mostRecent().args)
          .toEqual(['The provided element is not a child of the bottom_inline_start_corner overlay']);
      });

      it('should display the resize handle in the correct place after the table has been scrolled', async() => {
        const hot = handsontable({
          layoutDirection,
          data: Handsontable.helper.createSpreadsheetData(20, 20),
          rowHeaders: true,
          manualRowResize: true,
          height: 100,
          width: 200
        });

        const mainHolder = hot.view._wt.wtTable.holder;
        let $rowHeader = getInlineStartClone().find('tbody tr:eq(2) th:eq(0)');

        $rowHeader.simulate('mouseover');

        const $handle = spec().$container.find('.manualRowResizer');

        $handle[0].style.background = 'red';

        expect($rowHeader.offset().left).toBeCloseTo($handle.offset().left, 0);
        expect($rowHeader.offset().top + $rowHeader.height() - 5).toBeCloseTo($handle.offset().top, 0);

        $(mainHolder).scrollTop(200);
        $(mainHolder).scroll();

        await sleep(400);

        $rowHeader = getInlineStartClone().find('tbody tr:eq(10) th:eq(0)');
        $rowHeader.simulate('mouseover');

        expect($rowHeader.offset().left).toBeCloseTo($handle.offset().left, 0);
        expect($rowHeader.offset().top + $rowHeader.height() - 5).toBeCloseTo($handle.offset().top, 0);
      });
    });
  });

  describe('hooks', () => {
    it('should run the `beforeRowResize` and `afterRowResize` hooks with numeric values for both the row height and' +
      ' row index', () => {
      const beforeRowResizeCallback = jasmine.createSpy('beforeRowResizeCallback');
      const afterRowResizeCallback = jasmine.createSpy('afterRowResizeCallback');

      handsontable({
        data: Handsontable.helper.createSpreadsheetData(5, 1),
        rowHeaders: true,
        manualRowResize: true,
        beforeRowResize: beforeRowResizeCallback,
        afterRowResize: afterRowResizeCallback
      });

      resizeRow(2, 300);

      expect(beforeRowResizeCallback.calls.mostRecent().args).toEqual([300, 2, false]);
      expect(afterRowResizeCallback.calls.mostRecent().args).toEqual([300, 2, false]);

      resizeRow(2, -10);

      expect(beforeRowResizeCallback.calls.mostRecent().args).toEqual([23, 2, false]);
      expect(afterRowResizeCallback.calls.mostRecent().args).toEqual([23, 2, false]);

      resizeRow(2, 100);

      expect(beforeRowResizeCallback.calls.mostRecent().args).toEqual([100, 2, false]);
      expect(afterRowResizeCallback.calls.mostRecent().args).toEqual([100, 2, false]);

      resizeRow(2, 5);

      expect(beforeRowResizeCallback.calls.mostRecent().args).toEqual([23, 2, false]);
      expect(afterRowResizeCallback.calls.mostRecent().args).toEqual([23, 2, false]);
    });
  });
});<|MERGE_RESOLUTION|>--- conflicted
+++ resolved
@@ -768,12 +768,7 @@
       selectRows(10);
 
       keyUp('control');
-<<<<<<< HEAD
-
-      getLeftClone().find('tbody tr:eq(10) th:eq(0)').simulate('mouseover');
-=======
       getInlineStartClone().find('tbody tr:eq(10) th:eq(0)').simulate('mouseover');
->>>>>>> c06c32ba
 
       const $resizer = spec().$container.find('.manualRowResizer');
       const resizerPosition = $resizer.position();
