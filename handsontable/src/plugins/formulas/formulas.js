import { BasePlugin } from '../base';
import staticRegister from '../../utils/staticRegister';
import { error, warn } from '../../helpers/console';
import { isNumeric } from '../../helpers/number';
import {
  isDefined,
  isUndefined
} from '../../helpers/mixed';
import {
  setupEngine,
  setupSheet,
  unregisterEngine,
  getRegisteredHotInstances,
} from './engine/register';
import {
  isEscapedFormulaExpression,
  unescapeFormulaExpression,
} from './utils';
import { getEngineSettingsWithOverrides } from './engine/settings';
import { isArrayOfArrays } from '../../helpers/data';
import { toUpperCaseFirst } from '../../helpers/string';
import Hooks from '../../pluginHooks';

export const PLUGIN_KEY = 'formulas';
export const PLUGIN_PRIORITY = 260;
const ROW_MOVE_UNDO_REDO_NAME = 'row_move';

Hooks.getSingleton().register('afterNamedExpressionAdded');
Hooks.getSingleton().register('afterNamedExpressionRemoved');
Hooks.getSingleton().register('afterSheetAdded');
Hooks.getSingleton().register('afterSheetRemoved');
Hooks.getSingleton().register('afterSheetRenamed');
Hooks.getSingleton().register('afterFormulasValuesUpdate');

// This function will be used for detecting changes coming from the `UndoRedo` plugin. This kind of change won't be
// handled by whole body of listeners and therefore won't change undo/redo stack inside engine provided by HyperFormula.
// HyperFormula's `undo` and `redo` methods will do it instead. Please keep in mind that undo/redo stacks inside
// instances of Handsontable and HyperFormula should be synced (number of actions should be the same).
const isBlockedSource = source => source === 'UndoRedo.undo' || source === 'UndoRedo.redo' || source === 'auto';

/**
 * This plugin allows you to perform Excel-like calculations in your business applications. It does it by an
 * integration with our other product, [HyperFormula](https://github.com/handsontable/hyperformula/), which is a
 * powerful calculation engine with an extensive number of features.
 *
 * To test out HyperFormula, see [this guide](@/guides/formulas/formula-calculation.md#available-functions).
 *
 * @plugin Formulas
 * @class Formulas
 */
export class Formulas extends BasePlugin {
  static get PLUGIN_KEY() {
    return PLUGIN_KEY;
  }

  static get PLUGIN_PRIORITY() {
    return PLUGIN_PRIORITY;
  }

  /**
   * Flag used to bypass hooks in internal operations.
   *
   * @private
   * @type {boolean}
   */
  #internalOperationPending = false;

  /**
   * Flag needed to mark if Handsontable was initialized with no data.
   * (Required to work around the fact, that Handsontable auto-generates sample data, when no data is provided).
   *
   * @type {boolean}
   */
  #hotWasInitializedWithEmptyData = false;

  /**
   * The list of the HyperFormula listeners.
   *
   * @type {Array}
   */
  #engineListeners = [
    ['valuesUpdated', (...args) => this.onEngineValuesUpdated(...args)],
    ['namedExpressionAdded', (...args) => this.onEngineNamedExpressionsAdded(...args)],
    ['namedExpressionRemoved', (...args) => this.onEngineNamedExpressionsRemoved(...args)],
    ['sheetAdded', (...args) => this.onEngineSheetAdded(...args)],
    ['sheetRenamed', (...args) => this.onEngineSheetRenamed(...args)],
    ['sheetRemoved', (...args) => this.onEngineSheetRemoved(...args)],
  ];

  /**
   * Static register used to set up one global HyperFormula instance.
   * TODO: currently used in tests, might be removed later.
   *
   * @private
   * @type {object}
   */
  staticRegister = staticRegister('formulas');

  /**
   * The engine instance that will be used for this instance of Handsontable.
   *
   * @type {HyperFormula|null}
   */
  engine = null;

  /**
   * HyperFormula's sheet name.
   *
   * @type {string|null}
   */
  sheetName = null;

  /**
   * HyperFormula's sheet id.
   *
   * @type {number|null}
   */
  get sheetId() {
    return this.sheetName === null ? null : this.engine.getSheetId(this.sheetName);
  }

  /**
   * Checks if the plugin is enabled in the handsontable settings. This method is executed in {@link Hooks#beforeInit}
   * hook and if it returns `true` than the {@link Formulas#enablePlugin} method is called.
   *
   * @returns {boolean}
   */
  isEnabled() {
    /* eslint-disable no-unneeded-ternary */
    return this.hot.getSettings()[PLUGIN_KEY] ? true : false;
  }

  /**
   * Enables the plugin functionality for this Handsontable instance.
   */
  enablePlugin() {
    if (this.enabled) {
      return;
    }

    this.engine = setupEngine(this.hot) ?? this.engine;

    if (!this.engine) {
      warn('Missing the required `engine` key in the Formulas settings. Please fill it with either an' +
        ' engine class or an engine instance.');

      return;
    }

    // Useful for disabling -> enabling the plugin using `updateSettings` or the API.
    if (this.sheetName !== null && !this.engine.doesSheetExist(this.sheetName)) {
      const newSheetName = this.addSheet(this.sheetName, this.hot.getSourceDataArray());

      if (newSheetName !== false) {
        this.sheetName = newSheetName;
      }
    }

    this.addHook('beforeLoadData', (...args) => this.onBeforeLoadData(...args));
    this.addHook('afterLoadData', (...args) => this.onAfterLoadData(...args));
    this.addHook('modifyData', (...args) => this.onModifyData(...args));
    this.addHook('modifySourceData', (...args) => this.onModifySourceData(...args));
    this.addHook('beforeValidate', (...args) => this.onBeforeValidate(...args));

    this.addHook('afterSetSourceDataAtCell', (...args) => this.onAfterSetSourceDataAtCell(...args));
    this.addHook('afterSetDataAtCell', (...args) => this.onAfterSetDataAtCell(...args));
    this.addHook('afterSetDataAtRowProp', (...args) => this.onAfterSetDataAtCell(...args));

    this.addHook('beforeCreateRow', (...args) => this.onBeforeCreateRow(...args));
    this.addHook('beforeCreateCol', (...args) => this.onBeforeCreateCol(...args));

    this.addHook('afterCreateRow', (...args) => this.onAfterCreateRow(...args));
    this.addHook('afterCreateCol', (...args) => this.onAfterCreateCol(...args));

    this.addHook('beforeRemoveRow', (...args) => this.onBeforeRemoveRow(...args));
    this.addHook('beforeRemoveCol', (...args) => this.onBeforeRemoveCol(...args));

    this.addHook('afterRemoveRow', (...args) => this.onAfterRemoveRow(...args));
    this.addHook('afterRemoveCol', (...args) => this.onAfterRemoveCol(...args));

    // Handling undo actions on data just using HyperFormula's UndoRedo mechanism
    this.addHook('beforeUndo', (action) => {
      // TODO: Move action isn't handled by HyperFormula.
      if (action?.actionType === ROW_MOVE_UNDO_REDO_NAME) {
        return;
      }

      this.engine.undo();
    });

    // Handling redo actions on data just using HyperFormula's UndoRedo mechanism
    this.addHook('beforeRedo', (action) => {
      // TODO: Move action isn't handled by HyperFormula.
      if (action?.actionType === ROW_MOVE_UNDO_REDO_NAME) {
        return;
      }

      this.engine.redo();
    });

    this.addHook('afterDetachChild', (...args) => this.onAfterDetachChild(...args));

    this.addHook('beforeAutofill', (...args) => this.onBeforeAutofill(...args));

    this.#engineListeners.forEach(([eventName, listener]) => this.engine.on(eventName, listener));

    super.enablePlugin();
  }

  /**
   * Disables the plugin functionality for this Handsontable instance.
   */
  disablePlugin() {
    this.#engineListeners.forEach(([eventName, listener]) => this.engine.off(eventName, listener));

    unregisterEngine(this.engine, this.hot);

    this.engine = null;

    super.disablePlugin();
  }

  /**
   * Triggered on `updateSettings`.
   *
   * @private
   * @param {object} newSettings New set of settings passed to the `updateSettings` method.
   */
  updatePlugin(newSettings) {
    this.engine.updateConfig(getEngineSettingsWithOverrides(this.hot.getSettings()));

    const pluginSettings = this.hot.getSettings()[PLUGIN_KEY];

    if (
      isDefined(pluginSettings) &&
      isDefined(pluginSettings.sheetName) &&
      pluginSettings.sheetName !== this.sheetName
    ) {
      this.switchSheet(pluginSettings.sheetName);
    }

    // If no data was passed to the `updateSettings` method and no sheet is connected to the instance -> create a
    // new sheet using the currently used data. Otherwise, it will be handled by the `afterLoadData` call.
    if (!newSettings.data && this.sheetName === null) {
      const sheetName = this.hot.getSettings()[PLUGIN_KEY].sheetName;

      if (sheetName && this.engine.doesSheetExist(sheetName)) {
        this.switchSheet(this.sheetName);

      } else {
        this.sheetName = this.addSheet(sheetName ?? void 0, this.hot.getSourceDataArray());
      }
    }

    super.updatePlugin(newSettings);
  }

  /**
   * Destroys the plugin instance.
   */
  destroy() {
    this.#engineListeners.forEach(([eventName, listener]) => this.engine?.off(eventName, listener));
    this.#engineListeners = null;

    unregisterEngine(this.engine, this.hot);

    this.engine = null;

    super.destroy();
  }

  /**
   * Helper function for `toPhysicalRowPosition` and `toPhysicalColumnPosition`.
   *
   * @private
   * @param {number} visualIndex Visual entry index.
   * @param {number} physicalIndex Physical entry index.
   * @param {number} entriesCount Visual entries count.
   * @param {number} sourceEntriesCount Source entries count.
   * @param {boolean} contained `true` if it should return only indexes within boundaries of the table (basically
   * `toPhysical` alias.
   * @returns {*}
   */
  getPhysicalIndexPosition(visualIndex, physicalIndex, entriesCount, sourceEntriesCount, contained) {
    if (!contained) {
      if (visualIndex >= entriesCount) {
        return sourceEntriesCount + (visualIndex - entriesCount);
      }
    }

    return physicalIndex;
  }

  /**
   * Returns the physical row index. The difference between this and Core's `toPhysical` is that it doesn't return
   * `null` on rows with indexes higher than the number of rows.
   *
   * @private
   * @param {number} row Visual row index.
   * @param {boolean} [contained] `true` if it should return only indexes within boundaries of the table (basically
   * `toPhysical` alias.
   * @returns {number} The physical row index.
   */
  toPhysicalRowPosition(row, contained = false) {
    return this.getPhysicalIndexPosition(
      row,
      this.hot.toPhysicalRow(row),
      this.hot.countRows(),
      this.hot.countSourceRows(),
      contained
    );
  }

  /**
   * Returns the physical column index. The difference between this and Core's `toPhysical` is that it doesn't return
   * `null` on columns with indexes higher than the number of columns.
   *
   * @private
   * @param {number} column Visual column index.
   * @param {boolean} [contained] `true` if it should return only indexes within boundaries of the table (basically
   * `toPhysical` alias.
   * @returns {number} The physical column index.
   */
  toPhysicalColumnPosition(column, contained = false) {
    return this.getPhysicalIndexPosition(
      column,
      this.hot.toPhysicalColumn(column),
      this.hot.countCols(),
      this.hot.countSourceCols(),
      contained
    );
  }

  /**
   * Add a sheet to the shared HyperFormula instance.
   *
   * @param {string|null} [sheetName] The new sheet name. If not provided (or a null is passed), will be
   * auto-generated by HyperFormula.
   * @param {Array} [sheetData] Data passed to the shared HyperFormula instance. Has to be declared as an array of
   * arrays - array of objects is not supported in this scenario.
   * @returns {boolean|string} `false` if the data format is unusable or it is impossible to add a new sheet to the
   * engine, the created sheet name otherwise.
   */
  addSheet(sheetName, sheetData) {
    if (isDefined(sheetData) && !isArrayOfArrays(sheetData)) {
      warn('The provided data should be an array of arrays.');

      return false;
    }

    if (sheetName !== void 0 && sheetName !== null && this.engine.doesSheetExist(sheetName)) {
      warn('Sheet with the provided name already exists.');

      return false;
    }

    try {
      const actualSheetName = this.engine.addSheet(sheetName ?? void 0);

      if (sheetData) {
        this.engine.setSheetContent(this.engine.getSheetId(actualSheetName), sheetData);
      }

      return actualSheetName;

    } catch (e) {
      warn(e.message);

      return false;
    }
  }

  /**
   * Switch the sheet used as data in the Handsontable instance (it loads the data from the shared HyperFormula
   * instance).
   *
   * @param {string} sheetName Sheet name used in the shared HyperFormula instance.
   */
  switchSheet(sheetName) {
    if (!this.engine.doesSheetExist(sheetName)) {
      error(`The sheet named \`${sheetName}\` does not exist, switch aborted.`);

      return;
    }

    this.sheetName = sheetName;

    const serialized = this.engine.getSheetSerialized(this.sheetId);

    if (serialized.length > 0) {
      this.hot.loadData(serialized, `${toUpperCaseFirst(PLUGIN_KEY)}.switchSheet`);
    }
  }

  /**
   * Get the cell type under specified visual coordinates.
   *
   * @param {number} row Visual row index.
   * @param {number} column Visual column index.
   * @param {number} [sheet] The target sheet id, defaults to the current sheet.
   * @returns {string} Possible values: 'FORMULA' | 'VALUE' | 'ARRAYFORMULA' | 'EMPTY'.
   */
  getCellType(row, column, sheet = this.sheetId) {
    const physicalRow = this.hot.toPhysicalRow(row);
    const physicalColumn = this.hot.toPhysicalColumn(column);

    if (physicalRow !== null && physicalColumn !== null) {
      return this.engine.getCellType({
        sheet,
        row: physicalRow,
        col: physicalColumn
      });

    } else {
      // Should return `EMPTY` when out of bounds (according to the test cases).
      return 'EMPTY';
    }
  }

  /**
   * Returns `true` if under specified visual coordinates is formula.
   *
   * @param {number} row Visual row index.
   * @param {number} column Visual column index.
   * @param {number} [sheet] The target sheet id, defaults to the current sheet.
   * @returns {boolean}
   */
  isFormulaCellType(row, column, sheet = this.sheetId) {
    const physicalRow = this.hot.toPhysicalRow(row);
    const physicalColumn = this.hot.toPhysicalColumn(column);

    if (physicalRow === null || physicalColumn === null) {
      return false;
    }

    return this.engine.doesCellHaveFormula({
      sheet,
      row: physicalRow,
      col: physicalColumn
    });
  }

  /**
   * Renders dependent sheets (handsontable instances) based on the changes - list of the
   * recalculated dependent cells.
   *
   * @private
   * @param {object[]} dependentCells The values and location of applied changes within HF engine.
   * @param {boolean} [renderSelf] `true` if it's supposed to render itself, `false` otherwise.
   */
  renderDependentSheets(dependentCells, renderSelf = false) {
    const affectedSheetIds = new Set();

    dependentCells.forEach((change) => {
      // For the Named expression the address is empty, hence the `sheetId` is undefined.
      const sheetId = change?.address?.sheet;

      if (sheetId !== void 0) {
        if (!affectedSheetIds.has(sheetId)) {
          affectedSheetIds.add(sheetId);
        }
      }
    });

    getRegisteredHotInstances(this.engine).forEach((relatedHot, sheetId) => {
      if (
        (renderSelf || (sheetId !== this.sheetId)) &&
        affectedSheetIds.has(sheetId)
      ) {
        relatedHot.render();
        relatedHot.view?.adjustElementsSize();
      }
    });
  }

  /**
   * Validates dependent cells based on the cells that are modified by the change.
   *
   * @private
   * @param {object[]} dependentCells The values and location of applied changes within HF engine.
   * @param {object[]} [changedCells] The values and location of applied changes by developer (through API or UI).
   */
  validateDependentCells(dependentCells, changedCells = []) {
    const stringifyAddress = (change) => {
      const {
        row,
        col,
        sheet
      } = change?.address ?? {};

      return isDefined(sheet) ? `${sheet}:${row}x${col}` : '';
    };
    const changedCellsSet = new Set(changedCells.map(change => stringifyAddress(change)));

    dependentCells.forEach((change) => {
      const { row, col } = change.address ?? {};
      const visualRow = isDefined(row) ? this.hot.toVisualRow(row) : null;
      const visualColumn = isDefined(col) ? this.hot.toVisualColumn(col) : null;

      // Don't try to validate cells outside of the visual part of the table.
      if (visualRow === null || visualColumn === null) {
        return;
      }

      // For the Named expression the address is empty, hence the `sheetId` is undefined.
      const sheetId = change?.address?.sheet;
      const addressId = stringifyAddress(change);

      // Validate the cells that depend on the calculated formulas. Skip that cells
      // where the user directly changes the values - the Core triggers those validators.
      if (sheetId !== void 0 && !changedCellsSet.has(addressId)) {
        const boundHot = getRegisteredHotInstances(this.engine).get(sheetId);

<<<<<<< HEAD
        // When sheetId is not bind to any HoT instance skip the validation process.
=======
        // if `sheetId` is not bound to any Handsontable instance, skip the validation process
>>>>>>> dce700d8
        if (!boundHot) {
          return;
        }

        // It will just re-render certain cell when necessary.
        boundHot.validateCell(
          boundHot.getDataAtCell(visualRow, visualColumn),
          boundHot.getCellMeta(visualRow, visualColumn),
          () => {}
        );
      }
    });
  }

  /**
   * Sync a change from the change-related hooks with the engine.
   *
   * @private
   * @param {number} row Visual row index.
   * @param {number} column Visual column index.
   * @param {Handsontable.CellValue} newValue New value.
   * @returns {Array} Array of changes exported from the engine.
   */
  syncChangeWithEngine(row, column, newValue) {
    const address = {
      row: this.toPhysicalRowPosition(row),
      col: this.toPhysicalColumnPosition(column),
      sheet: this.sheetId
    };

    if (!this.engine.isItPossibleToSetCellContents(address)) {
      warn(`Not possible to set cell data at ${JSON.stringify(address)}`);

      return;
    }

    return this.engine.setCellContents(address, newValue);
  }

  /**
   * The hook allows to translate the formula value to calculated value before it goes to the
   * validator function.
   *
   * @private
   * @param {*} value The cell value to validate.
   * @param {number} visualRow The visual row index.
   * @param {number|string} prop The visual column index or property name of the column.
   * @returns {*} Returns value to validate.
   */
  onBeforeValidate(value, visualRow, prop) {
    const visualColumn = this.hot.propToCol(prop);

    if (this.isFormulaCellType(visualRow, visualColumn)) {
      const address = {
        row: this.hot.toPhysicalRow(visualRow),
        col: this.hot.toPhysicalColumn(visualColumn),
        sheet: this.sheetId,
      };

      const cellValue = this.engine.getCellValue(address);

      // If `cellValue` is an object it is expected to be an error
      return (typeof cellValue === 'object' && cellValue !== null) ? cellValue.value : cellValue;
    }

    return value;
  }

  /**
   * `onBeforeAutofill` hook callback.
   *
   * @private
   * @param {Array[]} fillData The data that was used to fill the `targetRange`. If `beforeAutofill` was used
   * and returned `[[]]`, this will be the same object that was returned from `beforeAutofill`.
   * @param {CellRange} sourceRange The range values will be filled from.
   * @param {CellRange} targetRange The range new values will be filled into.
   * @returns {boolean|*}
   */
  onBeforeAutofill(fillData, sourceRange, targetRange) {
    const withSheetId = range => ({ ...range, sheet: this.sheetId });

    const engineSourceRange = {
      start: withSheetId(sourceRange.getTopStartCorner()),
      end: withSheetId(sourceRange.getBottomEndCorner())
    };

    const engineTargetRange = {
      start: withSheetId(targetRange.getTopStartCorner()),
      end: withSheetId(targetRange.getBottomEndCorner())
    };

    // Blocks the autofill operation if HyperFormula says that at least one of
    // the underlying cell's contents cannot be set.
    if (this.engine.isItPossibleToSetCellContents(engineTargetRange) === false) {
      return false;
    }

    return this.engine.getFillRangeData(engineSourceRange, engineTargetRange);
  }

  /**
   * `beforeLoadData` hook callback.
   *
   * @param {Array} sourceData Array of arrays or array of objects containing data.
   * @param {boolean} initialLoad Flag that determines whether the data has been loaded during the initialization.
   * @param {string} [source] Source of the call.
   * @private
   */
  onBeforeLoadData(sourceData, initialLoad, source = '') {
    if (source.includes(toUpperCaseFirst(PLUGIN_KEY))) {
      return;
    }

    // This flag needs to be defined, because not passing data to HOT results in HOT auto-generating a `null`-filled
    // initial dataset.
    this.#hotWasInitializedWithEmptyData = isUndefined(this.hot.getSettings().data);
  }

  /**
   * `afterLoadData` hook callback.
   *
   * @param {Array} sourceData Array of arrays or array of objects containing data.
   * @param {boolean} initialLoad Flag that determines whether the data has been loaded during the initialization.
   * @param {string} [source] Source of the call.
   * @private
   */
  onAfterLoadData(sourceData, initialLoad, source = '') {
    if (source.includes(toUpperCaseFirst(PLUGIN_KEY))) {
      return;
    }

    this.sheetName = setupSheet(this.engine, this.hot.getSettings()[PLUGIN_KEY].sheetName);

    if (!this.#hotWasInitializedWithEmptyData) {
      const sourceDataArray = this.hot.getSourceDataArray();

      if (this.engine.isItPossibleToReplaceSheetContent(this.sheetId, sourceDataArray)) {
        this.#internalOperationPending = true;

        const dependentCells = this.engine.setSheetContent(this.sheetId, this.hot.getSourceDataArray());

        this.renderDependentSheets(dependentCells);

        this.#internalOperationPending = false;
      }

    } else {
      this.switchSheet(this.sheetName);
    }
  }

  /**
   * `modifyData` hook callback.
   *
   * @private
   * @param {number} row Physical row height.
   * @param {number} column Physical column index.
   * @param {object} valueHolder Object which contains original value which can be modified by overwriting `.value`
   *   property.
   * @param {string} ioMode String which indicates for what operation hook is fired (`get` or `set`).
   */
  onModifyData(row, column, valueHolder, ioMode) {
    if (
      ioMode !== 'get' ||
      this.#internalOperationPending ||
      this.sheetName === null ||
      !this.engine.doesSheetExist(this.sheetName)
    ) {
      return;
    }

    const visualRow = this.hot.toVisualRow(row);

    // `column` is here as visual index because of inconsistencies related to hook execution in `src/dataMap`.
    const isFormulaCellType = this.isFormulaCellType(visualRow, column);

    if (!isFormulaCellType) {
      const cellType = this.getCellType(visualRow, column);

      if (cellType !== 'ARRAY') {
        if (isEscapedFormulaExpression(valueHolder.value)) {
          valueHolder.value = unescapeFormulaExpression(valueHolder.value);
        }

        return;
      }
    }

    // `toPhysicalColumn` is here because of inconsistencies related to hook execution in `DataMap`.
    const address = {
      row,
      col: this.toPhysicalColumnPosition(column),
      sheet: this.sheetId
    };
    const cellValue = this.engine.getCellValue(address);

    // If `cellValue` is an object it is expected to be an error
    const value = (typeof cellValue === 'object' && cellValue !== null) ? cellValue.value : cellValue;

    valueHolder.value = value;
  }

  /**
   * `modifySourceData` hook callback.
   *
   * @private
   * @param {number} row Physical row index.
   * @param {number|string} columnOrProp Physical column index or prop.
   * @param {object} valueHolder Object which contains original value which can be modified by overwriting `.value`
   *   property.
   * @param {string} ioMode String which indicates for what operation hook is fired (`get` or `set`).
   */
  onModifySourceData(row, columnOrProp, valueHolder, ioMode) {
    if (
      ioMode !== 'get' ||
      this.#internalOperationPending ||
      this.sheetName === null ||
      !this.engine.doesSheetExist(this.sheetName)
    ) {
      return;
    }

    const visualRow = this.hot.toVisualRow(row);
    const visualColumn = this.hot.propToCol(columnOrProp);

    // `column` is here as visual index because of inconsistencies related to hook execution in `src/dataMap`.
    const isFormulaCellType = this.isFormulaCellType(visualRow, visualColumn);

    if (!isFormulaCellType) {
      const cellType = this.getCellType(visualRow, visualColumn);

      if (cellType !== 'ARRAY') {
        return;
      }
    }

    const dimensions = this.engine.getSheetDimensions(this.engine.getSheetId(this.sheetName));

    // Don't actually change the source data if HyperFormula is not
    // initialized yet. This is done to allow the `afterLoadData` hook to
    // load the existing source data with `Handsontable#getSourceDataArray`
    // properly.
    if (dimensions.width === 0 && dimensions.height === 0) {
      return;
    }

    const address = {
      row,
      // Workaround for inconsistencies in `src/dataSource.js`
      col: this.toPhysicalColumnPosition(visualColumn),
      sheet: this.sheetId
    };

    valueHolder.value = this.engine.getCellSerialized(address);
  }

  /**
   * `onAfterSetDataAtCell` hook callback.
   *
   * @private
   * @param {Array[]} changes An array of changes in format [[row, prop, oldValue, value], ...].
   * @param {string} [source] String that identifies source of hook call
   *                          ([list of all available sources]{@link http://docs.handsontable.com/tutorial-using-callbacks.html#page-source-definition}).
   */
  onAfterSetDataAtCell(changes, source) {
    if (isBlockedSource(source)) {
      return;
    }

    const outOfBoundsChanges = [];
    const changedCells = [];

    const dependentCells = this.engine.batch(() => {
      changes.forEach(([row, prop, , newValue]) => {
        const column = this.hot.propToCol(prop);
        const physicalRow = this.hot.toPhysicalRow(row);
        const physicalColumn = this.hot.toPhysicalColumn(column);
        const address = {
          row: physicalRow,
          col: physicalColumn,
          sheet: this.sheetId,
        };

        if (physicalRow !== null && physicalColumn !== null) {
          this.syncChangeWithEngine(row, column, newValue);

        } else {
          outOfBoundsChanges.push([row, column, newValue]);
        }

        changedCells.push({ address });
      });
    });

    if (outOfBoundsChanges.length) {
      // Workaround for rows/columns being created two times (by HOT and the engine).
      // (unfortunately, this requires an extra re-render)
      this.hot.addHookOnce('afterChange', () => {
        const outOfBoundsDependentCells = this.engine.batch(() => {
          outOfBoundsChanges.forEach(([row, column, newValue]) => {
            this.syncChangeWithEngine(row, column, newValue);
          });
        });

        this.renderDependentSheets(outOfBoundsDependentCells, true);
      });
    }

    this.renderDependentSheets(dependentCells);
    this.validateDependentCells(dependentCells, changedCells);
  }

  /**
   * `onAfterSetSourceDataAtCell` hook callback.
   *
   * @private
   * @param {Array[]} changes An array of changes in format [[row, column, oldValue, value], ...].
   * @param {string} [source] String that identifies source of hook call
   *                          ([list of all available sources]{@link http://docs.handsontable.com/tutorial-using-callbacks.html#page-source-definition}).
   */
  onAfterSetSourceDataAtCell(changes, source) {
    if (isBlockedSource(source)) {
      return;
    }

    const dependentCells = [];
    const changedCells = [];

    changes.forEach(([row, prop, , newValue]) => {
      const column = this.hot.propToCol(prop);

      if (!isNumeric(column)) {
        return;
      }

      const address = {
        row,
        col: this.toPhysicalColumnPosition(column),
        sheet: this.sheetId
      };

      if (!this.engine.isItPossibleToSetCellContents(address)) {
        warn(`Not possible to set source cell data at ${JSON.stringify(address)}`);

        return;
      }

      changedCells.push({ address });
      dependentCells.push(...this.engine.setCellContents(address, newValue));
    });

    this.renderDependentSheets(dependentCells);
    this.validateDependentCells(dependentCells, changedCells);
  }

  /**
   * `beforeCreateRow` hook callback.
   *
   * @private
   * @param {number} row Represents the visual index of first newly created row in the data source array.
   * @param {number} amount Number of newly created rows in the data source array.
   * @returns {*|boolean} If false is returned the action is canceled.
   */
  onBeforeCreateRow(row, amount) {
    if (
      this.sheetId === null ||
      !this.engine.doesSheetExist(this.sheetName) ||
      !this.engine.isItPossibleToAddRows(this.sheetId, [this.toPhysicalRowPosition(row), amount])
    ) {
      return false;
    }
  }

  /**
   * `beforeCreateCol` hook callback.
   *
   * @private
   * @param {number} col Represents the visual index of first newly created column in the data source.
   * @param {number} amount Number of newly created columns in the data source.
   * @returns {*|boolean} If false is returned the action is canceled.
   */
  onBeforeCreateCol(col, amount) {
    if (
      this.sheetId === null ||
      !this.engine.doesSheetExist(this.sheetName) ||
      !this.engine.isItPossibleToAddColumns(this.sheetId, [this.toPhysicalColumnPosition(col), amount])
    ) {
      return false;
    }
  }

  /**
   * `beforeRemoveRow` hook callback.
   *
   * @private
   * @param {number} row Visual index of starter row.
   * @param {number} amount Amount of rows to be removed.
   * @param {number[]} physicalRows An array of physical rows removed from the data source.
   * @returns {*|boolean} If false is returned the action is canceled.
   */
  onBeforeRemoveRow(row, amount, physicalRows) {
    const possible = physicalRows.every((physicalRow) => {
      return this.engine.isItPossibleToRemoveRows(this.sheetId, [physicalRow, 1]);
    });

    return possible === false ? false : void 0;
  }

  /**
   * `beforeRemoveCol` hook callback.
   *
   * @private
   * @param {number} col Visual index of starter column.
   * @param {number} amount Amount of columns to be removed.
   * @param {number[]} physicalColumns An array of physical columns removed from the data source.
   * @returns {*|boolean} If false is returned the action is canceled.
   */
  onBeforeRemoveCol(col, amount, physicalColumns) {
    const possible = physicalColumns.every((physicalColumn) => {
      return this.engine.isItPossibleToRemoveColumns(this.sheetId, [physicalColumn, 1]);
    });

    return possible === false ? false : void 0;
  }

  /**
   * `afterCreateRow` hook callback.
   *
   * @private
   * @param {number} row Represents the visual index of first newly created row in the data source array.
   * @param {number} amount Number of newly created rows in the data source array.
   * @param {string} [source] String that identifies source of hook call
   *                          ([list of all available sources]{@link http://docs.handsontable.com/tutorial-using-callbacks.html#page-source-definition}).
   */
  onAfterCreateRow(row, amount, source) {
    if (isBlockedSource(source)) {
      return;
    }

    const changes = this.engine.addRows(this.sheetId, [this.toPhysicalRowPosition(row), amount]);

    this.renderDependentSheets(changes);
  }

  /**
   * `afterCreateCol` hook callback.
   *
   * @private
   * @param {number} col Represents the visual index of first newly created column in the data source.
   * @param {number} amount Number of newly created columns in the data source.
   * @param {string} [source] String that identifies source of hook call
   *                          ([list of all available sources]{@link http://docs.handsontable.com/tutorial-using-callbacks.html#page-source-definition}).
   */
  onAfterCreateCol(col, amount, source) {
    if (isBlockedSource(source)) {
      return;
    }

    const changes = this.engine.addColumns(this.sheetId, [this.toPhysicalColumnPosition(col), amount]);

    this.renderDependentSheets(changes);
  }

  /**
   * `afterRemoveRow` hook callback.
   *
   * @private
   * @param {number} row Visual index of starter row.
   * @param {number} amount An amount of removed rows.
   * @param {number[]} physicalRows An array of physical rows removed from the data source.
   * @param {string} [source] String that identifies source of hook call
   *                          ([list of all available sources]{@link http://docs.handsontable.com/tutorial-using-callbacks.html#page-source-definition}).
   */
  onAfterRemoveRow(row, amount, physicalRows, source) {
    if (isBlockedSource(source)) {
      return;
    }

    const descendingPhysicalRows = physicalRows.sort().reverse();

    const changes = this.engine.batch(() => {
      descendingPhysicalRows.forEach((physicalRow) => {
        this.engine.removeRows(this.sheetId, [physicalRow, 1]);
      });
    });

    this.renderDependentSheets(changes);
  }

  /**
   * `afterRemoveCol` hook callback.
   *
   * @private
   * @param {number} col Visual index of starter column.
   * @param {number} amount An amount of removed columns.
   * @param {number[]} physicalColumns An array of physical columns removed from the data source.
   * @param {string} [source] String that identifies source of hook call
   *                          ([list of all available sources]{@link http://docs.handsontable.com/tutorial-using-callbacks.html#page-source-definition}).
   */
  onAfterRemoveCol(col, amount, physicalColumns, source) {
    if (isBlockedSource(source)) {
      return;
    }

    const descendingPhysicalColumns = physicalColumns.sort().reverse();

    const changes = this.engine.batch(() => {
      descendingPhysicalColumns.forEach((physicalColumn) => {
        this.engine.removeColumns(this.sheetId, [physicalColumn, 1]);
      });
    });

    this.renderDependentSheets(changes);
  }

  /**
   * `afterDetachChild` hook callback.
   * Used to sync the data of the rows detached in the Nested Rows plugin with the engine's dataset.
   *
   * @private
   * @param {object} parent An object representing the parent from which the element was detached.
   * @param {object} element The detached element.
   * @param {number} finalElementRowIndex The final row index of the detached element.
   */
  onAfterDetachChild(parent, element, finalElementRowIndex) {
    this.#internalOperationPending = true;

    const rowsData = this.hot.getSourceDataArray(
      finalElementRowIndex,
      0,
      finalElementRowIndex + (element.__children?.length || 0),
      this.hot.countSourceCols()
    );

    this.#internalOperationPending = false;

    rowsData.forEach((row, relativeRowIndex) => {
      row.forEach((value, colIndex) => {
        this.engine.setCellContents({
          col: colIndex,
          row: finalElementRowIndex + relativeRowIndex,
          sheet: this.sheetId
        }, [[value]]);
      });
    });
  }

  /**
   * Called when a value is updated in the engine.
   *
   * @private
   * @fires Hooks#afterFormulasValuesUpdate
   * @param {Array} changes The values and location of applied changes.
   */
  onEngineValuesUpdated(changes) {
    this.hot.runHooks('afterFormulasValuesUpdate', changes);
  }

  /**
   * Called when a named expression is added to the engine instance.
   *
   * @private
   * @fires Hooks#afterNamedExpressionAdded
   * @param {string} namedExpressionName The name of the added expression.
   * @param {Array} changes The values and location of applied changes.
   */
  onEngineNamedExpressionsAdded(namedExpressionName, changes) {
    this.hot.runHooks('afterNamedExpressionAdded', namedExpressionName, changes);
  }

  /**
   * Called when a named expression is removed from the engine instance.
   *
   * @private
   * @fires Hooks#afterNamedExpressionRemoved
   * @param {string} namedExpressionName The name of the removed expression.
   * @param {Array} changes The values and location of applied changes.
   */
  onEngineNamedExpressionsRemoved(namedExpressionName, changes) {
    this.hot.runHooks('afterNamedExpressionRemoved', namedExpressionName, changes);
  }

  /**
   * Called when a new sheet is added to the engine instance.
   *
   * @private
   * @fires Hooks#afterSheetAdded
   * @param {string} addedSheetDisplayName The name of the added sheet.
   */
  onEngineSheetAdded(addedSheetDisplayName) {
    this.hot.runHooks('afterSheetAdded', addedSheetDisplayName);
  }

  /**
   * Called when a sheet in the engine instance is renamed.
   *
   * @private
   * @fires Hooks#afterSheetRenamed
   * @param {string} oldDisplayName The old name of the sheet.
   * @param {string} newDisplayName The new name of the sheet.
   */
  onEngineSheetRenamed(oldDisplayName, newDisplayName) {
    this.hot.runHooks('afterSheetRenamed', oldDisplayName, newDisplayName);
  }

  /**
   * Called when a sheet is removed from the engine instance.
   *
   * @private
   * @fires Hooks#afterSheetRemoved
   * @param {string} removedSheetDisplayName The removed sheet name.
   * @param {Array} changes The values and location of applied changes.
   */
  onEngineSheetRemoved(removedSheetDisplayName, changes) {
    this.hot.runHooks('afterSheetRemoved', removedSheetDisplayName, changes);
  }
}<|MERGE_RESOLUTION|>--- conflicted
+++ resolved
@@ -511,11 +511,7 @@
       if (sheetId !== void 0 && !changedCellsSet.has(addressId)) {
         const boundHot = getRegisteredHotInstances(this.engine).get(sheetId);
 
-<<<<<<< HEAD
-        // When sheetId is not bind to any HoT instance skip the validation process.
-=======
         // if `sheetId` is not bound to any Handsontable instance, skip the validation process
->>>>>>> dce700d8
         if (!boundHot) {
           return;
         }
