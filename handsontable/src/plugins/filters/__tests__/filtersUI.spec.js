--- conflicted
+++ resolved
@@ -4371,8 +4371,6 @@
 
     expect(byValueMultipleSelect().itemsBox.getSelected()).toEqual([[0, 0, 0, 0]]);
   });
-<<<<<<< HEAD
-=======
 
   it('should inherit the actual layout direction option from the root Handsontable instance to the multiple ' +
     'select component', async() => {
@@ -4388,5 +4386,4 @@
 
     expect(byValueMultipleSelect().itemsBox.getSettings().layoutDirection).toBe('ltr');
   });
->>>>>>> c06c32ba
 });