import { addClass, getScrollbarWidth } from '../../../helpers/dom/element';
import { clone, extend } from '../../../helpers/object';
import { arrayFilter, arrayMap, arrayEach } from '../../../helpers/array';
import { isKey } from '../../../helpers/unicode';
import { partial } from '../../../helpers/function';
import { dataRowToChangesArray } from '../../../helpers/data';
import * as C from '../../../i18n/constants';
import { stopImmediatePropagation } from '../../../helpers/dom/event';
import BaseUI from './_base';
import InputUI from './input';
import LinkUI from './link';
import { createArrayAssertion } from '../utils';

const privatePool = new WeakMap();
const SHORTCUTS_GROUP = 'multipleSelect.itemBox';

/**
 * @private
 * @class MultipleSelectUI
 */
class MultipleSelectUI extends BaseUI {
  static get DEFAULTS() {
    return clone({
      className: 'htUIMultipleSelect',
      value: [],
    });
  }

  constructor(hotInstance, options) {
    super(hotInstance, extend(MultipleSelectUI.DEFAULTS, options));

    privatePool.set(this, {});
    /**
     * Input element.
     *
     * @type {InputUI}
     */
    this.searchInput = new InputUI(this.hot, {
      placeholder: C.FILTERS_BUTTONS_PLACEHOLDER_SEARCH,
      className: 'htUIMultipleSelectSearch'
    });
    /**
     * "Select all" UI element.
     *
     * @type {BaseUI}
     */
    this.selectAllUI = new LinkUI(this.hot, {
      textContent: C.FILTERS_BUTTONS_SELECT_ALL,
      className: 'htUISelectAll',
    });
    /**
     * "Clear" UI element.
     *
     * @type {BaseUI}
     */
    this.clearAllUI = new LinkUI(this.hot, {
      textContent: C.FILTERS_BUTTONS_CLEAR,
      className: 'htUIClearAll',
    });
    /**
     * List of available select options.
     *
     * @type {Array}
     */
    this.items = [];
    /**
     * Handsontable instance used as items list element.
     *
     * @type {Handsontable}
     */
    this.itemsBox = null;

    this.registerHooks();
  }

  /**
   * Register all necessary hooks.
   */
  registerHooks() {
    this.searchInput.addLocalHook('keydown', event => this.onInputKeyDown(event));
    this.searchInput.addLocalHook('input', event => this.onInput(event));
    this.selectAllUI.addLocalHook('click', event => this.onSelectAllClick(event));
    this.clearAllUI.addLocalHook('click', event => this.onClearAllClick(event));
  }

  /**
   * Set available options.
   *
   * @param {Array} items Array of objects with `checked` and `label` property.
   */
  setItems(items) {
    this.items = items;

    if (this.itemsBox) {
      this.itemsBox.loadData(this.items);
    }
  }

  /**
   * Set a locale for the component.
   *
   * @param {string} locale Locale used for filter actions performed on data, ie. `en-US`.
   */
  setLocale(locale) {
    this.locale = locale;
  }

  /**
   * Get a locale for the component.
   *
   * @returns {string}
   */
  getLocale() {
    return this.locale;
  }

  /**
   * Get all available options.
   *
   * @returns {Array}
   */
  getItems() {
    return [...this.items];
  }

  /**
   * Get element value.
   *
   * @returns {Array} Array of selected values.
   */
  getValue() {
    return itemsToValue(this.items);
  }

  /**
   * Check if all values listed in element are selected.
   *
   * @returns {boolean}
   */
  isSelectedAllValues() {
    return this.items.length === this.getValue().length;
  }

  /**
   * Build DOM structure.
   */
  build() {
    super.build();

    const { rootDocument } = this.hot;
    const itemsBoxWrapper = rootDocument.createElement('div');
    const selectionControl = new BaseUI(this.hot, {
      className: 'htUISelectionControls',
      children: [this.selectAllUI, this.clearAllUI],
    });

    this._element.appendChild(this.searchInput.element);
    this._element.appendChild(selectionControl.element);
    this._element.appendChild(itemsBoxWrapper);

    const hotInitializer = (wrapper) => {
      if (!this._element) {
        return;
      }
      if (this.itemsBox) {
        this.itemsBox.destroy();
      }

      addClass(wrapper, 'htUIMultipleSelectHot');
      // Constructs and initializes a new Handsontable instance
      this.itemsBox = new this.hot.constructor(wrapper, {
        data: this.items,
        columns: [
          { data: 'checked', type: 'checkbox', label: { property: 'visualValue', position: 'after' } }
        ],
        beforeRenderer: (TD, row, col, prop, value, cellProperties) => {
          TD.title = cellProperties.instance.getDataAtRowProp(row, cellProperties.label.property);
        },
        maxCols: 1,
        autoWrapCol: true,
        height: 110,
        // Workaround for #151.
        colWidths: () => this.itemsBox.container.scrollWidth - getScrollbarWidth(rootDocument),
        copyPaste: false,
        disableVisualSelection: 'area',
        fillHandle: false,
        fragmentSelection: 'cell',
        tabMoves: { row: 1, col: 0 },
<<<<<<< HEAD
=======
        layoutDirection: this.hot.isRtl() ? 'rtl' : 'ltr',
>>>>>>> c06c32ba
      });
      this.itemsBox.init();

      const shortcutManager = this.itemsBox.getShortcutManager();
      const gridContext = shortcutManager.getContext('grid');

      gridContext.addShortcut({
        // TODO: Is this shortcut really needed? We have one test for that case, but focus is performed programmatically.
        keys: [['Escape']],
        callback: (event) => {
          this.runLocalHooks('keydown', event, this);
        },
        group: SHORTCUTS_GROUP
      });
    };

    hotInitializer(itemsBoxWrapper);
    setTimeout(() => hotInitializer(itemsBoxWrapper), 100);
  }

  /**
   * Reset DOM structure.
   */
  reset() {
    this.searchInput.reset();
    this.selectAllUI.reset();
    this.clearAllUI.reset();
  }

  /**
   * Update DOM structure.
   */
  update() {
    if (!this.isBuilt()) {
      return;
    }

    this.itemsBox.loadData(valueToItems(this.items, this.options.value));
    super.update();
  }

  /**
   * Destroy instance.
   */
  destroy() {
    if (this.itemsBox) {
      this.itemsBox.destroy();
    }
    this.searchInput.destroy();
    this.clearAllUI.destroy();
    this.selectAllUI.destroy();

    this.searchInput = null;
    this.clearAllUI = null;
    this.selectAllUI = null;
    this.itemsBox = null;
    this.items = null;
    super.destroy();
  }

  /**
   * 'input' event listener for input element.
   *
   * @private
   * @param {Event} event DOM event.
   */
  onInput(event) {
    const value = event.target.value.toLocaleLowerCase(this.getLocale());
    let filteredItems;

    if (value === '') {
      filteredItems = [...this.items];
    } else {
      filteredItems = arrayFilter(this.items,
        item => (`${item.value}`).toLocaleLowerCase(this.getLocale()).indexOf(value) >= 0);
    }
    this.itemsBox.loadData(filteredItems);
  }

  /**
   * 'keydown' event listener for input element.
   *
   * @private
   * @param {Event} event DOM event.
   */
  onInputKeyDown(event) {
    this.runLocalHooks('keydown', event, this);

    const isKeyCode = partial(isKey, event.keyCode);

    if (isKeyCode('ARROW_DOWN|TAB') && !this.itemsBox.isListening()) {
      stopImmediatePropagation(event);
      this.itemsBox.listen();
      this.itemsBox.selectCell(0, 0);
    }
  }

  /**
   * On click listener for "Select all" link.
   *
   * @private
   * @param {DOMEvent} event The mouse event object.
   */
  onSelectAllClick(event) {
    const changes = [];

    event.preventDefault();
    arrayEach(this.itemsBox.getSourceData(), (row, rowIndex) => {
      row.checked = true;

      changes.push(dataRowToChangesArray(row, rowIndex)[0]);
    });

    this.itemsBox.setSourceDataAtCell(changes);
  }

  /**
   * On click listener for "Clear" link.
   *
   * @private
   * @param {DOMEvent} event The mouse event object.
   */
  onClearAllClick(event) {
    const changes = [];

    event.preventDefault();
    arrayEach(this.itemsBox.getSourceData(), (row, rowIndex) => {
      row.checked = false;

      changes.push(dataRowToChangesArray(row, rowIndex)[0]);
    });

    this.itemsBox.setSourceDataAtCell(changes);
  }
}

export default MultipleSelectUI;

/**
 * Pick up object items based on selected values.
 *
 * @param {Array} availableItems Base collection to compare values.
 * @param {Array} selectedValue Flat array with selected values.
 * @returns {Array}
 */
function valueToItems(availableItems, selectedValue) {
  const arrayAssertion = createArrayAssertion(selectedValue);

  return arrayMap(availableItems, (item) => {
    item.checked = arrayAssertion(item.value);

    return item;
  });
}

/**
 * Convert all checked items into flat array.
 *
 * @param {Array} availableItems Base collection.
 * @returns {Array}
 */
function itemsToValue(availableItems) {
  const items = [];

  arrayEach(availableItems, (item) => {
    if (item.checked) {
      items.push(item.value);
    }
  });

  return items;
}<|MERGE_RESOLUTION|>--- conflicted
+++ resolved
@@ -186,10 +186,7 @@
         fillHandle: false,
         fragmentSelection: 'cell',
         tabMoves: { row: 1, col: 0 },
-<<<<<<< HEAD
-=======
         layoutDirection: this.hot.isRtl() ? 'rtl' : 'ltr',
->>>>>>> c06c32ba
       });
       this.itemsBox.init();
 
