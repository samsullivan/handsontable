module.exports = {
<<<<<<< HEAD
  "extends": ["airbnb-base", "plugin:vue/base"],
  "parser": "babel-eslint",
  "plugins": [
    "babel",
    "jsdoc",
    "handsontable",
=======
  extends: ['airbnb-base'],
  parser: '@babel/eslint-parser',
  plugins: [
    '@babel',
    'jsdoc',
    'handsontable',
>>>>>>> 04466631
  ],
  env: {
    browser: true,
    commonjs: true,
    jasmine: true,
    jest: true,
    es6: true,
  },
  rules: {
    'arrow-parens': [
      'error',
      'as-needed',
      { requireForBlockBody: true }
    ],
    'arrow-body-style': 'off',
    'class-methods-use-this': 'off',
    'comma-dangle': 'off',
    'consistent-return': 'off',
    'func-names': 'off',
    'import/no-extraneous-dependencies': 'off',
    'import/prefer-default-export': 'off',
    indent: [
      'error',
      2,
      {
        SwitchCase: 1,
        FunctionDeclaration: { parameters: 'first' },
        FunctionExpression: { parameters: 'first' }
      }
    ],
    'max-len': [
      'error',
      {
        code: 120,
        ignoreComments: true,
        ignorePattern: '^\\s*x?it\\s*\\(', // Ignore long test names (e.q: `it("something long")`).
      }
    ],
    'newline-per-chained-call': 'off',
    'no-constant-condition': [
      'error',
      { checkLoops: false }
    ],
    'no-eq-null': 'error',
    'no-mixed-operators': [
      'error',
      { groups: [['+', '-', '*', '/', '%', '**']] }
    ],
    'no-multiple-empty-lines': [
      'error',
      { max: 1 }
    ],
    'no-param-reassign': 'off',
    'no-plusplus': [
      'error',
      { allowForLoopAfterthoughts: true }
    ],
    'no-restricted-globals': [
      'error',
      'Handsontable',
      'window',
      'document',
      {
        name: 'console',
        message: [
          'Using the `console` object is not allowed within Handsontable.',
          'Please use one of the helpers from the `src/helpers/console.js` file instead.'
        ].join(''),
      },
    ],
    'no-underscore-dangle': 'off',
    'no-use-before-define': [
      'error',
      {
        functions: false,
        classes: false
      }
    ],
    'no-void': 'off',
    'padded-blocks': 'off',
    quotes: ['error', 'single'],
    'space-before-function-paren': ['error', 'never'],
    'padding-line-between-statements': [
      'error',
      { blankLine: 'always', prev: '*', next: 'return' },
      { blankLine: 'always', prev: '*', next: ['if', 'for', 'switch', 'while'] },
      { blankLine: 'any', prev: 'block-like', next: ['if', 'for', 'switch', 'while'] },
      { blankLine: 'always', prev: ['const', 'let', 'var'], next: '*' },
      { blankLine: 'any', prev: ['const', 'let', 'var'], next: ['const', 'let', 'var'] }
    ],
    'jsdoc/check-access': 'error',
    'jsdoc/check-alignment': 'error',
    'jsdoc/check-examples': 'off',
    'jsdoc/check-indentation': 'off',
    'jsdoc/check-param-names': 'error',
    'jsdoc/check-property-names': 'error',
    'jsdoc/check-syntax': 'error',
    'jsdoc/check-tag-names': [
      'error',
      {
<<<<<<< HEAD
        "definedTags": ["plugin", "util", "experimental", "deprecated", "preserve", "core", "TODO", "category"]
=======
        definedTags: ['plugin', 'util', 'experimental', 'deprecated', 'preserve', 'core', 'TODO']
>>>>>>> 04466631
      }
    ],
    'jsdoc/check-types': 'error',
    'jsdoc/check-values': 'error',
    'jsdoc/empty-tags': 'error',
    'jsdoc/implements-on-classes': 'error',
    'jsdoc/match-description': 'off',
    'jsdoc/newline-after-description': 'error',
    'jsdoc/no-bad-blocks': 'off',
    'jsdoc/no-defaults': 'off',
    'jsdoc/no-types': 'off',
    'jsdoc/no-undefined-types': 'off',
    'jsdoc/require-description-complete-sentence': 'error',
    'jsdoc/require-description': 'off',
    'jsdoc/require-example': 'off',
    'jsdoc/require-file-overview': 'off',
    'jsdoc/require-hyphen-before-param-description': 'off',
    'jsdoc/require-jsdoc': 'error',
    'jsdoc/require-param-description': 'error',
    'jsdoc/require-param-name': 'error',
    'jsdoc/require-param-type': 'error',
    'jsdoc/require-param': 'error',
    'jsdoc/require-property-description': 'error',
    'jsdoc/require-property-name': 'error',
    'jsdoc/require-property-type': 'error',
    'jsdoc/require-property': 'error',
    'jsdoc/require-returns-check': 'error',
    'jsdoc/require-returns-description': 'off',
    'jsdoc/require-returns-type': 'error',
    'jsdoc/require-returns': 'error',
    'jsdoc/valid-types': 'error',
    'handsontable/restricted-module-imports': [
      'error',
      '**/cellTypes',
      '**/cellTypes/?(index)',
      '**/editors',
      '**/editors/?(index)',
      '**/i18n',
      '**/i18n/?(index)',
      '**/plugins',
      '**/plugins/?(index)',
      '**/renderers',
      '**/renderers/?(index)',
      '**/validators',
      '**/validators/?(index)',
    ],
    // TODO: To be reviewed:
    'operator-linebreak': 'off',
    'object-curly-newline': 'off',
    'prefer-destructuring': 'off',
    'implicit-arrow-linebreak': 'off',
    'function-paren-newline': 'off',
    'max-classes-per-file': 'off',
    'import/no-useless-path-segments': 'off',
    'lines-between-class-members': 'off',
    'semi-style': 'off',
    'no-else-return': 'off',
    'import/no-cycle': 'off',
    'no-lone-blocks': 'off',
    'getter-return': 'off',
    'switch-colon-spacing': 'off',
    'operator-assignment': 'off',
  },
  overrides: [
    {
      files: [
        'test/**',
        'src/3rdparty/walkontable/test/**',
        '*.unit.js',
        '*.spec.js',
        'src/plugins/**/__tests__/helpers/**',
      ],
      rules: {
        'import/extensions': 'off',
        'import/no-unresolved': [
          'error',
          { ignore: ['handsontable', 'walkontable'] }
        ],
        'no-restricted-globals': [
          'error',
          'fit',
          'fdescribe'
        ],
        'no-undef': 'off',
        'handsontable/restricted-module-imports': 'off',
      }
    },
    {
      files: ['*.unit.js', '*.spec.js'],
      rules: {
        'no-undef': 'off',
        'jsdoc/require-description-complete-sentence': 'off',
        'jsdoc/require-jsdoc': 'off',
        'jsdoc/require-param-description': 'off',
        'jsdoc/require-param-type': 'off',
        'jsdoc/require-returns': 'off',
        'handsontable/restricted-module-imports': 'off',
      }
    },
    {
      files: [
        'scripts/**/*.mjs',
        'scripts/**/*.js',
      ],
      rules: {
        'import/extensions': [
          'error',
          'never',
          {
            mjs: ['error', 'always'],
            json: ['error', 'always'],
          }
        ],
        'no-restricted-globals': 'off',
        'no-console': 'off',
        'no-await-in-loop': 'off',
        'no-restricted-syntax': [
          'error',
          'ForInStatement',
          'LabeledStatement',
          'WithStatement',
        ]
      }
    },
  ],
};<|MERGE_RESOLUTION|>--- conflicted
+++ resolved
@@ -1,19 +1,10 @@
 module.exports = {
-<<<<<<< HEAD
-  "extends": ["airbnb-base", "plugin:vue/base"],
-  "parser": "babel-eslint",
-  "plugins": [
-    "babel",
-    "jsdoc",
-    "handsontable",
-=======
-  extends: ['airbnb-base'],
+  extends: ['airbnb-base', 'plugin:vue/base'],
   parser: '@babel/eslint-parser',
   plugins: [
     '@babel',
     'jsdoc',
     'handsontable',
->>>>>>> 04466631
   ],
   env: {
     browser: true,
@@ -114,11 +105,7 @@
     'jsdoc/check-tag-names': [
       'error',
       {
-<<<<<<< HEAD
-        "definedTags": ["plugin", "util", "experimental", "deprecated", "preserve", "core", "TODO", "category"]
-=======
-        definedTags: ['plugin', 'util', 'experimental', 'deprecated', 'preserve', 'core', 'TODO']
->>>>>>> 04466631
+        definedTags: ['plugin', 'util', 'experimental', 'deprecated', 'preserve', 'core', 'TODO', 'category']
       }
     ],
     'jsdoc/check-types': 'error',
