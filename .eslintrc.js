module.exports = {
  "extends": ["airbnb-base"],
  "parser": "babel-eslint",
  "plugins": [
    "babel",
    "jsdoc",
    "handsontable",
  ],
  "env": {
    "browser": true,
    "commonjs": true,
    "jasmine": true,
    "jest": true,
    "es6": true,
  },
  "rules": {
    "arrow-parens": [
      "error",
      "as-needed",
      { "requireForBlockBody": true }
    ],
    "arrow-body-style": "off",
    "class-methods-use-this": "off",
    "comma-dangle": "off",
    "consistent-return": "off",
    "func-names": "off",
    "import/no-extraneous-dependencies": "off",
    "import/prefer-default-export": "off",
    "indent": [
      "error",
      2,
      {
        "SwitchCase": 1,
        "FunctionDeclaration": { "parameters": "first" },
        "FunctionExpression": { "parameters": "first" }
      }
    ],
    "max-len": [
      "error",
      {
        "code": 120,
        "ignoreComments": true,
        "ignorePattern": "^\\s*x?it\\s*\\(", // Ignore long test names (e.q: `it("something long")`).
      }
    ],
    "newline-per-chained-call": "off",
    "no-constant-condition": [
      "error",
      { "checkLoops": false }
    ],
    "no-eq-null": "error",
    "no-mixed-operators": [
      "error",
      { "groups": [["+", "-", "*", "/", "%", "**"]] }
    ],
    "no-multiple-empty-lines": [
      "error",
      { "max": 1 }
    ],
    "no-param-reassign": "off",
    "no-plusplus": [
      "error",
      { "allowForLoopAfterthoughts": true }
    ],
    "no-restricted-globals": [
      "error",
      "Handsontable",
      "window",
      "document",
      {
        "name": "console",
        "message": "Using the `console` object is not allowed within Handsontable. Please use one of the helpers from the `src/helpers/console.js` file instead."
      }
    ],
    "no-underscore-dangle": "off",
    "no-use-before-define": [
      "error",
      {
        "functions": false,
        "classes": false
      }
    ],
    "no-void": "off",
    "padded-blocks": "off",
    "quotes": [ "error", "single" ],
    "space-before-function-paren": ["error", "never"],
    "jsdoc/check-access": "error",
    "jsdoc/check-alignment": "error",
    "jsdoc/check-examples": "off",
    "jsdoc/check-indentation": "off",
    "jsdoc/check-param-names": "error",
    "jsdoc/check-property-names": "error",
    "jsdoc/check-syntax": "error",
    "jsdoc/check-tag-names": [
      "error",
      {
        "definedTags": ["plugin", "util", "experimental", "deprecated", "preserve", "core", "TODO"]
      }
    ],
    "jsdoc/check-types": "error",
    "jsdoc/check-values": "error",
    "jsdoc/empty-tags": "error",
    "jsdoc/implements-on-classes": "error",
    "jsdoc/match-description": "off",
    "jsdoc/newline-after-description": "error",
    "jsdoc/no-bad-blocks": "off",
    "jsdoc/no-defaults": "off",
    "jsdoc/no-types": "off",
    "jsdoc/no-undefined-types": "off",
    "jsdoc/require-description-complete-sentence": "error",
    "jsdoc/require-description": "off",
    "jsdoc/require-example": "off",
    "jsdoc/require-file-overview": "off",
    "jsdoc/require-hyphen-before-param-description": "off",
    "jsdoc/require-jsdoc": "error",
    "jsdoc/require-param-description": "error",
    "jsdoc/require-param-name": "error",
    "jsdoc/require-param-type": "error",
    "jsdoc/require-param": "error",
    "jsdoc/require-property-description": "error",
    "jsdoc/require-property-name": "error",
    "jsdoc/require-property-type": "error",
    "jsdoc/require-property": "error",
    "jsdoc/require-returns-check": "error",
    "jsdoc/require-returns-description": "off",
    "jsdoc/require-returns-type": "error",
    "jsdoc/require-returns": "error",
    "jsdoc/valid-types": "error",
    "handsontable/restricted-module-imports": [
      "error",
      "**/cellTypes",
      "**/cellTypes/?(index)",
      "**/editors",
      "**/editors/?(index)",
      "**/i18n",
      "**/i18n/?(index)",
      "**/plugins",
      "**/plugins/?(index)",
      "**/renderers",
      "**/renderers/?(index)",
      "**/validators",
      "**/validators/?(index)",
    ],
    // TODO: To be reviewed:
    'operator-linebreak': 'off',
    'object-curly-newline': 'off',
    'prefer-destructuring': 'off',
    'implicit-arrow-linebreak': 'off',
    'function-paren-newline': 'off',
    'max-classes-per-file': 'off',
    'import/no-useless-path-segments': 'off',
    'lines-between-class-members': 'off',
    'semi-style': 'off',
    'no-else-return': 'off',
    'import/no-cycle': 'off',
    'no-lone-blocks': 'off',
    'getter-return': 'off',
    'switch-colon-spacing': 'off',
    'operator-assignment': 'off',
  },
  "overrides": [
    {
      "files": ["test/**", "src/3rdparty/walkontable/test/**", "*.unit.js", "*.spec.js", "src/plugins/**/__tests__/helpers/**"],
      "rules": {
        "import/extensions": "off",
        "import/no-unresolved": [
          "error",
          { "ignore": ["handsontable", "walkontable"] }
        ],
        "no-restricted-globals": "off",
        "no-undef": "off",
        "handsontable/restricted-module-imports": "off",
      }
    },
    {
      "files": ["*.unit.js", "*.spec.js"],
      "rules": {
        "no-restricted-globals": "off",
        "no-undef": "off",
        "jsdoc/require-description-complete-sentence": "off",
        "jsdoc/require-jsdoc": "off",
        "jsdoc/require-param-description": "off",
        "jsdoc/require-param-type": "off",
        "jsdoc/require-returns": "off",
        "handsontable/restricted-module-imports": "off",
      }
    },
    {
      "files": ["scripts/**"],
      "rules": {
<<<<<<< HEAD
        "import/extensions": "off",
=======
        "no-restricted-globals": "off",
        "import/extensions": "off",
        "no-console": "off",
        "no-await-in-loop": "off",
        "no-restricted-syntax": [
          'error',
          'ForInStatement',
          'LabeledStatement',
          'WithStatement',
        ]
>>>>>>> b7574dc8
      }
    },
  ],
}<|MERGE_RESOLUTION|>--- conflicted
+++ resolved
@@ -188,9 +188,6 @@
     {
       "files": ["scripts/**"],
       "rules": {
-<<<<<<< HEAD
-        "import/extensions": "off",
-=======
         "no-restricted-globals": "off",
         "import/extensions": "off",
         "no-console": "off",
@@ -201,7 +198,6 @@
           'LabeledStatement',
           'WithStatement',
         ]
->>>>>>> b7574dc8
       }
     },
   ],
