--- conflicted
+++ resolved
@@ -62,21 +62,17 @@
     "freeze": "node --experimental-json-modules scripts/freeze.mjs",
     "release": "node --experimental-json-modules scripts/release.mjs",
     "changelog": "bin/changelog",
-<<<<<<< HEAD
     "publish": "cd tmp && npm publish && cd ..",
     "publish-all": "npm run all publish",
+    "publish-package": "cd tmp && npm publish",
+    "prein": "node --experimental-json-modules ./scripts/swap-package-links.mjs",
+    "preall": "node --experimental-json-modules ./scripts/swap-package-links.mjs",
+    "postbuild": "node ./scripts/prepare-package-for-publish.mjs && node --experimental-json-modules ./scripts/swap-package-links.mjs handsontable",
     "examples:version": "node scripts/code-examples.mjs version",
     "examples:install": "node scripts/code-examples.mjs install",
     "examples:build": "node scripts/code-examples.mjs build",
     "examples:test": "node scripts/code-examples.mjs test",
     "examples:start": "http-server ./examples/tmp"
-=======
-    "publish-package": "cd tmp && npm publish",
-    "publish-all": "npm run all publish",
-    "prein": "node --experimental-json-modules ./scripts/swap-package-links.mjs",
-    "preall": "node --experimental-json-modules ./scripts/swap-package-links.mjs",
-    "postbuild": "node ./scripts/prepare-package-for-publish.mjs && node --experimental-json-modules ./scripts/swap-package-links.mjs handsontable"
->>>>>>> b36b47bb
   },
   "keywords": [
     "data",
