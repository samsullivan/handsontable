/**
 * Handsontable 0.8.2
 * Handsontable is a simple jQuery plugin for editable tables with basic copy-paste compatibility with Excel and Google Docs
 *
 * Copyright 2012, Marcin Warpechowski
 * Licensed under the MIT license.
 * http://handsontable.com/
 *
<<<<<<< HEAD
 * Date: Mon Jan 14 2013 07:50:14 GMT+0100 (Central European Standard Time)
=======
 * Date: Mon Jan 14 2013 11:03:53 GMT+0100 (Central European Standard Time)
>>>>>>> 519f5d9b
 */
/*jslint white: true, browser: true, plusplus: true, indent: 4, maxerr: 50 */

var Handsontable = { //class namespace
  extension: {}, //extenstion namespace
  helper: {} //helper namespace
};

(function ($, window, Handsontable) {
  "use strict";
/**
 * Handsontable constructor
 * @param rootElement The jQuery element in which Handsontable DOM will be inserted
 * @param settings
 * @constructor
 */
Handsontable.Core = function (rootElement, settings) {
  this.rootElement = rootElement;

  var priv, datamap, grid, selection, editproxy, autofill, validate, self = this;

  priv = {
    settings: {},
    selStart: (new Handsontable.SelectionPoint()),
    selEnd: (new Handsontable.SelectionPoint()),
    editProxy: false,
    isPopulated: null,
    scrollable: null,
    undoRedo: null,
    extensions: {},
    colToProp: null,
    propToCol: null,
    dataSchema: null,
    dataType: 'array',
    firstRun: true
  };

  datamap = {
    recursiveDuckSchema: function (obj) {
      var schema;
      if ($.isPlainObject(obj)) {
        schema = {};
        for (var i in obj) {
          if (obj.hasOwnProperty(i)) {
            if ($.isPlainObject(obj[i])) {
              schema[i] = datamap.recursiveDuckSchema(obj[i]);
            }
            else {
              schema[i] = null;
            }
          }
        }
      }
      else {
        schema = [];
      }
      return schema;
    },

    recursiveDuckColumns: function (schema, lastCol, parent) {
      var prop, i;
      if (typeof lastCol === 'undefined') {
        lastCol = 0;
        parent = '';
      }
      if ($.isPlainObject(schema)) {
        for (i in schema) {
          if (schema.hasOwnProperty(i)) {
            if (schema[i] === null) {
              prop = parent + i;
              priv.colToProp.push(prop);
              priv.propToCol[prop] = lastCol;
              lastCol++;
            }
            else {
              lastCol = datamap.recursiveDuckColumns(schema[i], lastCol, i + '.');
            }
          }
        }
      }
      return lastCol;
    },

    createMap: function () {
      if (typeof datamap.getSchema() === "undefined") {
        throw new Error("trying to create `columns` definition but you didnt' provide `schema` nor `data`");
      }
      var i, ilen, schema = datamap.getSchema();
      priv.colToProp = [];
      priv.propToCol = {};
      if (priv.settings.columns) {
        for (i = 0, ilen = priv.settings.columns.length; i < ilen; i++) {
          priv.colToProp[i] = priv.settings.columns[i].data;
          priv.propToCol[priv.settings.columns[i].data] = i;
        }
      }
      else {
        datamap.recursiveDuckColumns(schema);
      }
    },

    colToProp: function (col) {
      if (priv.colToProp && typeof priv.colToProp[col] !== 'undefined') {
        return priv.colToProp[col];
      }
      else {
        return col;
      }
    },

    propToCol: function (prop) {
      if (typeof priv.propToCol[prop] !== 'undefined') {
        return priv.propToCol[prop];
      }
      else {
        return prop;
      }

    },

    getSchema: function () {
      if (priv.settings.dataSchema) {
        if (typeof priv.settings.dataSchema === 'function') {
          return priv.settings.dataSchema();
        }
        return priv.settings.dataSchema;
      }
      return priv.duckDataSchema;
    },

    /**
     * Creates row at the bottom of the data array
     * @param {Object} [coords] Optional. Coords of the cell before which the new row will be inserted
     */
    createRow: function (coords) {
      var row;
      if (priv.dataType === 'array') {
        row = [];
        for (var c = 0, clen = self.countCols(); c < clen; c++) {
          row.push(null);
        }
      }
      else {
        row = $.extend(true, {}, datamap.getSchema());
      }
      if (!coords || coords.row >= self.countRows()) {
        if (priv.settings.onCreateRow) {
          priv.settings.onCreateRow(self.countRows(), row);
        }
        priv.settings.data.push(row);
      }
      else {
        if (priv.settings.onCreateRow) {
          priv.settings.onCreateRow(coords.row, row);
        }
        priv.settings.data.splice(coords.row, 0, row);
      }
      self.forceFullRender = true; //used when data was changed
    },

    /**
     * Creates col at the right of the data array
     * @param {Object} [coords] Optional. Coords of the cell before which the new column will be inserted
     */
    createCol: function (coords) {
      if (priv.dataType === 'object' || priv.settings.columns) {
        throw new Error("Cannot create new column. When data source in an object, you can only have as much columns as defined in first data row, data schema or in the 'columns' setting");
      }
      var r = 0, rlen = self.countRows();
      if (!coords || coords.col >= self.countCols()) {
        for (; r < rlen; r++) {
          if (typeof priv.settings.data[r] === 'undefined') {
            priv.settings.data[r] = [];
          }
          priv.settings.data[r].push('');
        }
      }
      else {
        for (; r < rlen; r++) {
          priv.settings.data[r].splice(coords.col, 0, '');
        }
      }
      self.forceFullRender = true; //used when data was changed
    },

    /**
     * Removes row at the bottom of the data array
     * @param {Object} [coords] Optional. Coords of the cell which row will be removed
     * @param {Object} [toCoords] Required if coords is defined. Coords of the cell until which all rows will be removed
     */
    removeRow: function (coords, toCoords) {
      if (!coords || coords.row === self.countRows() - 1) {
        priv.settings.data.pop();
      }
      else {
        priv.settings.data.splice(coords.row, toCoords.row - coords.row + 1);
      }
      self.forceFullRender = true; //used when data was changed
    },

    /**
     * Removes col at the right of the data array
     * @param {Object} [coords] Optional. Coords of the cell which col will be removed
     * @param {Object} [toCoords] Required if coords is defined. Coords of the cell until which all cols will be removed
     */
    removeCol: function (coords, toCoords) {
      if (priv.dataType === 'object' || priv.settings.columns) {
        throw new Error("cannot remove column with object data source or columns option specified");
      }
      var r = 0;
      if (!coords || coords.col === self.countCols() - 1) {
        for (; r < self.countRows(); r++) {
          priv.settings.data[r].pop();
        }
      }
      else {
        var howMany = toCoords.col - coords.col + 1;
        for (; r < self.countRows(); r++) {
          priv.settings.data[r].splice(coords.col, howMany);
        }
      }
      self.forceFullRender = true; //used when data was changed
    },

    /**
     * Returns single value from the data array
     * @param {Number} row
     * @param {Number} prop
     */
    getVars: {},
    get: function (row, prop) {
      datamap.getVars.row = row;
      datamap.getVars.prop = prop;
      Handsontable.PluginHooks.run(self, 'beforeGet', datamap.getVars);
      if (typeof datamap.getVars.prop === 'string' && datamap.getVars.prop.indexOf('.') > -1) {
        var sliced = datamap.getVars.prop.split(".");
        var out = priv.settings.data[datamap.getVars.row];
        if (!out) {
          return null;
        }
        for (var i = 0, ilen = sliced.length; i < ilen; i++) {
          out = out[sliced[i]];
          if (typeof out === 'undefined') {
            return null;
          }
        }
        return out;
      }
      else {
        return priv.settings.data[datamap.getVars.row] ? priv.settings.data[datamap.getVars.row][datamap.getVars.prop] : null;
      }
    },

    /**
     * Saves single value to the data array
     * @param {Number} row
     * @param {Number} prop
     * @param {String} value
     */
    setVars: {},
    set: function (row, prop, value) {
      datamap.setVars.row = row;
      datamap.setVars.prop = prop;
      datamap.setVars.value = value;
      Handsontable.PluginHooks.run(self, 'beforeSet', datamap.setVars);
      if (typeof datamap.setVars.prop === 'string' && datamap.setVars.prop.indexOf('.') > -1) {
        var sliced = datamap.setVars.prop.split(".");
        var out = priv.settings.data[datamap.setVars.row];
        for (var i = 0, ilen = sliced.length - 1; i < ilen; i++) {
          out = out[sliced[i]];
        }
        out[sliced[i]] = datamap.setVars.value;
      }
      else {
        priv.settings.data[datamap.setVars.row][datamap.setVars.prop] = datamap.setVars.value;
      }
    },

    /**
     * Clears the data array
     */
    clear: function () {
      for (var r = 0; r < self.countRows(); r++) {
        for (var c = 0; c < self.countCols(); c++) {
          datamap.set(r, datamap.colToProp(c), '');
        }
      }
    },

    /**
     * Returns the data array
     * @return {Array}
     */
    getAll: function () {
      return priv.settings.data;
    },

    /**
     * Returns data range as array
     * @param {Object} start Start selection position
     * @param {Object} end End selection position
     * @return {Array}
     */
    getRange: function (start, end) {
      var r, rlen, c, clen, output = [], row;
      rlen = Math.max(start.row, end.row);
      clen = Math.max(start.col, end.col);
      for (r = Math.min(start.row, end.row); r <= rlen; r++) {
        row = [];
        for (c = Math.min(start.col, end.col); c <= clen; c++) {
          row.push(datamap.get(r, datamap.colToProp(c)));
        }
        output.push(row);
      }
      return output;
    },

    /**
     * Return data as text (tab separated columns)
     * @param {Object} start (Optional) Start selection position
     * @param {Object} end (Optional) End selection position
     * @return {String}
     */
    getText: function (start, end) {
      return SheetClip.stringify(datamap.getRange(start, end));
    }
  };

  grid = {
    /**
     * Alter grid
     * @param {String} action Possible values: "insert_row", "insert_col", "remove_row", "remove_col"
     * @param {Object} coords
     * @param {Object} [toCoords] Required only for actions "remove_row" and "remove_col"
     */
    alter: function (action, coords, toCoords) {
      var oldData, newData, changes, r, rlen, c, clen;
      oldData = $.extend(true, [], datamap.getAll());

      switch (action) {
        case "insert_row":
          if (self.countRows() < priv.settings.maxRows) {
            datamap.createRow(coords);
            if (priv.selStart.exists() && priv.selStart.row() >= coords.row) {
              priv.selStart.row(priv.selStart.row() + 1);
              selection.transformEnd(1, 0); //will call render() internally
            }
            else {
              selection.refreshBorders(); //it will call render and prepare methods
            }
          }
          break;

        case "insert_col":
          if (self.countCols() < priv.settings.maxCols) {
            datamap.createCol(coords);
            if (priv.selStart.exists() && priv.selStart.col() >= coords.col) {
              priv.selStart.col(priv.selStart.col() + 1);
              selection.transformEnd(0, 1); //will call render() internally
            }
            else {
              selection.refreshBorders(); //it will call render and prepare methods
            }
          }
          break;

        case "remove_row":
          datamap.removeRow(coords, toCoords);
          grid.keepEmptyRows();
          selection.refreshBorders(); //it will call render and prepare methods
          break;

        case "remove_col":
          datamap.removeCol(coords, toCoords);
          grid.keepEmptyRows();
          selection.refreshBorders(); //it will call render and prepare methods
          break;
      }

      changes = [];
      newData = datamap.getAll();
      for (r = 0, rlen = newData.length; r < rlen; r++) {
        for (c = 0, clen = newData[r].length; c < clen; c++) {
          changes.push([r, c, oldData[r] ? oldData[r][c] : null, newData[r][c]]);
        }
      }
      fireEvent("datachange.handsontable", [changes, 'alter']);
      grid.keepEmptyRows(); //makes sure that we did not add rows that will be removed in next refresh
    },

    /**
     * Makes sure there are empty rows at the bottom of the table
     */
    keepEmptyRows: function () {
      var r, c, rlen, clen, emptyRows = 0, emptyCols = 0, val;

      //count currently empty rows
      rows : for (r = self.countRows() - 1; r >= 0; r--) {
        for (c = 0, clen = self.countCols(); c < clen; c++) {
          val = datamap.get(r, datamap.colToProp(c));
          if (val !== '' && val !== null && typeof val !== 'undefined') {
            break rows;
          }
        }
        emptyRows++;
      }

      //should I add empty rows to data source to meet startRows?
      rlen = self.countRows();
      if (rlen < priv.settings.minRows) {
        for (r = 0; r < priv.settings.minRows - rlen; r++) {
          datamap.createRow();
        }
      }

      //should I add empty rows to meet minSpareRows?
      if (emptyRows < priv.settings.minSpareRows) {
        for (; emptyRows < priv.settings.minSpareRows && self.countRows() < priv.settings.maxRows; emptyRows++) {
          datamap.createRow();
        }
      }

      //count currently empty cols
      if (self.countRows() - 1 > 0) {
        cols : for (c = self.countCols() - 1; c >= 0; c--) {
          for (r = 0; r < self.countRows(); r++) {
            val = datamap.get(r, datamap.colToProp(c));
            if (val !== '' && val !== null && typeof val !== 'undefined') {
              break cols;
            }
          }
          emptyCols++;
        }
      }

      //should I add empty cols to meet minCols?
      if (!priv.settings.columns && self.countCols() < priv.settings.minCols) {
        for (; self.countCols() < priv.settings.minCols; emptyCols++) {
          datamap.createCol();
        }
      }

      //should I add empty cols to meet minSpareCols?
      if (!priv.settings.columns && priv.dataType === 'array' && emptyCols < priv.settings.minSpareCols) {
        for (; emptyCols < priv.settings.minSpareCols && self.countCols() < priv.settings.maxCols; emptyCols++) {
          datamap.createCol();
        }
      }

      if (priv.settings.enterBeginsEditing) {
        for (; (((priv.settings.minRows || priv.settings.minSpareRows) && self.countRows() > priv.settings.minRows) && (priv.settings.minSpareRows && emptyRows > priv.settings.minSpareRows)); emptyRows--) {
          datamap.removeRow();
        }
      }

      if (priv.settings.enterBeginsEditing && !priv.settings.columns) {
        for (; (((priv.settings.minCols || priv.settings.minSpareCols) && self.countCols() > priv.settings.minCols) && (priv.settings.minSpareCols && emptyCols > priv.settings.minSpareCols)); emptyCols--) {
          datamap.removeCol();
        }
      }

      var rowCount = self.countRows();
      var colCount = self.countCols();

      if (rowCount === 0 || colCount === 0) {
        selection.deselect();
      }

      if (priv.selStart.exists()) {
        var selectionChanged;
        var fromRow = priv.selStart.row();
        var fromCol = priv.selStart.col();
        var toRow = priv.selEnd.row();
        var toCol = priv.selEnd.col();

        //if selection is outside, move selection to last row
        if (fromRow > rowCount - 1) {
          fromRow = rowCount - 1;
          selectionChanged = true;
          if (toRow > fromRow) {
            toRow = fromRow;
          }
        } else if (toRow > rowCount - 1) {
          toRow = rowCount - 1;
          selectionChanged = true;
          if (fromRow > toRow) {
            fromRow = toRow;
          }
        }

        //if selection is outside, move selection to last row
        if (fromCol > colCount - 1) {
          fromCol = colCount - 1;
          selectionChanged = true;
          if (toCol > fromCol) {
            toCol = fromCol;
          }
        } else if (toCol > colCount - 1) {
          toCol = colCount - 1;
          selectionChanged = true;
          if (fromCol > toCol) {
            fromCol = toCol;
          }
        }

        if (selectionChanged) {
          self.selectCell(fromRow, fromCol, toRow, toCol);
        }
      }
    },

    /**
     * Populate cells at position with 2d array
     * @param {Object} start Start selection position
     * @param {Array} input 2d array
     * @param {Object} [end] End selection position (only for drag-down mode)
     * @param {String} [source="populateFromArray"]
     * @return {Object|undefined} ending td in pasted area (only if any cell was changed)
     */
    populateFromArray: function (start, input, end, source) {
      var r, rlen, c, clen, setData = [], current = {};
      rlen = input.length;
      if (rlen === 0) {
        return false;
      }
      current.row = start.row;
      current.col = start.col;
      for (r = 0; r < rlen; r++) {
        if ((end && current.row > end.row) || (!priv.settings.minSpareRows && current.row > self.countRows() - 1) || (current.row >= priv.settings.maxRows)) {
          break;
        }
        current.col = start.col;
        clen = input[r] ? input[r].length : 0;
        for (c = 0; c < clen; c++) {
          if ((end && current.col > end.col) || (!priv.settings.minSpareCols && current.col > self.countCols() - 1) || (current.col >= priv.settings.maxCols)) {
            break;
          }
          if (self.getCellMeta(current.row, current.col).isWritable) {
            var p = datamap.colToProp(current.col);
            setData.push([current.row, p, input[r][c]]);
          }
          current.col++;
          if (end && c === clen - 1) {
            c = -1;
          }
        }
        current.row++;
        if (end && r === rlen - 1) {
          r = -1;
        }
      }
      self.setDataAtCell(setData, null, null, source || 'populateFromArray');
    },

    /**
     * Returns the top left (TL) and bottom right (BR) selection coordinates
     * @param {Object[]} coordsArr
     * @returns {Object}
     */
    getCornerCoords: function (coordsArr) {
      function mapProp(func, array, prop) {
        function getProp(el) {
          return el[prop];
        }

        if (Array.prototype.map) {
          return func.apply(Math, array.map(getProp));
        }
        return func.apply(Math, $.map(array, getProp));
      }

      return {
        TL: {
          row: mapProp(Math.min, coordsArr, "row"),
          col: mapProp(Math.min, coordsArr, "col")
        },
        BR: {
          row: mapProp(Math.max, coordsArr, "row"),
          col: mapProp(Math.max, coordsArr, "col")
        }
      };
    },

    /**
     * Returns array of td objects given start and end coordinates
     */
    getCellsAtCoords: function (start, end) {
      var corners = grid.getCornerCoords([start, end]);
      var r, c, output = [];
      for (r = corners.TL.row; r <= corners.BR.row; r++) {
        for (c = corners.TL.col; c <= corners.BR.col; c++) {
          output.push(self.view.getCellAtCoords({
            row: r,
            col: c
          }));
        }
      }
      return output;
    }
  };

  this.selection = selection = { //this public assignment is only temporary
    /**
     * Starts selection range on given td object
     * @param {Object} coords
     */
    setRangeStart: function (coords) {
      selection.deselect();
      priv.selStart.coords(coords);
      selection.setRangeEnd(coords);
    },

    /**
     * Ends selection range on given td object
     * @param {Object} coords
     * @param {Boolean} [scrollToCell=true] If true, viewport will be scrolled to range end
     */
    setRangeEnd: function (coords, scrollToCell) {
      priv.selEnd.coords(coords);
      if (!priv.settings.multiSelect) {
        priv.selStart.coords(coords);
      }

      //set up current selection
      self.view.wt.selections.current.clear();
      self.view.wt.selections.current.add(priv.selStart.arr());

      //set up area selection
      self.view.wt.selections.area.clear();
      if (selection.isMultiple()) {
        self.view.wt.selections.area.add(priv.selStart.arr());
        self.view.wt.selections.area.add(priv.selEnd.arr());
      }

      //trigger handlers
      self.rootElement.triggerHandler("selection.handsontable", [priv.selStart.row(), priv.selStart.col(), priv.selEnd.row(), priv.selEnd.col()]);
      self.rootElement.triggerHandler("selectionbyprop.handsontable", [priv.selStart.row(), datamap.colToProp(priv.selStart.col()), priv.selEnd.row(), datamap.colToProp(priv.selEnd.col())]);
      if (scrollToCell !== false) {
        self.view.scrollViewport(coords);

        self.view.wt.draw(true); //these two lines are needed to fix scrolling viewport when cell dimensions are significantly bigger than assumed by Walkontable
        self.view.scrollViewport(coords);
      }
      selection.refreshBorders();
    },

    /**
     * Destroys editor, redraws borders around cells, prepares editor
     * @param {Boolean} revertOriginal
     * @param {Boolean} keepEditor
     */
    refreshBorders: function (revertOriginal, keepEditor) {
      if (!keepEditor) {
        editproxy.destroy(revertOriginal);
      }
      self.view.render();
      if (selection.isSelected() && !keepEditor) {
        editproxy.prepare();
      }
    },

    /**
     * Returns information if we have a multiselection
     * @return {Boolean}
     */
    isMultiple: function () {
      return !(priv.selEnd.col() === priv.selStart.col() && priv.selEnd.row() === priv.selStart.row());
    },

    /**
     * Selects cell relative to current cell (if possible)
     */
    transformStart: function (rowDelta, colDelta, force) {
      if (priv.selStart.row() + rowDelta > self.countRows() - 1) {
        if (force && priv.settings.minSpareRows > 0) {
          self.alter("insert_row", self.countRows());
        }
        else if (priv.settings.autoWrapCol && priv.selStart.col() + colDelta < self.countCols() - 1) {
          rowDelta = 1 - self.countRows();
          colDelta = 1;
        }
      }
      else if (priv.settings.autoWrapCol && priv.selStart.row() + rowDelta < 0 && priv.selStart.col() + colDelta >= 0) {
        rowDelta = self.countRows() - 1;
        colDelta = -1;
      }
      if (priv.selStart.col() + colDelta > self.countCols() - 1) {
        if (force && priv.settings.minSpareCols > 0) {
          self.alter("insert_col", self.countCols());
        }
        else if (priv.settings.autoWrapRow && priv.selStart.row() + rowDelta < self.countRows() - 1) {
          rowDelta = 1;
          colDelta = 1 - self.countCols();
        }
      }
      else if (priv.settings.autoWrapRow && priv.selStart.col() + colDelta < 0 && priv.selStart.row() + rowDelta >= 0) {
        rowDelta = -1;
        colDelta = self.countCols() - 1;
      }

      var totalRows = self.countRows();
      var totalCols = self.countCols();
      var coords = {
        row: (priv.selStart.row() + rowDelta),
        col: priv.selStart.col() + colDelta
      };

      if (coords.row < 0) {
        coords.row = 0;
      }
      else if (coords.row > 0 && coords.row >= totalRows) {
        coords.row = totalRows - 1;
      }

      if (coords.col < 0) {
        coords.col = 0;
      }
      else if (coords.col > 0 && coords.col >= totalCols) {
        coords.col = totalCols - 1;
      }

      selection.setRangeStart(coords);
    },

    /**
     * Sets selection end cell relative to current selection end cell (if possible)
     */
    transformEnd: function (rowDelta, colDelta) {
      if (priv.selEnd.exists()) {
        var totalRows = self.countRows();
        var totalCols = self.countCols();
        var coords = {
          row: priv.selEnd.row() + rowDelta,
          col: priv.selEnd.col() + colDelta
        };

        if (coords.row < 0) {
          coords.row = 0;
        }
        else if (coords.row > 0 && coords.row >= totalRows) {
          coords.row = totalRows - 1;
        }

        if (coords.col < 0) {
          coords.col = 0;
        }
        else if (coords.col > 0 && coords.col >= totalCols) {
          coords.col = totalCols - 1;
        }

        selection.setRangeEnd(coords);
      }
    },

    /**
     * Returns true if currently there is a selection on screen, false otherwise
     * @return {Boolean}
     */
    isSelected: function () {
      return priv.selEnd.exists();
    },

    /**
     * Returns true if coords is within current selection coords
     * @return {Boolean}
     */
    inInSelection: function (coords) {
      if (!selection.isSelected()) {
        return false;
      }
      var sel = grid.getCornerCoords([priv.selStart.coords(), priv.selEnd.coords()]);
      return (sel.TL.row <= coords.row && sel.BR.row >= coords.row && sel.TL.col <= coords.col && sel.BR.col >= coords.col);
    },

    /**
     * Deselects all selected cells
     */
    deselect: function () {
      if (!selection.isSelected()) {
        return;
      }
      priv.selEnd = new Handsontable.SelectionPoint(); //create new empty point to remove the existing one
      editproxy.destroy();
      self.rootElement.triggerHandler('deselect.handsontable');
    },

    /**
     * Select all cells
     */
    selectAll: function () {
      if (!priv.settings.multiSelect) {
        return;
      }
      selection.setRangeStart({
        row: 0,
        col: 0
      });
      selection.setRangeEnd({
        row: self.countRows() - 1,
        col: self.countCols() - 1
      }, false);
    },

    /**
     * Deletes data from selected cells
     */
    empty: function () {
      if (!selection.isSelected()) {
        return;
      }
      var corners = grid.getCornerCoords([priv.selStart.coords(), priv.selEnd.coords()]);
      var r, c, changes = [];
      for (r = corners.TL.row; r <= corners.BR.row; r++) {
        for (c = corners.TL.col; c <= corners.BR.col; c++) {
          if (self.getCellMeta(r, c).isWritable) {
            changes.push([r, datamap.colToProp(c), '']);
          }
        }
      }
      self.setDataAtCell(changes);
    }
  };

  this.autofill = autofill = { //this public assignment is only temporary
    handle: null,

    /**
     * Create fill handle and fill border objects
     */
    init: function () {
      if (!autofill.handle) {
        autofill.handle = {};
      }
      else {
        autofill.handle.disabled = false;
      }
    },

    /**
     * Hide fill handle and fill border permanently
     */
    disable: function () {
      autofill.handle.disabled = true;
    },

    /**
     * Selects cells down to the last row in the left column, then fills down to that cell
     */
    selectAdjacent: function () {
      var select, data, r, maxR, c;

      if (selection.isMultiple()) {
        select = self.view.wt.selections.area.getCorners();
      }
      else {
        select = self.view.wt.selections.current.getCorners();
      }

      data = datamap.getAll();
      rows : for (r = select[2] + 1; r < self.countRows(); r++) {
        for (c = select[1]; c <= select[3]; c++) {
          if (data[r][c]) {
            break rows;
          }
        }
        if (!!data[r][select[1] - 1] || !!data[r][select[3] + 1]) {
          maxR = r;
        }
      }
      if (maxR) {
        self.view.wt.selections.fill.clear();
        self.view.wt.selections.fill.add([select[0], select[1]]);
        self.view.wt.selections.fill.add([maxR, select[3]]);
        autofill.apply();
      }
    },

    /**
     * Apply fill values to the area in fill border, omitting the selection border
     */
    apply: function () {
      var drag, select, start, end;

      autofill.handle.isDragged = 0;

      drag = self.view.wt.selections.fill.getCorners();
      if (!drag) {
        return;
      }

      self.view.wt.selections.fill.clear();

      if (selection.isMultiple()) {
        select = self.view.wt.selections.area.getCorners();
      }
      else {
        select = self.view.wt.selections.current.getCorners();
      }

      if (drag[0] === select[0] && drag[1] < select[1]) {
        start = {
          row: drag[0],
          col: drag[1]
        };
        end = {
          row: drag[2],
          col: select[1] - 1
        };
      }
      else if (drag[0] === select[0] && drag[3] > select[3]) {
        start = {
          row: drag[0],
          col: select[3] + 1
        };
        end = {
          row: drag[2],
          col: drag[3]
        };
      }
      else if (drag[0] < select[0] && drag[1] === select[1]) {
        start = {
          row: drag[0],
          col: drag[1]
        };
        end = {
          row: select[0] - 1,
          col: drag[3]
        };
      }
      else if (drag[2] > select[2] && drag[1] === select[1]) {
        start = {
          row: select[2] + 1,
          col: drag[1]
        };
        end = {
          row: drag[2],
          col: drag[3]
        };
      }

      if (start) {
        grid.populateFromArray(start, SheetClip.parse(datamap.getText(priv.selStart.coords(), priv.selEnd.coords())), end, 'autofill');

        selection.setRangeStart({row: drag[0], col: drag[1]});
        selection.setRangeEnd({row: drag[2], col: drag[3]});
      }
      /*else {
       //reset to avoid some range bug
       selection.refreshBorders();
       }*/
    },

    /**
     * Show fill border
     */
    showBorder: function (coords) {
      coords.row = coords[0];
      coords.col = coords[1];

      var corners = grid.getCornerCoords([priv.selStart.coords(), priv.selEnd.coords()]);
      if (priv.settings.fillHandle !== 'horizontal' && (corners.BR.row < coords.row || corners.TL.row > coords.row)) {
        coords = [coords.row, corners.BR.col];
      }
      else if (priv.settings.fillHandle !== 'vertical') {
        coords = [corners.BR.row, coords.col];
      }
      else {
        return; //wrong direction
      }

      self.view.wt.selections.fill.clear();
      self.view.wt.selections.fill.add([priv.selStart.coords().row, priv.selStart.coords().col]);
      self.view.wt.selections.fill.add([priv.selEnd.coords().row, priv.selEnd.coords().col]);
      self.view.wt.selections.fill.add(coords);
      self.view.render();
    }
  };

  editproxy = { //this public assignment is only temporary
    /**
     * Create input field
     */
    init: function () {
      priv.editProxy = $('<textarea class="handsontableInput">');
      priv.editProxyHolder = $('<div class="handsontableInputHolder">');
      priv.editProxyHolder.append(priv.editProxy);

      function onClick(event) {
        event.stopPropagation();
      }

      function onCut() {
        setTimeout(function () {
          selection.empty();
        }, 100);
      }

      function onPaste() {
        setTimeout(function () {
          self.rootElement.one("datachange.handsontable", function (event, changes, source) {
            if (changes.length) {
              var last = changes[changes.length - 1];
              selection.setRangeEnd({row: last[0], col: self.propToCol(last[1])});
            }
          });

          var input = priv.editProxy[0].value.replace(/^[\r\n]*/g, '').replace(/[\r\n]*$/g, ''), //remove newline from the start and the end of the input
            inputArray = SheetClip.parse(input),
            coords = grid.getCornerCoords([priv.selStart.coords(), priv.selEnd.coords()]);

          grid.populateFromArray(coords.TL, inputArray, {
            row: Math.max(coords.BR.row, inputArray.length - 1 + coords.TL.row),
            col: Math.max(coords.BR.col, inputArray[0].length - 1 + coords.TL.col)
          }, 'paste');
        }, 100);
      }

      var $body = $(document.body);

      function onKeyDown(event) {
        if ($body.children('.context-menu-list:visible').length) {
          return;
        }

        if (event.keyCode === 17 || event.keyCode === 224 || event.keyCode === 91 || event.keyCode === 93) {
          //when CTRL is pressed, prepare selectable text in textarea
          //http://stackoverflow.com/questions/3902635/how-does-one-capture-a-macs-command-key-via-javascript
          editproxy.setCopyableText();
          return;
        }

        priv.lastKeyCode = event.keyCode;
        if (selection.isSelected()) {
          var ctrlDown = (event.ctrlKey || event.metaKey) && !event.altKey; //catch CTRL but not right ALT (which in some systems triggers ALT+CTRL)
          if (Handsontable.helper.isPrintableChar(event.keyCode) && ctrlDown) {
            if (event.keyCode === 65) { //CTRL + A
              selection.selectAll(); //select all cells
              editproxy.setCopyableText();
            }
            else if (event.keyCode === 88 && $.browser.opera) { //CTRL + X
              priv.editProxyHolder.triggerHandler('cut'); //simulate oncut for Opera
            }
            else if (event.keyCode === 86 && $.browser.opera) { //CTRL + V
              priv.editProxyHolder.triggerHandler('paste'); //simulate onpaste for Opera
            }
            else if (event.keyCode === 89 || (event.shiftKey && event.keyCode === 90)) { //CTRL + Y or CTRL + SHIFT + Z
              priv.undoRedo && priv.undoRedo.redo();
            }
            else if (event.keyCode === 90) { //CTRL + Z
              priv.undoRedo && priv.undoRedo.undo();
            }
            return;
          }

          var rangeModifier = event.shiftKey ? selection.setRangeEnd : selection.setRangeStart;

          switch (event.keyCode) {
            case 38: /* arrow up */
              if (event.shiftKey) {
                selection.transformEnd(-1, 0);
              }
              else {
                selection.transformStart(-1, 0);
              }
              event.preventDefault();
              break;

            case 9: /* tab */
              var tabMoves = typeof priv.settings.tabMoves === 'function' ? priv.settings.tabMoves(event) : priv.settings.tabMoves;
              if (event.shiftKey) {
                selection.transformStart(-tabMoves.row, -tabMoves.col); //move selection left
              }
              else {
                selection.transformStart(tabMoves.row, tabMoves.col, true); //move selection right (add a new column if needed)
              }
              event.preventDefault();
              break;

            case 39: /* arrow right */
              if (event.shiftKey) {
                selection.transformEnd(0, 1);
              }
              else {
                selection.transformStart(0, 1);
              }
              event.preventDefault();
              break;

            case 37: /* arrow left */
              if (event.shiftKey) {
                selection.transformEnd(0, -1);
              }
              else {
                selection.transformStart(0, -1);
              }
              event.preventDefault();
              break;

            case 8: /* backspace */
            case 46: /* delete */
              selection.empty(event);
              event.preventDefault();
              break;

            case 40: /* arrow down */
              if (event.shiftKey) {
                selection.transformEnd(1, 0); //expanding selection down with shift
              }
              else {
                selection.transformStart(1, 0); //move selection down
              }
              event.preventDefault();
              break;

            case 113: /* F2 */
              event.preventDefault(); //prevent Opera from opening Go to Page dialog
              break;

            case 13: /* return/enter */
              var enterMoves = typeof priv.settings.enterMoves === 'function' ? priv.settings.enterMoves(event) : priv.settings.enterMoves;
              if (event.shiftKey) {
                selection.transformStart(-enterMoves.row, -enterMoves.col); //move selection up
              }
              else {
                selection.transformStart(enterMoves.row, enterMoves.col, true); //move selection down (add a new row if needed)
              }
              event.preventDefault(); //don't add newline to field
              break;

            case 36: /* home */
              if (event.ctrlKey || event.metaKey) {
                rangeModifier({row: 0, col: priv.selStart.col()});
              }
              else {
                rangeModifier({row: priv.selStart.row(), col: 0});
              }
              break;

            case 35: /* end */
              if (event.ctrlKey || event.metaKey) {
                rangeModifier({row: self.countRows() - 1, col: priv.selStart.col()});
              }
              else {
                rangeModifier({row: priv.selStart.row(), col: self.countCols() - 1});
              }
              break;

            case 33: /* pg up */
              selection.transformStart(-self.countVisibleRows(), 0);
              self.view.wt.scrollVertical(-self.countVisibleRows());
              self.view.render();
              event.preventDefault(); //don't page up the window
              break;

            case 34: /* pg down */
              selection.transformStart(self.countVisibleRows(), 0);
              self.view.wt.scrollVertical(self.countVisibleRows());
              self.view.render();
              event.preventDefault(); //don't page down the window
              break;

            default:
              break;
          }
        }
      }

      priv.editProxy.on('click', onClick);
      priv.editProxyHolder.on('cut', onCut);
      priv.editProxyHolder.on('paste', onPaste);
      priv.editProxyHolder.on('keydown', onKeyDown);
      self.rootElement.append(priv.editProxyHolder);
    },

    /**
     * Destroy current editor, if exists
     * @param {Boolean} revertOriginal
     */
    destroy: function (revertOriginal) {
      if (typeof priv.editorDestroyer === "function") {
        priv.editorDestroyer(revertOriginal);
        priv.editorDestroyer = null;
      }
    },

    /**
     * Prepares copyable text in the invisible textarea
     */
    setCopyableText: function () {
      var startRow = Math.min(priv.selStart.row(), priv.selEnd.row());
      var startCol = Math.min(priv.selStart.col(), priv.selEnd.col());
      var endRow = Math.max(priv.selStart.row(), priv.selEnd.row());
      var endCol = Math.max(priv.selStart.col(), priv.selEnd.col());
      var finalEndRow = Math.min(endRow, startRow + priv.settings.copyRowsLimit - 1);
      var finalEndCol = Math.min(endCol, startCol + priv.settings.copyColsLimit - 1);

      priv.editProxy[0].value = datamap.getText({row: startRow, col: startCol}, {row: finalEndRow, col: finalEndCol});
      setTimeout(editproxy.focus, 1);

      if ((endRow !== finalEndRow || endCol !== finalEndCol) && priv.settings.onCopyLimit) {
        priv.settings.onCopyLimit(endRow - startRow + 1, endCol - startCol + 1, priv.settings.copyRowsLimit, priv.settings.copyColsLimit);
      }
    },

    /**
     * Prepare text input to be displayed at given grid cell
     */
    prepare: function () {
      priv.editProxy.height(priv.editProxy.parent().innerHeight() - 4);
      //editproxy.setCopyableText();
      priv.editProxy[0].value = '';
      setTimeout(editproxy.focus, 1);
      if (priv.settings.asyncRendering) {
        clearTimeout(window.prepareFrame);
        window.prepareFrame = setTimeout(function () {
          priv.editorDestroyer = self.view.applyCellTypeMethod('editor', self.view.getCellAtCoords(priv.selStart.coords()), priv.selStart.coords(), priv.editProxy);
        }, 0);
      }
      else {
        priv.editorDestroyer = self.view.applyCellTypeMethod('editor', self.view.getCellAtCoords(priv.selStart.coords()), priv.selStart.coords(), priv.editProxy);
      }
    },

    /**
     * Sets focus to textarea
     */
    focus: function () {
      try { //calling select() on hidden textarea causes problem in IE9 - similar to https://github.com/ajaxorg/ace/issues/251
        priv.editProxy[0].select();
      }
      catch (e) {

      }
    }
  };

  this.init = function () {
    Handsontable.PluginHooks.run(self, 'beforeInit');
    editproxy.init();

    bindEvents();
    this.updateSettings(settings);
    this.view = new Handsontable.TableView(this);

    if (typeof priv.firstRun === 'object') {
      fireEvent('datachange.handsontable', priv.firstRun);
      priv.firstRun = false;
    }
    Handsontable.PluginHooks.run(self, 'afterInit');
  };

  validate = function (changes, source) {
    var validated = $.Deferred();
    var deferreds = [];

    if (source === 'paste') {
      //validate strict autocompletes
      var process = function (i) {
        var deferred = $.Deferred();
        deferreds.push(deferred);

        var originalVal = changes[i][3];
        var lowercaseVal = typeof originalVal === 'string' ? originalVal.toLowerCase() : null;

        return function (source) {
          var found = false;
          for (var s = 0, slen = source.length; s < slen; s++) {
            if (originalVal === source[s]) {
              found = true; //perfect match
              break;
            }
            else if (lowercaseVal === source[s].toLowerCase()) {
              changes[i][3] = source[s]; //good match, fix the case
              found = true;
              break;
            }
          }
          if (!found) {
            changes[i] = null;
          }
          deferred.resolve();
        }
      };

      for (var i = changes.length - 1; i >= 0; i--) {
        var cellProperties = self.getCellMeta(changes[i][0], changes[i][1]);
        if (cellProperties.strict && cellProperties.source) {
          var items = $.isFunction(cellProperties.source) ? cellProperties.source(changes[i][3], process(i)) : cellProperties.source;
          if (items) {
            process(i)(items)
          }
        }
      }
    }

    $.when(deferreds).then(function () {
      for (var i = changes.length - 1; i >= 0; i--) {
        if (changes[i] === null) {
          changes.splice(i, 1);
        }
      }

      if (priv.settings.onBeforeChange && changes.length) {
        var result = priv.settings.onBeforeChange.apply(self.rootElement[0], [changes, source]);
        if (typeof result === 'function') {
          $.when(result).then(function () {
            validated.resolve();
          });
        }
        else {
          if (result === false) {
            changes.splice(0, changes.length); //invalidate all changes (remove everything from array)
          }
          validated.resolve();
        }
      }
      else {
        validated.resolve();
      }
    });

    return $.when(validated);
  };

  var fireEvent = function (name, params) {
    if (priv.settings.asyncRendering) {
      setTimeout(function () {
        self.rootElement.triggerHandler(name, params);
      }, 0);
    }
    else {
      self.rootElement.triggerHandler(name, params);
    }
  }

  var bindEvents = function () {
    self.rootElement.on("datachange.handsontable", function (event, changes, source) {
      if (priv.settings.onChange) {
        priv.settings.onChange.apply(self.rootElement[0], [changes, source]);
      }
    });
    self.rootElement.on("selection.handsontable", function (event, row, col, endRow, endCol) {
      if (priv.settings.onSelection) {
        priv.settings.onSelection.apply(self.rootElement[0], [row, col, endRow, endCol]);
      }
    });
    self.rootElement.on("selectionbyprop.handsontable", function (event, row, prop, endRow, endProp) {
      if (priv.settings.onSelectionByProp) {
        priv.settings.onSelectionByProp.apply(self.rootElement[0], [row, prop, endRow, endProp]);
      }
    });
  };

  /**
   * Set data at given cell
   * @public
   * @param {Number|Array} row or array of changes in format [[row, col, value], ...]
   * @param {Number} prop
   * @param {String} value
   * @param {String} [source='edit'] String that identifies how this change will be described in changes array (useful in onChange callback)
   */
  this.setDataAtCell = function (row, prop, value, source) {
    var changes, i, ilen;

    if (typeof row === "object") { //is it an array of changes
      changes = row;
    }
    else if ($.isPlainObject(value)) { //backwards compatibility
      changes = value;
    }
    else {
      changes = [
        [row, prop, value]
      ];
    }

    for (i = 0, ilen = changes.length; i < ilen; i++) {
      changes[i].splice(2, 0, datamap.get(changes[i][0], changes[i][1])); //add old value at index 2
    }

    validate(changes, source).then(function () { //when validate is resolved...
      for (i = 0, ilen = changes.length; i < ilen; i++) {
        row = changes[i][0];
        prop = changes[i][1];
        var col = datamap.propToCol(prop);
        value = changes[i][3];

        if (priv.settings.minSpareRows) {
          while (row > self.countRows() - 1) {
            datamap.createRow();
          }
        }
        if (priv.dataType === 'array' && priv.settings.minSpareCols) {
          while (col > self.countCols() - 1) {
            datamap.createCol();
          }
        }
        datamap.set(row, prop, value);
      }
      self.forceFullRender = true; //used when data was changed
      grid.keepEmptyRows();
      selection.refreshBorders();
      fireEvent("datachange.handsontable", [changes, source || 'edit']);
    });
  };

  /**
   * Destroys current editor, renders and selects current cell. If revertOriginal != true, edited data is saved
   * @param {Boolean} revertOriginal
   */
  this.destroyEditor = function (revertOriginal) {
    selection.refreshBorders(revertOriginal);
  };

  /**
   * Populate cells at position with 2d array
   * @param {Object} start Start selection position
   * @param {Array} input 2d array
   * @param {Object} [end] End selection position (only for drag-down mode)
   * @param {String} [source="populateFromArray"]
   * @return {Object|undefined} ending td in pasted area (only if any cell was changed)
   */
  this.populateFromArray = function (start, input, end, source) {
    return grid.populateFromArray(start, input, end, source);
  };

  /**
   * Returns the top left (TL) and bottom right (BR) selection coordinates
   * @param {Object[]} coordsArr
   * @returns {Object}
   */
  this.getCornerCoords = function (coordsArr) {
    return grid.getCornerCoords(coordsArr);
  };

  /**
   * Returns current selection. Returns undefined if there is no selection.
   * @public
   * @return {Array} [topLeftRow, topLeftCol, bottomRightRow, bottomRightCol]
   */
  this.getSelected = function () { //https://github.com/warpech/jquery-handsontable/issues/44  //cjl
    if (selection.isSelected()) {
      var coords = grid.getCornerCoords([priv.selStart.coords(), priv.selEnd.coords()]);
      return [coords.TL.row, coords.TL.col, coords.BR.row, coords.BR.col];
    }
  };

  /**
   * Render visible data
   * @public
   */
  this.render = function () {
    if (self.view) {
      self.forceFullRender = true; //used when data was changed
      selection.refreshBorders(null, true);
      priv.editProxy.triggerHandler('refreshBorder'); //refresh size of the textarea in case cell dimensions have changed
    }
  };

  /**
   * Load data from array
   * @public
   * @param {Array} data
   */
  this.loadData = function (data, isInitial) {
    var changes, r, rlen, c, clen, p;
    priv.isPopulated = false;
    priv.settings.data = data;
    if ($.isPlainObject(priv.settings.dataSchema) || $.isPlainObject(data[0])) {
      priv.dataType = 'object';
    }
    else {
      priv.dataType = 'array';
    }
    if (data[0]) {
      priv.duckDataSchema = datamap.recursiveDuckSchema(data[0]);
    }
    else {
      priv.duckDataSchema = {};
    }
    datamap.createMap();

    if (isInitial) {
      rlen = self.countRows();
      if (priv.settings.startRows) {
        while (priv.settings.startRows > rlen) {
          datamap.createRow();
          rlen++;
        }
      }
    }

    grid.keepEmptyRows();
    Handsontable.PluginHooks.run(self, 'afterLoadData');

    if (priv.firstRun) {
      priv.firstRun = [null, 'loadData'];
    }
    else {
      fireEvent('datachange.handsontable', [null, 'loadData']);
      self.render();
    }
    priv.isPopulated = true;
    self.clearUndo();
  };

  /**
   * Return the current data object (the same that was passed by `data` configuration option or `loadData` method). Optionally you can provide cell range `r`, `c`, `r2`, `c2` to get only a fragment of grid data
   * @public
   * @param {Number} r (Optional) From row
   * @param {Number} c (Optional) From col
   * @param {Number} r2 (Optional) To row
   * @param {Number} c2 (Optional) To col
   * @return {Array|Object}
   */
  this.getData = function (r, c, r2, c2) {
    if (typeof r === 'undefined') {
      return datamap.getAll();
    }
    else {
      return datamap.getRange({row: r, col: c}, {row: r2, col: c2});
    }
  };

  /**
   * Update settings
   * @public
   */
  this.updateSettings = function (settings) {
    var i;

    if (typeof settings.rows !== "undefined") {
      throw new Error("'rows' setting is no longer supported. do you mean startRows, minRows or maxRows?");
    }
    if (typeof settings.cols !== "undefined") {
      throw new Error("'cols' setting is no longer supported. do you mean startCols, minCols or maxCols?");
    }

    if (typeof settings.undo !== "undefined") {
      if (priv.undoRedo && settings.undo === false) {
        priv.undoRedo = null;
      }
      else if (!priv.undoRedo && settings.undo === true) {
        priv.undoRedo = new Handsontable.UndoRedo(self);
      }
    }

    for (i in settings) {
      if (i === 'data') {
        continue; //loadData will be triggered later
      }
      else if (settings.hasOwnProperty(i)) {
        priv.settings[i] = settings[i];

        //launch extensions
        if (Handsontable.extension[i]) {
          priv.extensions[i] = new Handsontable.extension[i](self, settings[i]);
        }
      }
    }

    if (priv.settings.data === void 0) {
      if (settings.data === void 0) {
        settings.data = [];
        var row;
        for (var r = 0, rlen = priv.settings.startRows; r < rlen; r++) {
          row = [];
          for (var c = 0, clen = priv.settings.startCols; c < clen; c++) {
            row.push(null);
          }
          settings.data.push(row);
        }
      }
    }

    if (settings.data !== void 0) {
      self.loadData(settings.data, true);
    }
    else if (settings.columns !== void 0) {
      datamap.createMap();
    }

    if (typeof settings.fillHandle !== "undefined") {
      if (autofill.handle && settings.fillHandle === false) {
        autofill.disable();
      }
      else if (!autofill.handle && settings.fillHandle !== false) {
        autofill.init();
      }
    }

    grid.keepEmptyRows();
    if (self.view) {
      self.forceFullRender = true; //used when data was changed
      selection.refreshBorders(null, true);
    }
  };

  /**
   * Returns current settings object
   * @return {Object}
   */
  this.getSettings = function () {
    return priv.settings;
  };

  /**
   * Clears grid
   * @public
   */
  this.clear = function () {
    selection.selectAll();
    selection.empty();
  };

  /**
   * Return true if undo can be performed, false otherwise
   * @public
   */
  this.isUndoAvailable = function () {
    return priv.undoRedo && priv.undoRedo.isUndoAvailable();
  };

  /**
   * Return true if redo can be performed, false otherwise
   * @public
   */
  this.isRedoAvailable = function () {
    return priv.undoRedo && priv.undoRedo.isRedoAvailable();
  };

  /**
   * Undo last edit
   * @public
   */
  this.undo = function () {
    priv.undoRedo && priv.undoRedo.undo();
  };

  /**
   * Redo edit (used to reverse an undo)
   * @public
   */
  this.redo = function () {
    priv.undoRedo && priv.undoRedo.redo();
  };

  /**
   * Clears undo history
   * @public
   */
  this.clearUndo = function () {
    priv.undoRedo && priv.undoRedo.clear();
  };

  /**
   * Alters the grid
   * @param {String} action See grid.alter for possible values
   * @param {Number} from
   * @param {Number} [to] Optional. Used only for actions "remove_row" and "remove_col"
   * @public
   */
  this.alter = function (action, from, to) {
    if (typeof to === "undefined") {
      to = from;
    }
    switch (action) {
      case "insert_row":
      case "remove_row":
        grid.alter(action, {row: from, col: 0}, {row: to, col: 0});
        break;

      case "insert_col":
      case "remove_col":
        grid.alter(action, {row: 0, col: from}, {row: 0, col: to});
        break;

      default:
        throw Error('There is no such action "' + action + '"');
        break;
    }
  };

  /**
   * Returns <td> element corresponding to params row, col
   * @param {Number} row
   * @param {Number} col
   * @public
   * @return {Element}
   */
  this.getCell = function (row, col) {
    return self.view.getCellAtCoords({row: row, col: col});
  };

  /**
   * Returns property name associated with column number
   * @param {Number} col
   * @public
   * @return {String}
   */
  this.colToProp = function (col) {
    return datamap.colToProp(col);
  };

  /**
   * Returns column number associated with property name
   * @param {String} prop
   * @public
   * @return {Number}
   */
  this.propToCol = function (prop) {
    return datamap.propToCol(prop);
  };

  /**
   * Return cell value at `row`, `col`
   * @param {Number} row
   * @param {Number} col
   * @public
   * @return {string}
   */
  this.getDataAtCell = function (row, col) {
    return datamap.get(row, datamap.colToProp(col));
  };

  /**
   * Returns cell meta data object corresponding to params row, col
   * @param {Number} row
   * @param {Number} col
   * @public
   * @return {Object}
   */
  this.getCellMeta = function (row, col) {
    var cellProperites = {}
      , prop = datamap.colToProp(col);
    if (priv.settings.columns) {
      cellProperites = $.extend(true, cellProperites, priv.settings.columns[col] || {});
    }
    if (priv.settings.cells) {
      cellProperites = $.extend(true, cellProperites, priv.settings.cells(row, col, prop) || {});
    }
    cellProperites.isWritable = !cellProperites.readOnly;
    Handsontable.PluginHooks.run(self, 'afterGetCellMeta', row, col, cellProperites);
    return cellProperites;
  };

  /**
   * Return array of row headers (if they are enabled). If param `row` given, return header at given row as string
   * @param {Number} row (Optional)
   * @return {Array|String}
   */
  this.getRowHeader = function (row) {
    if (Object.prototype.toString.call(priv.settings.rowHeaders) === '[object Array]' && priv.settings.rowHeaders[row] !== void 0) {
      return priv.settings.rowHeaders[row];
    }
    else if (typeof priv.settings.rowHeaders === 'function') {
      return priv.settings.rowHeaders(row);
    }
    else if (priv.settings.rowHeaders && typeof priv.settings.rowHeaders !== 'string' && typeof priv.settings.rowHeaders !== 'number') {
      return row + 1;
    }
    else {
      return priv.settings.rowHeaders;
    }
  };

  /**
   * Return column header at given col as HTML string
   * @param {Number} col (Optional)
   * @return {Array|String}
   */
  this.getColHeader = function (col) {
    var response = {};
    if (priv.settings.columns && priv.settings.columns[col] && priv.settings.columns[col].title) {
      response.html = priv.settings.columns[col].title;
    }
    else if (Object.prototype.toString.call(priv.settings.colHeaders) === '[object Array]' && priv.settings.colHeaders[col] !== void 0) {
      response.html = priv.settings.colHeaders[col];
    }
    else if (typeof priv.settings.colHeaders === 'function') {
      response.html = priv.settings.colHeaders(col);
    }
    else if (priv.settings.colHeaders && typeof priv.settings.colHeaders !== 'string' && typeof priv.settings.colHeaders !== 'number') {
      var dividend = col + 1;
      var columnLabel = '';
      var modulo;
      while (dividend > 0) {
        modulo = (dividend - 1) % 26;
        columnLabel = String.fromCharCode(65 + modulo) + columnLabel;
        dividend = parseInt((dividend - modulo) / 26);
      }
      response.html = columnLabel;
    }
    else {
      response.html = priv.settings.colHeaders;
    }
    Handsontable.PluginHooks.run(self, 'afterGetColHeader', col, response);
    return response.html;
  };

  /**
   * Return column width
   * @param {Number} col
   * @return {Number}
   */
  this.getColWidth = function (col) {
    var response = {};
    if (priv.settings.columns && priv.settings.columns[col] && priv.settings.columns[col].width) {
      response.width = priv.settings.columns[col].width;
    }
    else if (Object.prototype.toString.call(priv.settings.colWidths) === '[object Array]' && priv.settings.colWidths[col] !== void 0) {
      response.width = priv.settings.colWidths[col];
    }
    else {
      response.width = 50;
    }
    Handsontable.PluginHooks.run(self, 'afterGetColWidth', col, response);
    return response.width;
  };

  /**
   * Return total number of rows in grid
   * @return {Number}
   */
  this.countRows = function () {
    return priv.settings.data.length;
  };

  /**
   * Return total number of columns in grid
   * @return {Number}
   */
  this.countCols = function () {
    if (priv.dataType === 'object') {
      if (priv.settings.columns && priv.settings.columns.length) {
        return priv.settings.columns.length;
      }
      else {
        return priv.colToProp.length;
      }
    }
    else if (priv.dataType === 'array') {
      if (priv.settings.columns && priv.settings.columns.length) {
        return priv.settings.columns.length;
      }
      else {
        return Math.max((priv.settings.columns && priv.settings.columns.length) || 0, (priv.settings.data && priv.settings.data[0] && priv.settings.data[0].length) || 0);
      }
    }
  };

  /**
   * Return index of first visible row
   * @return {Number}
   */
  this.rowOffset = function () {
    return self.view.wt.getSetting('offsetRow');
  };

  /**
   * Return index of first visible column
   * @return {Number}
   */
  this.colOffset = function () {
    return self.view.wt.getSetting('offsetColumn');
  };

  /**
   * Return number of visible rows
   * @return {Number}
   */
  this.countVisibleRows = function () {
    return self.view.wt.getSetting('viewportRows');
  };

  /**
   * Return number of visible columns
   * @return {Number}
   */
  this.countVisibleCols = function () {
    return self.view.wt.getSetting('viewportColumns');
  };

  /**
   * Selects cell on grid. Optionally selects range to another cell
   * @param {Number} row
   * @param {Number} col
   * @param {Number} [endRow]
   * @param {Number} [endCol]
   * @param {Boolean} [scrollToCell=true] If true, viewport will be scrolled to the selection
   * @public
   */
  this.selectCell = function (row, col, endRow, endCol, scrollToCell) {
    if (typeof row !== 'number' || row < 0 || row >= self.countRows()) {
      return false;
    }
    if (typeof col !== 'number' || col < 0 || col >= self.countCols()) {
      return false;
    }
    if (typeof endRow !== "undefined") {
      if (typeof endRow !== 'number' || endRow < 0 || endRow >= self.countRows()) {
        return false;
      }
      if (typeof endCol !== 'number' || endCol < 0 || endCol >= self.countCols()) {
        return false;
      }
    }
    priv.selStart.coords({row: row, col: col});
    if (typeof endRow === "undefined") {
      selection.setRangeEnd({row: row, col: col}, scrollToCell);
    }
    else {
      selection.setRangeEnd({row: endRow, col: endCol}, scrollToCell);
    }
  };

  this.selectCellByProp = function (row, prop, endRow, endProp, scrollToCell) {
    arguments[1] = datamap.propToCol(arguments[1]);
    if (typeof arguments[3] !== "undefined") {
      arguments[3] = datamap.propToCol(arguments[3]);
    }
    return self.selectCell.apply(self, arguments);
  };

  /**
   * Deselects current sell selection on grid
   * @public
   */
  this.deselectCell = function () {
    selection.deselect();
  };

  /**
   * Remove grid from DOM
   * @public
   */
  this.destroy = function () {
    self.rootElement.empty();
    self.rootElement.removeData('handsontable');
    self.rootElement.off('.handsontable');
  };

  /**
   * Handsontable version
   */
  this.version = '0.8.2'; //inserted by grunt from package.json
};

var settings = {
  'data': void 0,
  'startRows': 5,
  'startCols': 5,
  'minRows': 0,
  'minCols': 0,
  'maxRows': Infinity,
  'maxCols': Infinity,
  'minSpareRows': 0,
  'minSpareCols': 0,
  'multiSelect': true,
  'fillHandle': true,
  'undo': true,
  'outsideClickDeselects': true,
  'enterBeginsEditing': true,
  'enterMoves': {row: 1, col: 0},
  'tabMoves': {row: 0, col: 1},
  'autoWrapRow': false,
  'autoWrapCol': false,
  'copyRowsLimit': 1000,
  'copyColsLimit': 1000,
<<<<<<< HEAD
  'asyncRendering': true,
  'stretchH': 'last'
=======
  'currentRowClassName': void 0,
  'currentColClassName': void 0,
  'asyncRendering': true
>>>>>>> 519f5d9b
};

$.fn.handsontable = function (action) {
  var i, ilen, args, output = [], userSettings;
  if (typeof action !== 'string') { //init
    userSettings = action || {};
    return this.each(function () {
      var $this = $(this);
      if ($this.data("handsontable")) {
        instance = $this.data("handsontable");
        instance.updateSettings(userSettings);
      }
      else {
        var currentSettings = $.extend(true, {}, settings), instance;
        for (i in userSettings) {
          if (userSettings.hasOwnProperty(i)) {
            currentSettings[i] = userSettings[i];
          }
        }
        instance = new Handsontable.Core($this, currentSettings);
        $this.data("handsontable", instance);
        instance.init();
      }
    });
  }
  else {
    args = [];
    if (arguments.length > 1) {
      for (i = 1, ilen = arguments.length; i < ilen; i++) {
        args.push(arguments[i]);
      }
    }
    this.each(function () {
      output = $(this).data("handsontable")[action].apply(this, args);
    });
    return output;
  }
};
/**
 * Handsontable TableView constructor
 * @param {Object} instance
 */
Handsontable.TableView = function (instance) {
  var that = this;

  this.instance = instance;
  var settings = this.instance.getSettings();

  instance.rootElement.addClass('handsontable');
  var $table = $('<table class="htCore"><thead></thead><tbody></tbody></table>');
  instance.rootElement.prepend($table);
  var overflow = instance.rootElement.css('overflow');
  var myWidth = settings.width;
  var myHeight = settings.height;
  if ((myWidth || myHeight) && !(overflow === 'scroll' || overflow === 'auto')) {
    overflow = 'auto';
  }
  if (overflow === 'scroll' || overflow === 'auto') {
    instance.rootElement[0].style.overflow = 'visible';

    var computedWidth = this.instance.rootElement.width();
    var computedHeight = this.instance.rootElement.height();

    if (settings.width === void 0 && computedWidth > 0) {
      myWidth = computedWidth;
      instance.rootElement[0].style.width = '';
    }
    if (settings.height === void 0 && computedHeight > 0) {
      myHeight = computedHeight;
      instance.rootElement[0].style.height = '';
    }
  }

  var isMouseDown
    , dragInterval;

  $(document.body).on('mouseup', function () {
    isMouseDown = false;
    clearInterval(dragInterval);
    dragInterval = null;

    if (instance.autofill.handle && instance.autofill.handle.isDragged) {
      if (instance.autofill.handle.isDragged > 1) {
        instance.autofill.apply();
      }
      instance.autofill.handle.isDragged = 0;
    }
  });

  $table.on('selectstart', function (event) {
    //https://github.com/warpech/jquery-handsontable/issues/160
    //selectstart is IE only event. Prevent text from being selected when performing drag down in IE8
    event.preventDefault();
  });

  $table.on('mouseenter', function () {
    if (dragInterval) { //if dragInterval was set (that means mouse was really outside of table, not over an element that is outside of <table> in DOM
      clearInterval(dragInterval);
      dragInterval = null;
    }
  });

  $table.on('mouseleave', function (event) {
    if (!(isMouseDown || (instance.autofill.handle && instance.autofill.handle.isDragged))) {
      return;
    }

    var tolerance = 1 //this is needed because width() and height() contains stuff like cell borders
      , offset = that.wt.wtDom.offset($table[0])
      , offsetTop = offset.top + tolerance
      , offsetLeft = offset.left + tolerance
      , width = myWidth - that.wt.settings.scrollbarWidth - 2 * tolerance
      , height = myHeight - that.wt.settings.scrollbarHeight - 2 * tolerance
      , method
      , row = 0
      , col = 0
      , dragFn;

    if (event.pageY < offsetTop) { //top edge crossed
      row = -1;
      method = 'scrollVertical';
    }
    else if (event.pageY >= offsetTop + height) { //bottom edge crossed
      row = 1;
      method = 'scrollVertical';
    }
    else if (event.pageX < offsetLeft) { //left edge crossed
      col = -1;
      method = 'scrollHorizontal';
    }
    else if (event.pageX >= offsetLeft + width) { //right edge crossed
      col = 1;
      method = 'scrollHorizontal';
    }

    if (method) {
      dragFn = function () {
        if (isMouseDown || (instance.autofill.handle && instance.autofill.handle.isDragged)) {
          //instance.selection.transformEnd(row, col);
          that.wt[method](row + col).draw();
        }
      };
      dragFn();
      dragInterval = setInterval(dragFn, 100);
    }
  });

  var walkontableConfig = {
    table: $table[0],
    async: settings.asyncRendering,
    stretchH: settings.stretchH,
    data: instance.getDataAtCell,
    totalRows: instance.countRows,
    totalColumns: instance.countCols,
    offsetRow: 0,
    offsetColumn: 0,
    displayRows: null,
    displayColumns: null,
    width: myWidth,
    height: myHeight,
    frozenColumns: settings.rowHeaders ? [instance.getRowHeader] : null,
    columnHeaders: settings.colHeaders ? instance.getColHeader : null,
    columnWidth: instance.getColWidth,
    cellRenderer: function (row, column, TD) {
      that.applyCellTypeMethod('renderer', TD, {row: row, col: column}, instance.getDataAtCell(row, column));
    },
    currentRowClassName: settings.currentRowClassName,
    currentColumnClassName: settings.currentColClassName,
    selections: {
      current: {
        className: 'current',
        border: {
          width: 2,
          color: '#5292F7',
          style: 'solid',
          cornerVisible: function () {
            return settings.fillHandle && !texteditor.isCellEdited && !instance.selection.isMultiple()
          }
        }
      },
      area: {
        className: 'area',
        border: {
          width: 1,
          color: '#89AFF9',
          style: 'solid',
          cornerVisible: function () {
            return settings.fillHandle && !texteditor.isCellEdited && instance.selection.isMultiple()
          }
        }
      },
      fill: {
        className: 'fill',
        border: {
          width: 1,
          color: 'red',
          style: 'solid'
        }
      }
    },
    onCellMouseDown: function (event, coords, TD) {
      isMouseDown = true;
      var coordsObj = {row: coords[0], col: coords[1]};
      if (event.button === 2 && instance.selection.inInSelection(coordsObj)) { //right mouse button
        //do nothing
      }
      else if (event.shiftKey) {
        instance.selection.setRangeEnd(coordsObj);
      }
      else {
        instance.selection.setRangeStart(coordsObj);
      }
    },
    onCellMouseOver: function (event, coords, TD) {
      var coordsObj = {row: coords[0], col: coords[1]};
      if (isMouseDown) {
        instance.selection.setRangeEnd(coordsObj);
      }
      else if (instance.autofill.handle && instance.autofill.handle.isDragged) {
        instance.autofill.handle.isDragged++;
        instance.autofill.showBorder(coords);
      }
    },
    onCellCornerMouseDown: function (event) {
      instance.autofill.handle.isDragged = 1;
      event.preventDefault();
    },
    onCellCornerDblClick: function (event) {
      instance.autofill.selectAdjacent();
    }
  };

  Handsontable.PluginHooks.run(this.instance, 'walkontableConfig', walkontableConfig);

  this.wt = new Walkontable(walkontableConfig);
  this.instance.forceFullRender = true; //used when data was changed
  this.render();
};

Handsontable.TableView.prototype.render = function () {
  if (this.instance.forceFullRender) {
    Handsontable.PluginHooks.run(this.instance, 'beforeRender');
  }
  this.wt.draw(!this.instance.forceFullRender);
  this.instance.rootElement.triggerHandler('render.handsontable');
  this.instance.forceFullRender = false;
  if (this.instance.forceFullRender) {
    Handsontable.PluginHooks.run(this.instance, 'afterRender');
  }
};

Handsontable.TableView.prototype.applyCellTypeMethod = function (methodName, td, coords, extraParam) {
  var prop = this.instance.colToProp(coords.col)
    , method
    , cellProperties = this.instance.getCellMeta(coords.row, coords.col);

  if (typeof cellProperties.type === 'string') {
    switch (cellProperties.type) {
      case 'autocomplete':
        cellProperties.type = Handsontable.AutocompleteCell;
        break;

      case 'checkbox':
        cellProperties.type = Handsontable.CheckboxCell;
        break;
    }
  }

  if (cellProperties.type && typeof cellProperties.type[methodName] === "function") {
    method = cellProperties.type[methodName];
  }
  if (typeof method !== "function") {
    method = Handsontable.TextCell[methodName];
  }
  return method(this.instance, td, coords.row, coords.col, prop, extraParam, cellProperties);
};

/**
 * Returns td object given coordinates
 */
Handsontable.TableView.prototype.getCellAtCoords = function (coords) {
  var td = this.wt.wtTable.getCell([coords.row, coords.col]);
  if (td < 0) { //there was an exit code (cell is out of bounds)
    return null;
  }
  else {
    return td;
  }
};

/**
 * Scroll viewport to selection
 * @param coords
 */
Handsontable.TableView.prototype.scrollViewport = function (coords) {
  this.wt.scrollViewport([coords.row, coords.col]);
};
/**
 * Returns true if keyCode represents a printable character
 * @param {Number} keyCode
 * @return {Boolean}
 */
Handsontable.helper.isPrintableChar = function (keyCode) {
  return ((keyCode == 32) || //space
    (keyCode >= 48 && keyCode <= 57) || //0-9
    (keyCode >= 96 && keyCode <= 111) || //numpad
    (keyCode >= 186 && keyCode <= 192) || //;=,-./`
    (keyCode >= 219 && keyCode <= 222) || //[]{}\|"'
    keyCode >= 226 || //special chars (229 for Asian chars)
    (keyCode >= 65 && keyCode <= 90)); //a-z
};

/**
 * Converts a value to string
 * @param value
 * @return {String}
 */
Handsontable.helper.stringify = function (value) {
  switch (typeof value) {
    case 'string':
    case 'number':
      return value + '';
      break;

    case 'object':
      if (value === null) {
        return '';
      }
      else {
        return value.toString();
      }
      break;

    case 'undefined':
      return '';
      break;

    default:
      return value.toString();
  }
};

/**
 * Handsontable UndoRedo class
 */
Handsontable.UndoRedo = function (instance) {
  var that = this;
  this.instance = instance;
  this.clear();
  instance.rootElement.on("datachange.handsontable", function (event, changes, origin) {
    if (origin !== 'undo' && origin !== 'redo') {
      that.add(changes);
    }
  });
};

/**
 * Undo operation from current revision
 */
Handsontable.UndoRedo.prototype.undo = function () {
  var i, ilen;
  if (this.isUndoAvailable()) {
    var setData = $.extend(true, [], this.data[this.rev]);
    for (i = 0, ilen = setData.length; i < ilen; i++) {
      setData[i].splice(3, 1);
    }
    this.instance.setDataAtCell(setData, null, null, 'undo');
    this.rev--;
  }
};

/**
 * Redo operation from current revision
 */
Handsontable.UndoRedo.prototype.redo = function () {
  var i, ilen;
  if (this.isRedoAvailable()) {
    this.rev++;
    var setData = $.extend(true, [], this.data[this.rev]);
    for (i = 0, ilen = setData.length; i < ilen; i++) {
      setData[i].splice(2, 1);
    }
    this.instance.setDataAtCell(setData, null, null, 'redo');
  }
};

/**
 * Returns true if undo point is available
 * @return {Boolean}
 */
Handsontable.UndoRedo.prototype.isUndoAvailable = function () {
  return (this.rev >= 0);
};

/**
 * Returns true if redo point is available
 * @return {Boolean}
 */
Handsontable.UndoRedo.prototype.isRedoAvailable = function () {
  return (this.rev < this.data.length - 1);
};

/**
 * Add new history poins
 * @param changes
 */
Handsontable.UndoRedo.prototype.add = function (changes) {
  this.rev++;
  this.data.splice(this.rev); //if we are in point abcdef(g)hijk in history, remove everything after (g)
  this.data.push(changes);
};

/**
 * Clears undo history
 */
Handsontable.UndoRedo.prototype.clear = function () {
  this.data = [];
  this.rev = -1;
};
Handsontable.SelectionPoint = function () {
  this._row = null; //private use intended
  this._col = null;
};

Handsontable.SelectionPoint.prototype.exists = function () {
  return (this._row !== null);
};

Handsontable.SelectionPoint.prototype.row = function (val) {
  if (val !== void 0) {
    this._row = val;
  }
  return this._row;
};

Handsontable.SelectionPoint.prototype.col = function (val) {
  if (val !== void 0) {
    this._col = val;
  }
  return this._col;
};

Handsontable.SelectionPoint.prototype.coords = function (coords) {
  if (coords !== void 0) {
    this._row = coords.row;
    this._col = coords.col;
  }
  return {
    row: this._row,
    col: this._col
  }
};

Handsontable.SelectionPoint.prototype.arr = function (arr) {
  if (arr !== void 0) {
    this._row = arr[0];
    this._col = arr[1];
  }
  return [this._row, this._col]
};
/**
 * Default text renderer
 * @param {Object} instance Handsontable instance
 * @param {Element} td Table cell where to render
 * @param {Number} row
 * @param {Number} col
 * @param {String|Number} prop Row object property name
 * @param value Value to render (remember to escape unsafe HTML before inserting to DOM!)
 * @param {Object} cellProperties Cell properites (shared by cell renderer and editor)
 */
Handsontable.TextRenderer = function (instance, td, row, col, prop, value, cellProperties) {
  var escaped = Handsontable.helper.stringify(value);
  escaped = escaped.replace(/&/g, "&amp;").replace(/</g, "&lt;").replace(/>/g, "&gt;").replace(/"/g, "&quot;").replace(/'/g, "&#039;"); //escape html special chars
  td.innerHTML = escaped.replace(/\n/g, '<br/>');
};
/**
 * Autocomplete renderer
 * @param {Object} instance Handsontable instance
 * @param {Element} td Table cell where to render
 * @param {Number} row
 * @param {Number} col
 * @param {String|Number} prop Row object property name
 * @param value Value to render (remember to escape unsafe HTML before inserting to DOM!)
 * @param {Object} cellProperties Cell properites (shared by cell renderer and editor)
 */
Handsontable.AutocompleteRenderer = function (instance, td, row, col, prop, value, cellProperties) {
  var $td = $(td);
  var $text = $('<div class="htAutocomplete"></div>');
  var $arrow = $('<div class="htAutocompleteArrow">&#x25BC;</div>');

  $arrow.mouseup(function (event) {
    instance.view.wt.getSetting('onCellDblClick');
  });

  Handsontable.TextCell.renderer(instance, $text[0], row, col, prop, value, cellProperties);

  if ($text.html() === '') {
    $text.html('&nbsp;');
  }

  $text.append($arrow);
  $td.empty().append($text);
};
/**
 * Checkbox renderer
 * @param {Object} instance Handsontable instance
 * @param {Element} td Table cell where to render
 * @param {Number} row
 * @param {Number} col
 * @param {String|Number} prop Row object property name
 * @param value Value to render (remember to escape unsafe HTML before inserting to DOM!)
 * @param {Object} cellProperties Cell properites (shared by cell renderer and editor)
 */
Handsontable.CheckboxRenderer = function (instance, td, row, col, prop, value, cellProperties) {
  if (typeof cellProperties.checkedTemplate === "undefined") {
    cellProperties.checkedTemplate = true;
  }
  if (typeof cellProperties.uncheckedTemplate === "undefined") {
    cellProperties.uncheckedTemplate = false;
  }
  if (value === cellProperties.checkedTemplate || value === Handsontable.helper.stringify(cellProperties.checkedTemplate)) {
    td.innerHTML = "<input type='checkbox' checked autocomplete='no'>";
  }
  else if (value === cellProperties.uncheckedTemplate || value === Handsontable.helper.stringify(cellProperties.uncheckedTemplate)) {
    td.innerHTML = "<input type='checkbox' autocomplete='no'>";
  }
  else if (value === null) { //default value
    td.innerHTML = "<input type='checkbox' autocomplete='no' style='opacity: 0.5'>";
  }
  else {
    td.innerHTML = "#bad value#";
  }

  var $input = $(td).find('input:first');
  $input.mousedown(function (event) {
    if (!$(this).is(':checked')) {
      instance.setDataAtCell(row, prop, cellProperties.checkedTemplate);
    }
    else {
      instance.setDataAtCell(row, prop, cellProperties.uncheckedTemplate);
    }
    event.stopPropagation(); //otherwise can confuse mousedown handler
  });

  $input.mouseup(function (event) {
    event.stopPropagation(); //otherwise can confuse dblclick handler
  });

  return td;
};
var texteditor = {
  isCellEdited: false,

  /**
   * Returns caret position in edit proxy
   * @author http://stackoverflow.com/questions/263743/how-to-get-caret-position-in-textarea
   * @return {Number}
   */
  getCaretPosition: function (keyboardProxy) {
    var el = keyboardProxy[0];
    if (el.selectionStart) {
      return el.selectionStart;
    }
    else if (document.selection) {
      el.focus();
      var r = document.selection.createRange();
      if (r == null) {
        return 0;
      }
      var re = el.createTextRange(),
        rc = re.duplicate();
      re.moveToBookmark(r.getBookmark());
      rc.setEndPoint('EndToStart', re);
      return rc.text.length;
    }
    return 0;
  },

  /**
   * Sets caret position in edit proxy
   * @author http://blog.vishalon.net/index.php/javascript-getting-and-setting-caret-position-in-textarea/
   * @param {Number}
   */
  setCaretPosition: function (keyboardProxy, pos) {
    var el = keyboardProxy[0];
    if (el.setSelectionRange) {
      el.focus();
      el.setSelectionRange(pos, pos);
    }
    else if (el.createTextRange) {
      var range = el.createTextRange();
      range.collapse(true);
      range.moveEnd('character', pos);
      range.moveStart('character', pos);
      range.select();
    }
  },

  /**
   * Shows text input in grid cell
   */
  beginEditing: function (instance, td, row, col, prop, keyboardProxy, useOriginalValue, suffix) {
    if (texteditor.isCellEdited) {
      return;
    }
    texteditor.isCellEdited = true;

    var coords = {row: row, col: col};
    instance.view.scrollViewport(coords);
    instance.view.render();

    keyboardProxy.on('cut.editor', function (event) {
      event.stopPropagation();
    });

    keyboardProxy.on('paste.editor', function (event) {
      event.stopPropagation();
    });

    if (!instance.getCellMeta(row, col).isWritable) {
      return;
    }

    if (useOriginalValue) {
      var original = instance.getDataAtCell(row, prop);
      original = Handsontable.helper.stringify(original) + (suffix || '');
      keyboardProxy.val(original);
      texteditor.setCaretPosition(keyboardProxy, original.length);
    }
    else {
      keyboardProxy.val('');
    }

    if (instance.getSettings().asyncRendering) {
      setTimeout(function () {
        texteditor.refreshDimensions(instance, row, col, keyboardProxy);
      }, 0);
    }
    else {
      texteditor.refreshDimensions(instance, row, col, keyboardProxy);
    }
  },

  refreshDimensions: function (instance, row, col, keyboardProxy) {
    if (!texteditor.isCellEdited) {
      return;
    }

    ///start prepare textarea position
    var $td = $(instance.getCell(row, col)); //because old td may have been scrolled out with scrollViewport
    var currentOffset = $td.offset();
    var containerOffset = instance.rootElement.offset();
    var scrollTop = instance.rootElement.scrollTop();
    var scrollLeft = instance.rootElement.scrollLeft();
    var editTop = currentOffset.top - containerOffset.top + scrollTop - 1;
    var editLeft = currentOffset.left - containerOffset.left + scrollLeft - 1;

    var settings = instance.getSettings();
    var rowHeadersCount = settings.rowHeaders === false ? 0 : 1;
    var colHeadersCount = settings.colHeaders === false ? 0 : 1;

    if (editTop < 0) {
      editTop = 0;
    }
    if (editLeft < 0) {
      editLeft = 0;
    }

    if (rowHeadersCount > 0 && parseInt($td.css('border-top-width')) > 0) {
      editTop += 1;
    }
    if (colHeadersCount > 0 && parseInt($td.css('border-left-width')) > 0) {
      editLeft += 1;
    }

    if ($.browser.msie && parseInt($.browser.version, 10) <= 7) {
      editTop -= 1;
    }

    keyboardProxy.parent().addClass('htHidden').css({
      top: editTop,
      left: editLeft
    });
    ///end prepare textarea position

    var width = $td.width()
      , height = $td.outerHeight() - 4;

    if (parseInt($td.css('border-top-width')) > 0) {
      height -= 1;
    }
    if (parseInt($td.css('border-left-width')) > 0) {
      if (rowHeadersCount > 0) {
        width -= 1;
      }
    }

    keyboardProxy.autoResize({
      maxHeight: 200,
      minHeight: height,
      minWidth: width,
      maxWidth: Math.max(168, width),
      animate: false,
      extraSpace: 0
    });

    keyboardProxy.parent().removeClass('htHidden');

    instance.rootElement.triggerHandler('beginediting.handsontable');

    setTimeout(function () {
      //async fix for Firefox 3.6.28 (needs manual testing)
      keyboardProxy.parent().css({
        overflow: 'visible'
      });
    }, 1);
  },

  /**
   * Finishes text input in selected cells
   */
  finishEditing: function (instance, td, row, col, prop, keyboardProxy, isCancelled, ctrlDown) {
    if (texteditor.triggerOnlyByDestroyer) {
      return;
    }
    if (texteditor.isCellEdited) {
      texteditor.isCellEdited = false;
      var val;
      if (isCancelled) {
        val = [
          [texteditor.originalValue]
        ];
      }
      else {
        val = [
          [$.trim(keyboardProxy.val())]
        ];
      }
      if (ctrlDown) { //if ctrl+enter and multiple cells selected, behave like Excel (finish editing and apply to all cells)
        var sel = instance.getSelected();
        instance.populateFromArray({row: sel[0], col: sel[1]}, val, {row: sel[2], col: sel[3]}, false, 'edit');
      }
      else {
        instance.populateFromArray({row: row, col: col}, val, null, false, 'edit');
      }
    }
    keyboardProxy.off(".editor");
    instance.view.wt.update('onCellDblClick', null);

    keyboardProxy.css({
      width: 0,
      height: 0
    });
    keyboardProxy.parent().addClass('htHidden').css({
      overflow: 'hidden'
    });

    instance.rootElement.triggerHandler('finishediting.handsontable');
  }
};

/**
 * Default text editor
 * @param {Object} instance Handsontable instance
 * @param {Element} td Table cell where to render
 * @param {Number} row
 * @param {Number} col
 * @param {String|Number} prop Row object property name
 * @param {Object} keyboardProxy jQuery element of keyboard proxy that contains current editing value
 * @param {Object} cellProperties Cell properites (shared by cell renderer and editor)
 */
Handsontable.TextEditor = function (instance, td, row, col, prop, keyboardProxy, cellProperties) {
  texteditor.isCellEdited = false;
  texteditor.originalValue = instance.getDataAtCell(row, prop);
  texteditor.triggerOnlyByDestroyer = cellProperties.strict;

  keyboardProxy.parent().addClass('htHidden').css({
    top: 0,
    left: 0,
    overflow: 'hidden'
  });
  keyboardProxy.css({
    width: 0,
    height: 0
  });

  keyboardProxy.on('refreshBorder.editor', function () {
    setTimeout(function () {
      if (texteditor.isCellEdited) {
        texteditor.refreshDimensions(instance, row, col, keyboardProxy);
      }
    }, 0);
  });

  keyboardProxy.on("keydown.editor", function (event) {
    var ctrlDown = (event.ctrlKey || event.metaKey) && !event.altKey; //catch CTRL but not right ALT (which in some systems triggers ALT+CTRL)
    if (Handsontable.helper.isPrintableChar(event.keyCode)) {
      if (!texteditor.isCellEdited && !ctrlDown) { //disregard CTRL-key shortcuts
        texteditor.beginEditing(instance, null, row, col, prop, keyboardProxy);
        event.stopImmediatePropagation();
      }
      else if (ctrlDown) {
        if (texteditor.isCellEdited && event.keyCode === 65) { //CTRL + A
          event.stopPropagation();
        }
        else if (texteditor.isCellEdited && event.keyCode === 88 && $.browser.opera) { //CTRL + X
          event.stopPropagation();
        }
        else if (texteditor.isCellEdited && event.keyCode === 86 && $.browser.opera) { //CTRL + V
          event.stopPropagation();
        }
      }
      return;
    }

    if (texteditor.isCellEdited && (event.keyCode === 17 || event.keyCode === 224 || event.keyCode === 91 || event.keyCode === 93)) {
      //when CTRL is pressed and cell is edited, don't prepare selectable text in textarea
      event.stopPropagation();
      return;
    }

    switch (event.keyCode) {
      case 38: /* arrow up */
        if (texteditor.isCellEdited) {
          texteditor.finishEditing(instance, null, row, col, prop, keyboardProxy, false);
        }
        break;

      case 9: /* tab */
        if (texteditor.isCellEdited) {
          texteditor.finishEditing(instance, null, row, col, prop, keyboardProxy, false);
        }
        event.preventDefault();
        break;

      case 39: /* arrow right */
        if (texteditor.isCellEdited) {
          if (texteditor.getCaretPosition(keyboardProxy) === keyboardProxy.val().length) {
            texteditor.finishEditing(instance, null, row, col, prop, keyboardProxy, false);

          }
          else {
            event.stopPropagation();
          }
        }
        break;

      case 37: /* arrow left */
        if (texteditor.isCellEdited) {
          if (texteditor.getCaretPosition(keyboardProxy) === 0) {
            texteditor.finishEditing(instance, null, row, col, prop, keyboardProxy, false);
          }
          else {
            event.stopPropagation();
          }
        }
        break;

      case 8: /* backspace */
      case 46: /* delete */
        if (texteditor.isCellEdited) {
          event.stopPropagation();
        }
        break;

      case 40: /* arrow down */
        if (texteditor.isCellEdited) {
          texteditor.finishEditing(instance, null, row, col, prop, keyboardProxy, false);
        }
        break;

      case 27: /* ESC */
        if (texteditor.isCellEdited) {
          instance.destroyEditor(true);
          event.stopPropagation();
        }
        break;

      case 113: /* F2 */
        if (!texteditor.isCellEdited) {
          texteditor.beginEditing(instance, null, row, col, prop, keyboardProxy, true); //show edit field
          event.stopPropagation();
          event.preventDefault(); //prevent Opera from opening Go to Page dialog
        }
        break;

      case 13: /* return/enter */
        if (texteditor.isCellEdited) {
          var selected = instance.getSelected();
          var isMultipleSelection = !(selected[0] === selected[2] && selected[1] === selected[3]);
          if ((event.ctrlKey && !isMultipleSelection) || event.altKey) { //if ctrl+enter or alt+enter, add new line
            keyboardProxy.val(keyboardProxy.val() + '\n');
            keyboardProxy[0].focus();
            event.stopPropagation();
          }
          else {
            texteditor.finishEditing(instance, null, row, col, prop, keyboardProxy, false, ctrlDown);
          }
        }
        else if (instance.getSettings().enterBeginsEditing) {
          if ((ctrlDown && !selection.isMultiple()) || event.altKey) { //if ctrl+enter or alt+enter, add new line
            texteditor.beginEditing(instance, null, row, col, prop, keyboardProxy, true, '\n'); //show edit field
          }
          else {
            texteditor.beginEditing(instance, null, row, col, prop, keyboardProxy, true); //show edit field
          }
          event.stopPropagation();
        }
        event.preventDefault(); //don't add newline to field
        break;

      case 36: /* home */
        if (texteditor.isCellEdited) {
          event.stopPropagation();
        }
        break;

      case 35: /* end */
        if (texteditor.isCellEdited) {
          event.stopPropagation();
        }
        break;
    }
  });

  function onDblClick() {
    keyboardProxy[0].focus();
    texteditor.beginEditing(instance, null, row, col, prop, keyboardProxy, true);
  }

  instance.view.wt.update('onCellDblClick', onDblClick);

  return function (isCancelled) {
    texteditor.triggerOnlyByDestroyer = false;
    texteditor.finishEditing(instance, null, row, col, prop, keyboardProxy, isCancelled);
  }
};
function isAutoComplete(keyboardProxy) {
  var typeahead = keyboardProxy.data("typeahead");
  if (typeahead && typeahead.$menu.is(":visible")) {
    return typeahead;
  }
  else {
    return false;
  }
}

/**
 * Autocomplete editor
 * @param {Object} instance Handsontable instance
 * @param {Element} td Table cell where to render
 * @param {Number} row
 * @param {Number} col
 * @param {String|Number} prop Row object property name
 * @param {Object} keyboardProxy jQuery element of keyboard proxy that contains current editing value
 * @param {Object} cellProperties Cell properites (shared by cell renderer and editor)
 */
Handsontable.AutocompleteEditor = function (instance, td, row, col, prop, keyboardProxy, cellProperties) {
  var typeahead = keyboardProxy.data('typeahead')
    , i
    , j
    , dontHide = false;

  if (!typeahead) {
    keyboardProxy.typeahead();
    typeahead = keyboardProxy.data('typeahead');
    typeahead._show = typeahead.show;
    typeahead._hide = typeahead.hide;
    typeahead._render = typeahead.render;
    typeahead._highlighter = typeahead.highlighter;
  }
  else {
    typeahead.$menu.off(); //remove previous typeahead bindings
    keyboardProxy.off(); //remove previous typeahead bindings. Removing this will cause prepare to register 2 keydown listeners in typeahead
    typeahead.listen(); //add typeahead bindings
  }

  typeahead.minLength = 0;
  typeahead.highlighter = typeahead._highlighter;

  typeahead.show = function () {
    if (keyboardProxy.parent().hasClass('htHidden')) {
      return;
    }
    return typeahead._show.call(this);
  };

  typeahead.hide = function () {
    if (!dontHide) {
      dontHide = false; //set to true by dblclick handler, otherwise appears and disappears immediately after double click
      return typeahead._hide.call(this);
    }
  };

  typeahead.lookup = function () {
    var items;
    this.query = this.$element.val();
    items = $.isFunction(this.source) ? this.source(this.query, $.proxy(this.process, this)) : this.source;
    return items ? this.process(items) : this;
  };

  typeahead.matcher = function () {
    return true;
  };

  typeahead.select = function () {
    var val = this.$menu.find('.active').attr('data-value') || keyboardProxy.val();
    destroyer(true);
    instance.setDataAtCell(row, prop, typeahead.updater(val));
    return this.hide();
  };

  typeahead.render = function (items) {
    typeahead._render.call(this, items);
    if (!cellProperties.strict) {
      this.$menu.find('li:eq(0)').removeClass('active');
    }
    return this;
  };

  /* overwrite typeahead options and methods (matcher, sorter, highlighter, updater, etc) if provided in cellProperties */
  for (i in cellProperties) {
    if (cellProperties.hasOwnProperty(i)) {
      if (i === 'options') {
        for (j in cellProperties.options) {
          if (cellProperties.options.hasOwnProperty(j)) {
            typeahead.options[j] = cellProperties.options[j];
          }
        }
      }
      else {
        typeahead[i] = cellProperties[i];
      }
    }
  }

  var wasDestroyed = false;

  keyboardProxy.on("keydown.editor", function (event) {
    switch (event.keyCode) {
      case 27: /* ESC */
        dontHide = false;
        break;

      case 37: /* arrow left */
      case 39: /* arrow right */
      case 38: /* arrow up */
      case 40: /* arrow down */
      case 9: /* tab */
      case 13: /* return/enter */
        if (!keyboardProxy.parent().hasClass('htHidden')) {
          event.stopImmediatePropagation();
        }
        event.preventDefault();
    }
  });

  keyboardProxy.on("keyup.editor", function (event) {
      switch (event.keyCode) {
        case 9: /* tab */
        case 13: /* return/enter */
          if (!wasDestroyed && !isAutoComplete(keyboardProxy)) {
            var ev = $.Event('keyup');
            ev.keyCode = 113; //113 triggers lookup, in contrary to 13 or 9 which only trigger hide
            keyboardProxy.trigger(ev);
          }
          else {
            setTimeout(function () { //so pressing enter will move one row down after change is applied by 'select' above
              var ev = $.Event('keydown');
              ev.keyCode = event.keyCode;
              keyboardProxy.parent().trigger(ev);
            }, 10);
          }
          break;

        default:
          if (!wasDestroyed && !Handsontable.helper.isPrintableChar(event.keyCode)) { //otherwise Del or F12 would open suggestions list
            event.stopImmediatePropagation();
          }
      }
    }
  );

  var textDestroyer = Handsontable.TextEditor(instance, td, row, col, prop, keyboardProxy, cellProperties);

  function onDblClick() {
    keyboardProxy[0].focus();
    texteditor.beginEditing(instance, null, row, col, prop, keyboardProxy, true);
    dontHide = true;
    setTimeout(function () { //otherwise is misaligned in IE9
      keyboardProxy.data('typeahead').lookup();
    }, 1);
  }

  instance.view.wt.update('onCellDblClick', onDblClick); //no need to destroy it here because it will be destroyed by TextEditor destroyer

  var destroyer = function (isCancelled) {
    wasDestroyed = true;
    keyboardProxy.off(); //remove typeahead bindings
    textDestroyer(isCancelled);
    dontHide = false;
    if (isAutoComplete(keyboardProxy)) {
      isAutoComplete(keyboardProxy).hide();
    }
  };

  return destroyer;
};
function toggleCheckboxCell(instance, row, prop, cellProperties) {
  if (Handsontable.helper.stringify(instance.getDataAtCell(row, prop)) === Handsontable.helper.stringify(cellProperties.checkedTemplate)) {
    instance.setDataAtCell(row, prop, cellProperties.uncheckedTemplate);
  }
  else {
    instance.setDataAtCell(row, prop, cellProperties.checkedTemplate);
  }
}

/**
 * Checkbox editor
 * @param {Object} instance Handsontable instance
 * @param {Element} td Table cell where to render
 * @param {Number} row
 * @param {Number} col
 * @param {String|Number} prop Row object property name
 * @param {Object} keyboardProxy jQuery element of keyboard proxy that contains current editing value
 * @param {Object} cellProperties Cell properites (shared by cell renderer and editor)
 */
Handsontable.CheckboxEditor = function (instance, td, row, col, prop, keyboardProxy, cellProperties) {
  if (typeof cellProperties === "undefined") {
    cellProperties = {};
  }
  if (typeof cellProperties.checkedTemplate === "undefined") {
    cellProperties.checkedTemplate = true;
  }
  if (typeof cellProperties.uncheckedTemplate === "undefined") {
    cellProperties.uncheckedTemplate = false;
  }

  keyboardProxy.on("keydown.editor", function (event) {
    var ctrlDown = (event.ctrlKey || event.metaKey) && !event.altKey; //catch CTRL but not right ALT (which in some systems triggers ALT+CTRL)
    if (!ctrlDown && Handsontable.helper.isPrintableChar(event.keyCode)) {
      toggleCheckboxCell(instance, row, prop, cellProperties);
      event.stopPropagation();
    }
  });

  function onDblClick() {
    toggleCheckboxCell(instance, row, prop, cellProperties);
  }

  instance.view.wt.update('onCellDblClick', onDblClick);

  return function () {
    keyboardProxy.off(".editor");
    instance.view.wt.update('onCellDblClick', null);
  }
};
Handsontable.AutocompleteCell = {
  renderer: Handsontable.AutocompleteRenderer,
  editor: Handsontable.AutocompleteEditor
};

Handsontable.CheckboxCell = {
  renderer: Handsontable.CheckboxRenderer,
  editor: Handsontable.CheckboxEditor
};

Handsontable.TextCell = {
  renderer: Handsontable.TextRenderer,
  editor: Handsontable.TextEditor
};
Handsontable.PluginHooks = {
  hooks: {
    beforeInit: [],
    afterInit: [],
    afterLoadData: [],
    beforeRender: [],
    afterRender: [],
    beforeGet: [],
    beforeSet: [],
    afterGetCellMeta: [],
    afterGetColHeader: [],
    afterGetColWidth: [],
    walkontableConfig: []
  },

  push: function (hook, fn) {
    this.hooks[hook].push(fn);
  },

  unshift: function (hook, fn) {
    this.hooks[hook].unshift(fn);
  },

  run: function (instance, hook, p1, p2, p3, p4, p5) {
    //performance considerations - http://jsperf.com/call-vs-apply-for-a-plugin-architecture
    for (var i = 0, ilen = this.hooks[hook].length; i < ilen; i++) {
      this.hooks[hook][i].call(instance, p1, p2, p3, p4, p5);
    }
  }
};
/**
 * This plugin determines the optimal column size for the data that's inside it
 * @constructor
 */
function HandsontableAutoColumnSize() {
  var instance;
  var tmp;
  var that = this;

  var sampleCount = 5; //number of samples to take of each value length

  this.beforeInit = function () {
    this.autoColumnWidths = [];
  }

  this.determineColumnWidth = function (col) {
    if (!tmp) {
      tmp = document.createElement('TABLE');
      tmp.style.position = 'absolute';
      tmp.style.top = '0';
      tmp.style.left = '0';
      tmp.innerHTML = '<tbody><tr><td></td></tr></tbody>';
      document.body.appendChild(tmp);
    }

    var rows = instance.countRows();
    var samples = {};
    for (var r = 0; r < rows; r++) {
      var value = Handsontable.helper.stringify(instance.getDataAtCell(r, col));
      var len = value.length;
      if (!samples[len]) {
        samples[len] = {
          needed: sampleCount,
          strings: []
        };
      }
      if (samples[len].needed) {
        samples[len].strings.push(value);
        samples[len].needed--;
      }
    }

    var txt = '';
    var settings = instance.getSettings();
    if (settings.colHeaders) {
      txt += instance.getColHeader(col) + '<br>';
    }
    for (var i in samples) {
      if (samples.hasOwnProperty(i)) {
        for (var j = 0, jlen = samples[i].strings.length; j < jlen; j++) {
          txt += samples[i].strings[j] + '<br>';
        }
      }
    }
    tmp.firstChild.firstChild.firstChild.innerHTML = txt; //TD innerHTML

    tmp.style.display = 'block';
    var width = $(tmp).outerWidth();
    tmp.style.display = 'none';
    return width;
  }

  this.determineColumnsWidth = function () {
    instance = this;
    var settings = this.getSettings();
    if (settings.autoColumnSize || !settings.colWidths) {
      var cols = this.countCols();
      for (var c = 0; c < cols; c++) {
        this.autoColumnWidths[c] = that.determineColumnWidth(c);
      }
    }
  };

  this.getColWidth = function (col, response) {
    if (this.autoColumnWidths[col] && this.autoColumnWidths[col] > response.width) {
      response.width = this.autoColumnWidths[col];
    }
  };
}
var htAutoColumnSize = new HandsontableAutoColumnSize();

Handsontable.PluginHooks.push('beforeInit', htAutoColumnSize.beforeInit);
Handsontable.PluginHooks.push('beforeRender', htAutoColumnSize.determineColumnsWidth);
Handsontable.PluginHooks.push('afterGetColWidth', htAutoColumnSize.getColWidth);

/**
 * This plugin sorts the view by a column (but does not sort the data source!)
 * @constructor
 */
function HandsontableColumnSorting() {
  var plugin = this;

  this.afterInit = function () {
    var instance = this;
    if (this.getSettings().columnSorting) {
      this.sortIndex = [];
      this.rootElement.on('click.handsontable', '.columnSorting', function (e) {
        var $div = $(e.target);
        if ($div.is('.columnSorting')) {
          instance.sortColumn = $div.closest('th').index();
          instance.sortOrder = !instance.sortOrder;
          if (instance.getSettings().rowHeaders) {
            instance.sortColumn--;
          }
          plugin.sort.call(instance);
          instance.render();
        }
      });
    }
  };

  this.sort = function () {
    var instance = this;
    this.sortIndex.length = 0;
    var data = this.getData();
    for (var i = 0, ilen = this.countRows(); i < ilen; i++) {
      this.sortIndex.push([i, data[i][this.sortColumn]]);
    }
    this.sortIndex.sort(function (a, b) {
      if (a[1] === b[1]) {
        return 0;
      }
      if (a[1] === null) {
        return 1;
      }
      if (b[1] === null) {
        return -1;
      }
      if (a[1] < b[1]) return instance.sortOrder ? -1 : 1;
      if (a[1] > b[1]) return instance.sortOrder ? 1 : -1;
      return 0;
    });
  };

  this.translateRow = function (getVars) {
    if (this.sortIndex && this.sortIndex.length) {
      getVars.row = this.sortIndex[getVars.row][0];
    }
  };

  this.getColHeader = function (col, response) {
    var prepend = '<span class="columnSorting">';
    var append = '</span>';
    response.html = prepend + response.html + append;
  };
}
var htSortColumn = new HandsontableColumnSorting();

Handsontable.PluginHooks.push('afterInit', htSortColumn.afterInit);
Handsontable.PluginHooks.push('beforeGet', htSortColumn.translateRow);
Handsontable.PluginHooks.push('beforeSet', htSortColumn.translateRow);
Handsontable.PluginHooks.push('afterGetColHeader', htSortColumn.getColHeader);
function createContextMenu() {
  var instance = this
    , defaultOptions = {
      selector: "#" + instance.rootElement.attr('id') + ' table, #' + instance.rootElement.attr('id') + ' div',
      trigger: 'right',
      callback: onContextClick
    },
    allItems = {
      "row_above": {name: "Insert row above", disabled: isDisabled},
      "row_below": {name: "Insert row below", disabled: isDisabled},
      "hsep1": "---------",
      "col_left": {name: "Insert column on the left", disabled: isDisabled},
      "col_right": {name: "Insert column on the right", disabled: isDisabled},
      "hsep2": "---------",
      "remove_row": {name: "Remove row", disabled: isDisabled},
      "remove_col": {name: "Remove column", disabled: isDisabled},
      "hsep3": "---------",
      "undo": {name: "Undo", disabled: function () {
        return !instance.isUndoAvailable();
      }},
      "redo": {name: "Redo", disabled: function () {
        return !instance.isRedoAvailable();
      }}
    }
    , options = {}
    , i
    , ilen
    , settings = instance.getSettings();

  function onContextClick(key) {
    var corners = instance.getSelected(); //[top left row, top left col, bottom right row, bottom right col]

    switch (key) {
      case "row_above":
        instance.alter("insert_row", corners[0]);
        break;

      case "row_below":
        instance.alter("insert_row", corners[2] + 1);
        break;

      case "col_left":
        instance.alter("insert_col", corners[1]);
        break;

      case "col_right":
        instance.alter("insert_col", corners[3] + 1);
        break;

      case "remove_row":
        instance.alter(key, corners[0], corners[2]);
        break;

      case "remove_col":
        instance.alter(key, corners[1], corners[3]);
        break;

      case "undo":
        instance.undo();
        break;

      case "redo":
        instance.redo();
        break;
    }
  }

  function isDisabled(key) {
    //TODO rewrite
    /*if (instance.blockedCols.main.find('th.htRowHeader.active').length && (key === "remove_col" || key === "col_left" || key === "col_right")) {
     return true;
     }
     else if (instance.blockedRows.main.find('th.htColHeader.active').length && (key === "remove_row" || key === "row_above" || key === "row_below")) {
     return true;
     }
     else*/
    if (instance.countRows() >= instance.getSettings().maxRows && (key === "row_above" || key === "row_below")) {
      return true;
    }
    else if (instance.countCols() >= instance.getSettings().maxCols && (key === "col_left" || key === "col_right")) {
      return true;
    }
    else {
      return false;
    }
  }

  if (!settings.contextMenu) {
    return;
  }
  else if (settings.contextMenu === true) { //contextMenu is true
    options.items = allItems;
  }
  else if (Object.prototype.toString.apply(settings.contextMenu) === '[object Array]') { //contextMenu is an array
    options.items = {};
    for (i = 0, ilen = settings.contextMenu.length; i < ilen; i++) {
      var key = settings.contextMenu[i];
      if (typeof allItems[key] === 'undefined') {
        throw new Error('Context menu key "' + key + '" is not recognised');
      }
      options.items[key] = allItems[key];
    }
  }
  else if (Object.prototype.toString.apply(settings.contextMenu) === '[object Object]') { //contextMenu is an options object as defined in http://medialize.github.com/jQuery-contextMenu/docs.html
    options = settings.contextMenu;
    if (options.items) {
      for (i in options.items) {
        if (options.items.hasOwnProperty(i) && allItems[i]) {
          if (typeof options.items[i] === 'string') {
            options.items[i] = allItems[i];
          }
          else {
            options.items[i] = $.extend(true, allItems[i], options.items[i]);
          }
        }
      }
    }
    else {
      options.items = allItems;
    }

    if (options.callback) {
      var handsontableCallback = defaultOptions.callback;
      var customCallback = options.callback;
      options.callback = function (key, options) {
        handsontableCallback(key, options);
        customCallback(key, options);
      }
    }
  }

  if (!instance.rootElement.attr('id')) {
    throw new Error("Handsontable container must have an id");
  }

  $.contextMenu($.extend(true, defaultOptions, options));
}

Handsontable.PluginHooks.push('afterInit', createContextMenu);
/**
 * This plugin adds support for legacy features, deprecated APIs, etc.
 */

/**
 * Support for old autocomplete syntax
 * For old syntax, see: https://github.com/warpech/jquery-handsontable/blob/8c9e701d090ea4620fe08b6a1a048672fadf6c7e/README.md#defining-autocomplete
 */
Handsontable.PluginHooks.push('afterGetCellMeta', function (row, col, cellProperties) {
  var settings = this.getSettings(), data = this.getData(), i, ilen, a;
  if (settings.autoComplete) {
    for (i = 0, ilen = settings.autoComplete.length; i < ilen; i++) {
      if (settings.autoComplete[i].match(row, col, data)) {
        if (typeof cellProperties.type === 'undefined') {
          cellProperties.type = Handsontable.AutocompleteCell;
        }
        else {
          if (typeof cellProperties.type.renderer === 'undefined') {
            cellProperties.type.renderer = Handsontable.AutocompleteCell.renderer;
          }
          if (typeof cellProperties.type.editor === 'undefined') {
            cellProperties.type.editor = Handsontable.AutocompleteCell.editor;
          }
        }
        for (a in settings.autoComplete[i]) {
          if (settings.autoComplete[i].hasOwnProperty(a) && a !== 'match' && typeof cellProperties[i] === 'undefined') {
            if(a === 'source') {
              cellProperties[a] = settings.autoComplete[i][a](row, col);
            }
            else {
              cellProperties[a] = settings.autoComplete[i][a];
            }
          }
        }
        break;
      }
    }
  }
});
function HandsontableManualColumnResize() {
  var pressed
    , currentCol
    , currentWidth
    , instance
    , start
    , startX
    , startWidth
    , startOffset;

  var $line = $('<div class="manualColumnResizerLine"><div class="manualColumnResizer"></div></div>');
  $line.css({
    position: 'absolute',
    top: 0,
    left: 0,
    width: 0,
    borderRight: '1px dashed #777'
  });

  $(document).mousemove(function (e) {
    if (pressed) {
      currentWidth = startWidth + (e.pageX - startX);
      setManualSize(currentCol, currentWidth); //save col width
      $line[0].style.left = startOffset + currentWidth - 1 + 'px';
      if ($line[0].style.display === 'none') {
        $line[0].style.display = 'block';
      }
    }
  });

  $(document).mouseup(function () {
    if (pressed) {
      $('.manualColumnResizer.active').removeClass('active');
      pressed = false;
      instance.forceFullRender = true;
      instance.view.render(); //updates all
      $line[0].style.display = 'none';
    }
  });

  $(document).dblclick(function (e) {
    if ($(e.target).is('.manualColumnResizer')) {
      setManualSize(currentCol, htAutoColumnSize.determineColumnWidth.call(instance, currentCol));
    }
  });

  this.beforeInit = function () {
    var that = this;
    this.manualColumnWidths = [];
    this.rootElement.on('mousedown.handsontable', '.manualColumnResizer', function (e) {
      instance = that;
      var $resizer = $(e.target);
      currentCol = $resizer.attr('rel');
      start = that.rootElement.find('col').eq($resizer.parent().parent().index());
      pressed = true;
      startX = e.pageX;
      startWidth = start.width();
      currentWidth = startWidth;
      $resizer.addClass('active');

      var $table = that.rootElement.find('.htCore');
      $line.appendTo($table.parent()).height($table.height());
      startOffset = parseInt($resizer.parent().parent().offset().left - $table.offset().left);
      $line[0].style.left = startOffset + currentWidth - 1 + 'px';
    });
  }

  var setManualSize = function (col, width) {
    width = Math.max(width, 20);
    width = Math.min(width, 500);
    instance.manualColumnWidths[col] = width;
  }

  this.getColHeader = function (col, response) {
    var prepend = '<div class="relative">';
    var append = ' <div class="manualColumnResizer" rel="' + col + '" style="cursor: col-resize"></div></div>';
    response.html = prepend + response.html + append;
  };

  this.getColWidth = function (col, response) {
    if (this.manualColumnWidths[col]) {
      response.width = this.manualColumnWidths[col];
    }
  };
}
var htManualColumnResize = new HandsontableManualColumnResize();

Handsontable.PluginHooks.push('beforeInit', htManualColumnResize.beforeInit);
Handsontable.PluginHooks.push('afterGetColHeader', htManualColumnResize.getColHeader);
Handsontable.PluginHooks.push('afterGetColWidth', htManualColumnResize.getColWidth);

/*
 * jQuery.fn.autoResize 1.1+
 * --
 * https://github.com/warpech/jQuery.fn.autoResize
 *
 * This fork differs from others in a way that it autoresizes textarea in 2-dimensions (horizontally and vertically).
 * It was originally forked from alexbardas's repo but maybe should be merged with dpashkevich's repo in future.
 *
 * originally forked from:
 * https://github.com/jamespadolsey/jQuery.fn.autoResize
 * which is now located here:
 * https://github.com/alexbardas/jQuery.fn.autoResize
 * though the mostly maintained for is here:
 * https://github.com/dpashkevich/jQuery.fn.autoResize/network
 *
 * --
 * This program is free software. It comes without any warranty, to
 * the extent permitted by applicable law. You can redistribute it
 * and/or modify it under the terms of the Do What The Fuck You Want
 * To Public License, Version 2, as published by Sam Hocevar. See
 * http://sam.zoy.org/wtfpl/COPYING for more details. */

(function($){

  autoResize.defaults = {
    onResize: function(){},
    animate: {
      duration: 200,
      complete: function(){}
    },
    extraSpace: 50,
    minHeight: 'original',
    maxHeight: 500,
    minWidth: 'original',
    maxWidth: 500
  };

  autoResize.cloneCSSProperties = [
    'lineHeight', 'textDecoration', 'letterSpacing',
    'fontSize', 'fontFamily', 'fontStyle', 'fontWeight',
    'textTransform', 'textAlign', 'direction', 'wordSpacing', 'fontSizeAdjust',
    'padding'
  ];

  autoResize.cloneCSSValues = {
    position: 'absolute',
    top: -9999,
    left: -9999,
    opacity: 0,
    overflow: 'hidden',
    border: '1px solid black',
    padding: '0.49em' //this must be about the width of caps W character
  };

  autoResize.resizableFilterSelector = 'textarea,input:not(input[type]),input[type=text],input[type=password]';

  autoResize.AutoResizer = AutoResizer;

  $.fn.autoResize = autoResize;

  function autoResize(config) {
    this.filter(autoResize.resizableFilterSelector).each(function(){
      new AutoResizer( $(this), config );
    });
    return this;
  }

  function AutoResizer(el, config) {

    if(this.clones) return;

    this.config = $.extend({}, autoResize.defaults, config);

    this.el = el;

    this.nodeName = el[0].nodeName.toLowerCase();

    this.previousScrollTop = null;

    if (config.maxWidth === 'original') config.maxWidth = el.width();
    if (config.minWidth === 'original') config.minWidth = el.width();
    if (config.maxHeight === 'original') config.maxHeight = el.height();
    if (config.minHeight === 'original') config.minHeight = el.height();

    if (this.nodeName === 'textarea') {
      el.css({
        resize: 'none',
        overflowY: 'hidden'
      });
    }

    el.data('AutoResizer', this);

    this.createClone();
    this.injectClone();
    this.bind();

  }

  AutoResizer.prototype = {

    bind: function() {

      var check = $.proxy(function(){
        this.check();
        return true;
      }, this);

      this.unbind();

      this.el
        .bind('keyup.autoResize', check)
        //.bind('keydown.autoResize', check)
        .bind('change.autoResize', check);

      this.check(null, true);

    },

    unbind: function() {
      this.el.unbind('.autoResize');
    },

    createClone: function() {

      var el = this.el,
        self = this,
        config = this.config;

      this.clones = $();

      if (config.minHeight !== 'original' || config.maxHeight !== 'original') {
        this.hClone = el.clone().height('auto');
        this.clones = this.clones.add(this.hClone);
      }
      if (config.minWidth !== 'original' || config.maxWidth !== 'original') {
        this.wClone = $('<div/>').width('auto').css({
          whiteSpace: 'nowrap',
          'float': 'left'
        });
        this.clones = this.clones.add(this.wClone);
      }

      $.each(autoResize.cloneCSSProperties, function(i, p){
        self.clones.css(p, el.css(p));
      });

      this.clones
        .removeAttr('name')
        .removeAttr('id')
        .attr('tabIndex', -1)
        .css(autoResize.cloneCSSValues);

    },

    check: function(e, immediate) {

      var config = this.config,
        wClone = this.wClone,
        hClone = this.hClone,
        el = this.el,
        value = el.val();

      if (wClone) {

        wClone.text(value);

        // Calculate new width + whether to change
        var cloneWidth = wClone.outerWidth(),
          newWidth = (cloneWidth + config.extraSpace) >= config.minWidth ?
            cloneWidth + config.extraSpace : config.minWidth,
          currentWidth = el.width();

        newWidth = Math.min(newWidth, config.maxWidth);

        if (
          (newWidth < currentWidth && newWidth >= config.minWidth) ||
            (newWidth >= config.minWidth && newWidth <= config.maxWidth)
          ) {

          config.onResize.call(el);

          el.scrollLeft(0);

          config.animate && !immediate ?
            el.stop(1,1).animate({
              width: newWidth
            }, config.animate)
            : el.width(newWidth);

        }

      }

      if (hClone) {

        if (newWidth) {
          hClone.width(newWidth);
        }

        hClone.height(0).val(value).scrollTop(10000);

        var scrollTop = hClone[0].scrollTop + config.extraSpace;

        // Don't do anything if scrollTop hasen't changed:
        if (this.previousScrollTop === scrollTop) {
          return;
        }

        this.previousScrollTop = scrollTop;

        if (scrollTop >= config.maxHeight) {
          el.css('overflowY', '');
          return;
        }

        el.css('overflowY', 'hidden');

        if (scrollTop < config.minHeight) {
          scrollTop = config.minHeight;
        }

        config.onResize.call(el);

        // Either animate or directly apply height:
        config.animate && !immediate ?
          el.stop(1,1).animate({
            height: scrollTop
          }, config.animate)
          : el.height(scrollTop);
      }
    },

    destroy: function() {
      this.unbind();
      this.el.removeData('AutoResizer');
      this.clones.remove();
      delete this.el;
      delete this.hClone;
      delete this.wClone;
      delete this.clones;
    },

    injectClone: function() {
      (
        autoResize.cloneContainer ||
          (autoResize.cloneContainer = $('<arclones/>').appendTo('body'))
        ).empty().append(this.clones); //this should be refactored so that a node is never cloned more than once
    }

  };

})(jQuery);
/**
 * SheetClip - Spreadsheet Clipboard Parser
 * version 0.2
 *
 * This tiny library transforms JavaScript arrays to strings that are pasteable by LibreOffice, OpenOffice,
 * Google Docs and Microsoft Excel.
 *
 * Copyright 2012, Marcin Warpechowski
 * Licensed under the MIT license.
 * http://github.com/warpech/sheetclip/
 */
/*jslint white: true*/
(function (global) {
  "use strict";

  function countQuotes(str) {
    return str.split('"').length - 1;
  }

  global.SheetClip = {
    parse: function (str) {
      var r, rlen, rows, arr = [], a = 0, c, clen, multiline, last;
      rows = str.split('\n');
      if (rows.length > 1 && rows[rows.length - 1] === '') {
        rows.pop();
      }
      for (r = 0, rlen = rows.length; r < rlen; r += 1) {
        rows[r] = rows[r].split('\t');
        for (c = 0, clen = rows[r].length; c < clen; c += 1) {
          if (!arr[a]) {
            arr[a] = [];
          }
          if (multiline && c === 0) {
            last = arr[a].length - 1;
            arr[a][last] = arr[a][last] + '\n' + rows[r][0];
            if (multiline && countQuotes(rows[r][0]) % 2 === 1) {
              multiline = false;
              arr[a][last] = arr[a][last].substring(0, arr[a][last].length - 1).replace(/""/g, '"');
            }
          }
          else {
            if (c === clen - 1 && rows[r][c].indexOf('"') === 0) {
              arr[a].push(rows[r][c].substring(1).replace(/""/g, '"'));
              multiline = true;
            }
            else {
              arr[a].push(rows[r][c].replace(/""/g, '"'));
              multiline = false;
            }
          }
        }
        if (!multiline) {
          a += 1;
        }
      }
      return arr;
    },

    stringify: function (arr) {
      var r, rlen, c, clen, str = '', val;
      for (r = 0, rlen = arr.length; r < rlen; r += 1) {
        for (c = 0, clen = arr[r].length; c < clen; c += 1) {
          if (c > 0) {
            str += '\t';
          }
          val = arr[r][c];
          if (typeof val === 'string') {
            if (val.indexOf('\n') > -1) {
              str += '"' + val.replace(/"/g, '""') + '"';
            }
            else {
              str += val;
            }
          }
          else if (val === null || val === void 0) { //void 0 resolves to undefined
            str += '';
          }
          else {
            str += val;
          }
        }
        str += '\n';
      }
      return str;
    }
  };
}(window));
/**
 * walkontable 0.1
 * 
 * Date: Mon Jan 14 2013 10:56:02 GMT+0100 (Central European Standard Time)
*/

function WalkontableBorder(instance, settings) {
  //reference to instance
  this.instance = instance;
  this.settings = settings;
  this.wtDom = new WalkontableDom();

  this.main = document.createElement("div");
  this.main.style.position = 'absolute';
  this.main.style.top = 0;
  this.main.style.left = 0;

  for (var i = 0; i < 5; i++) {
    var DIV = document.createElement('DIV');
    DIV.className = 'wtBorder ' + settings.className;
    DIV.style.backgroundColor = settings.border.color;
    DIV.style.height = settings.border.width + 'px';
    DIV.style.width = settings.border.width + 'px';
    this.main.appendChild(DIV);
  }

  this.top = this.main.childNodes[0];
  this.left = this.main.childNodes[1];
  this.bottom = this.main.childNodes[2];
  this.right = this.main.childNodes[3];

  this.corner = this.main.childNodes[4];
  this.corner.className += ' corner';
  this.corner.style.width = '5px';
  this.corner.style.height = '5px';
  this.corner.style.border = '2px solid #FFF';

  this.disappear();
  instance.wtTable.hider.appendChild(this.main);
}

/**
 * Show border around one or many cells
 * @param {Array} corners
 */
WalkontableBorder.prototype.appear = function (corners) {
  var isMultiple, $from, $to, fromOffset, toOffset, containerOffset, top, minTop, left, minLeft, height, width;
  if (this.disabled) {
    return;
  }

  var offsetRow = this.instance.getSetting('offsetRow')
    , offsetColumn = this.instance.getSetting('offsetColumn')
    , displayRows = this.instance.getSetting('displayRows')
    , displayColumns = this.instance.getSetting('displayColumns');

  var hideTop = false, hideLeft = false, hideBottom = false, hideRight = false;

  if (displayRows !== null) {
    if (corners[0] > offsetRow + displayRows - 1 || corners[2] < offsetRow) {
      hideTop = hideLeft = hideBottom = hideRight = true;
    }
    else {
      if (corners[0] < offsetRow) {
        corners[0] = offsetRow;
        hideTop = true;
      }
      if (corners[2] > offsetRow + displayRows - 1) {
        corners[2] = offsetRow + displayRows - 1;
        hideBottom = true;
      }
    }
  }

  if (displayColumns !== null) {
    if (corners[1] > offsetColumn + displayColumns - 1 || corners[3] < offsetColumn) {
      hideTop = hideLeft = hideBottom = hideRight = true;
    }
    else {
      if (corners[1] < offsetColumn) {
        corners[1] = offsetColumn;
        hideLeft = true;
      }
      if (corners[3] > offsetColumn + displayColumns - 1) {
        corners[3] = offsetColumn + displayColumns - 1;
        hideRight = true;
      }
    }
  }

  if (hideTop + hideLeft + hideBottom + hideRight < 4) { //at least one border is not hidden
    isMultiple = (corners[0] !== corners[2] || corners[1] !== corners[3]);
    $from = $(this.instance.wtTable.getCell([corners[0], corners[1]]));
    $to = isMultiple ? $(this.instance.wtTable.getCell([corners[2], corners[3]])) : $from;
    fromOffset = this.wtDom.offset($from[0]);
    toOffset = isMultiple ? this.wtDom.offset($to[0]) : fromOffset;
    containerOffset = this.wtDom.offset(this.instance.wtTable.TABLE);

    minTop = fromOffset.top;
    height = toOffset.top + $to.outerHeight() - minTop;
    minLeft = fromOffset.left;
    width = toOffset.left + $to.outerWidth() - minLeft;

    top = minTop - containerOffset.top - 1;
    left = minLeft - containerOffset.left - 1;

    if (parseInt($from.css('border-top-width')) > 0) {
      top += 1;
      height -= 1;
    }
    if (parseInt($from.css('border-left-width')) > 0) {
      left += 1;
      width -= 1;
    }
  }

  if (hideTop) {
    this.top.style.display = 'none';
  }
  else {
    this.top.style.top = top + 'px';
    this.top.style.left = left + 'px';
    this.top.style.width = width + 'px';
    this.top.style.display = 'block';
  }

  if (hideLeft) {
    this.left.style.display = 'none';
  }
  else {
    this.left.style.top = top + 'px';
    this.left.style.left = left + 'px';
    this.left.style.height = height + 'px';
    this.left.style.display = 'block';
  }

  var delta = Math.floor(this.settings.border.width / 2);

  if (hideBottom) {
    this.bottom.style.display = 'none';
  }
  else {
    this.bottom.style.top = top + height - delta + 'px';
    this.bottom.style.left = left + 'px';
    this.bottom.style.width = width + 'px';
    this.bottom.style.display = 'block';
  }

  if (hideRight) {
    this.right.style.display = 'none';
  }
  else {
    this.right.style.top = top + 'px';
    this.right.style.left = left + width - delta + 'px';
    this.right.style.height = height + 1 + 'px';
    this.right.style.display = 'block';
  }

  if (hideBottom && hideRight || !this.hasSetting(this.settings.border.cornerVisible)) {
    this.corner.style.display = 'none';
  }
  else {
    this.corner.style.top = top + height - 4 + 'px';
    this.corner.style.left = left + width - 4 + 'px';
    this.corner.style.display = 'block';
  }
};

/**
 * Hide border
 */
WalkontableBorder.prototype.disappear = function () {
  this.top.style.display = 'none';
  this.left.style.display = 'none';
  this.bottom.style.display = 'none';
  this.right.style.display = 'none';
  this.corner.style.display = 'none';
};

WalkontableBorder.prototype.hasSetting = function (setting) {
  if (typeof setting === 'function') {
    return setting();
  }
  return !!setting;
};
function Walkontable(settings) {
  var that = this;
  var originalHeaders = [];

  //default settings. void 0 means it is required, null means it can be empty
  this.defaults = {
    table: void 0,

    //presentation mode
    async: false,
    scrollH: 'auto', //values: scroll (always show scrollbar), auto (show scrollbar if table does not fit in the container), none (never show scrollbar)
    scrollV: 'auto', //values: see above
    stretchH: 'last', //values: all, last, none
    currentRowClassName: null,
    currentColumnClassName: null,

    //data source
    data: void 0,
    offsetRow: 0,
    offsetColumn: 0,
    frozenColumns: null,
    columnHeaders: false,
    totalRows: void 0,
    totalColumns: void 0,
    width: null,
    height: null,
    displayRows: null,
    displayColumns: null,
    cellRenderer: function (row, column, TD) {
      var cellData = that.getSetting('data', row, column);
      if (cellData !== void 0) {
        TD.innerHTML = cellData;
      }
      else {
        TD.innerHTML = '';
      }
    },
    columnWidth: 50,
    selections: null,

    //callbacks
    onCellMouseDown: null,
    onCellMouseOver: null,
    onCellDblClick: null,
    onCellCornerMouseDown: null,
    onCellCornerDblClick: null,

    //constants
    scrollbarWidth: 9,
    scrollbarHeight: 9
  };

  //reference to settings
  this.settings = {};
  for (var i in this.defaults) {
    if (this.defaults.hasOwnProperty(i)) {
      if (settings[i] !== void 0) {
        this.settings[i] = settings[i];
      }
      else if (this.defaults[i] === void 0) {
        throw new Error('A required setting "' + i + '" was not provided');
      }
      else {
        this.settings[i] = this.defaults[i];
      }
    }
  }

  //bootstrap from settings
  this.wtTable = new WalkontableTable(this);
  this.wtScroll = new WalkontableScroll(this);
  this.wtWheel = new WalkontableWheel(this);
  this.wtEvent = new WalkontableEvent(this);
  this.wtDom = new WalkontableDom();

  //find original headers
  if (this.wtTable.THEAD.childNodes.length && this.wtTable.THEAD.childNodes[0].childNodes.length) {
    for (var c = 0, clen = this.wtTable.THEAD.childNodes[0].childNodes.length; c < clen; c++) {
      originalHeaders.push(this.wtTable.THEAD.childNodes[0].childNodes[c].innerHTML);
    }
    if (!this.hasSetting('columnHeaders')) {
      this.settings.columnHeaders = function (column) {
        return originalHeaders[column];
      }
    }
  }

  //initialize selections
  this.selections = {};
  if (this.settings.selections) {
    for (i in this.settings.selections) {
      if (this.settings.selections.hasOwnProperty(i)) {
        this.selections[i] = new WalkontableSelection(this, this.settings.selections[i]);
      }
    }
  }

  this.drawn = false;
}

Walkontable.prototype.draw = function (selectionsOnly) {
  //this.instance.scrollViewport([this.instance.getSetting('offsetRow'), this.instance.getSetting('offsetColumn')]); //needed by WalkontableScroll -> remove row from the last scroll page should scroll viewport a row up if needed
  if (this.hasSetting('async')) {
    var that = this;
    that.drawFrame = setTimeout(function () {
      that._doDraw(selectionsOnly);
    }, 0);
  }
  else {
    this._doDraw(selectionsOnly);
  }
  return this;
};

Walkontable.prototype._doDraw = function (selectionsOnly) {
  selectionsOnly = selectionsOnly && this.settings.offsetRow === this.lastOffsetRow && this.settings.offsetColumn === this.lastOffsetColumn;
  this.lastOffsetRow = this.settings.offsetRow;
  this.lastOffsetColumn = this.settings.offsetColumn;
  this.wtTable.draw(selectionsOnly);
};

Walkontable.prototype.update = function (settings, value) {
  if (value === void 0) { //settings is object
    for (var i in settings) {
      if (settings.hasOwnProperty(i)) {
        this.settings[i] = settings[i];
      }
    }
  }
  else { //if value is defined then settings is the key
    this.settings[settings] = value;
  }
  return this;
};

Walkontable.prototype.scrollVertical = function (delta) {
  return this.wtScroll.scrollVertical(delta);
};

Walkontable.prototype.scrollHorizontal = function (delta) {
  return this.wtScroll.scrollHorizontal(delta);
};

Walkontable.prototype.scrollViewport = function (coords) {
  if (this.hasSetting('async')) {
    var that = this;
    clearTimeout(that.scrollFrame);
    that.scrollFrame = setTimeout(function () {
      that.wtScroll.scrollViewport(coords);
    }, 0);
  }
  else {
    this.wtScroll.scrollViewport(coords);
  }
  return this;
};

Walkontable.prototype.getSetting = function (key, param1, param2, param3) {
  var estimated
    , calculated;

  if (key === 'displayRows' && this.settings['height']) {
    estimated = Math.floor(this.settings['height'] / 20); //silly assumption but should be fine for now
    calculated = this.getSetting('totalRows') - this.getSetting('offsetRow');
    if (calculated < 0) {
      this.update('offsetRow', Math.max(0, this.getSetting('totalRows') - estimated));
      return estimated;
    }
    else {
      return Math.min(estimated, calculated);
    }
  }
  else if (key === 'displayColumns' && this.settings['width']) {
    estimated = Math.floor(this.settings['width'] / 50); //silly assumption but should be fine for now
    calculated = this.getSetting('totalColumns') - this.getSetting('offsetColumn');
    if (calculated < 0) {
      this.update('offsetColumn', Math.max(0, this.getSetting('totalColumns') - estimated));
      return estimated;
    }
    else {
      return Math.min(estimated, calculated);
    }
  }
  else if (key === 'displayRows' && this.settings['displayRows'] === null) {
    return this.getSetting('totalRows');
  }
  else if (key === 'displayColumns' && this.settings['displayColumns'] === null) {
    return this.settings['rowHeaders'] ? this.getSetting('totalColumns') + 1 : this.getSetting('totalColumns');
  }
  else if (key === 'viewportRows') {
    if (this.wtTable.visibilityEdgeRow) {
      return this.wtTable.visibilityEdgeRow - this.getSetting('offsetRow');
    }
    return this.getSetting('displayRows');
  }
  else if (key === 'viewportColumns') {
    if (this.wtTable.visibilityEdgeColumn) {
      return this.wtTable.visibilityEdgeColumn - this.getSetting('offsetColumn');
    }
    return this.getSetting('displayColumns');
  }

  if (typeof this.settings[key] === 'function') {
    return this.settings[key](param1, param2, param3);
  }
  else if (param1 !== void 0 && Object.prototype.toString.call(this.settings[key]) === '[object Array]' && param1 !== void 0) {
    return this.settings[key][param1];
  }
  else {
    return this.settings[key];
  }
};

Walkontable.prototype.hasSetting = function (key) {
  return !!this.settings[key]
};
function WalkontableDom() {
}

//goes up the DOM tree (including given element) until it finds an element that matches the nodeName
WalkontableDom.prototype.closest = function (elem, nodeNames) {
  while (elem != null) {
    if (elem.nodeType === 1 && nodeNames.indexOf(elem.nodeName) > -1) {
      return elem;
    }
    elem = elem.parentNode;
  }
  return null;
};

WalkontableDom.prototype.prevSiblings = function (elem) {
  var out = [];
  while ((elem = elem.previousSibling) != null) {
    if (elem.nodeType === 1) {
      out.push(elem);
    }
  }
  return out;
};

//http://snipplr.com/view/3561/addclass-removeclass-hasclass/
WalkontableDom.prototype.hasClass = function (ele, cls) {
  return ele.className.match(new RegExp('(\\s|^)' + cls + '(\\s|$)'));
};

WalkontableDom.prototype.addClass = function (ele, cls) {
  if (!this.hasClass(ele, cls)) ele.className += " " + cls;
};

WalkontableDom.prototype.removeClass = function (ele, cls) {
  if (this.hasClass(ele, cls)) { //is this really needed?
    var reg = new RegExp('(\\s|^)' + cls + '(\\s|$)');
    ele.className = ele.className.replace(reg, ' ').replace(/^\s\s*/, '').replace(/\s\s*$/, ''); //last 2 replaces do right trim (see http://blog.stevenlevithan.com/archives/faster-trim-javascript)
  }
};

/*//http://net.tutsplus.com/tutorials/javascript-ajax/javascript-from-null-cross-browser-event-binding/
 WalkontableDom.prototype.addEvent = (function () {
 var that = this;
 if (document.addEventListener) {
 return function (elem, type, cb) {
 if ((elem && !elem.length) || elem === window) {
 elem.addEventListener(type, cb, false);
 }
 else if (elem && elem.length) {
 var len = elem.length;
 for (var i = 0; i < len; i++) {
 that.addEvent(elem[i], type, cb);
 }
 }
 };
 }
 else {
 return function (elem, type, cb) {
 if ((elem && !elem.length) || elem === window) {
 elem.attachEvent('on' + type, function () {

 //normalize
 //http://stackoverflow.com/questions/4643249/cross-browser-event-object-normalization
 var e = window['event'];
 e.target = e.srcElement;
 //e.offsetX = e.layerX;
 //e.offsetY = e.layerY;
 e.relatedTarget = e.relatedTarget || e.type == 'mouseover' ? e.fromElement : e.toElement;
 if (e.target.nodeType === 3) e.target = e.target.parentNode; //Safari bug

 return cb.call(elem, e)
 });
 }
 else if (elem.length) {
 var len = elem.length;
 for (var i = 0; i < len; i++) {
 that.addEvent(elem[i], type, cb);
 }
 }
 };
 }
 })();

 WalkontableDom.prototype.triggerEvent = function (element, eventName, target) {
 var event;
 if (document.createEvent) {
 event = document.createEvent("MouseEvents");
 event.initEvent(eventName, true, true);
 } else {
 event = document.createEventObject();
 event.eventType = eventName;
 }

 event.eventName = eventName;
 event.target = target;

 console.log("próbujem", event, element, target);

 if (document.createEvent) {
 target.dispatchEvent(event);
 } else {
 target.fireEvent("on" + event.eventType, event);
 }
 };*/

WalkontableDom.prototype.removeTextNodes = function (elem, parent) {
  if (elem.nodeType === 3) {
    parent.removeChild(elem); //bye text nodes!
  }
  else if (['TABLE', 'THEAD', 'TBODY', 'TFOOT', 'TR'].indexOf(elem.nodeName) > -1) {
    var childs = elem.childNodes;
    for (var i = childs.length - 1; i >= 0; i--) {
      this.removeTextNodes(childs[i], elem);
    }
  }
};

/**
 * seems getBounding is usually faster: http://jsperf.com/offset-vs-getboundingclientrect/4
 * but maybe offset + cache would work?
 * edit: after more tests turns out offsetLeft/Top is faster
 */
/*WalkontableDom.prototype.offset = function (elem) {
 var rect = elem.getBoundingClientRect();
 return {
 top: rect.top + document.documentElement.scrollTop,
 left: rect.left + document.documentElement.scrollLeft
 };
 };*/

/*
 WalkontableDom.prototype.offsetLeft = function (elem) {
 var offset = elem.offsetLeft;
 while (elem = elem.offsetParent) {
 offset += elem.offsetLeft;
 }
 return offset;
 };

 WalkontableDom.prototype.offsetTop = function (elem) {
 var offset = elem.offsetTop;
 while (elem = elem.offsetParent) {
 offset += elem.offsetTop;
 }
 return offset;
 };*/

WalkontableDom.prototype.offset = function (elem) {
  var offsetLeft = elem.offsetLeft
    , offsetTop = elem.offsetTop;
  while (elem = elem.offsetParent) {
    offsetLeft += elem.offsetLeft;
    offsetTop += elem.offsetTop;
  }
  return {
    left: offsetLeft,
    top: offsetTop
  };
};
function WalkontableEvent(instance) {
  var that = this;

  //reference to instance
  this.instance = instance;

  this.wtDom = new WalkontableDom();

  var dblClickOrigin = [null, null, null, null]
    , dblClickTimeout = null;

  var onMouseDown = function (event) {
    var cell = that.parentCell(event.target);

    if (cell.TD && cell.TD.nodeName === 'TD') {
      if (that.instance.settings.onCellMouseDown) {
        that.instance.getSetting('onCellMouseDown', event, cell.coords, cell.TD);
      }
    }
    else if (that.wtDom.hasClass(event.target, 'corner')) {
      that.instance.getSetting('onCellCornerMouseDown', event, event.target);
    }

    if (event.button !== 2) { //if not right mouse button
      if (cell.TD && cell.TD.nodeName === 'TD') {
        dblClickOrigin.shift();
        dblClickOrigin.push(cell.TD);
      }
      else if (that.wtDom.hasClass(event.target, 'corner')) {
        dblClickOrigin.shift();
        dblClickOrigin.push(event.target);
      }
    }
  };

  var lastMouseOver;
  var onMouseOver = function (event) {
    if (that.instance.settings.onCellMouseOver) {
      var TD = that.wtDom.closest(event.target, ['TD', 'TH']);
      if (TD && TD !== lastMouseOver) {
        lastMouseOver = TD;
        if (TD.nodeName === 'TD') {
          that.instance.getSetting('onCellMouseOver', event, that.instance.wtTable.getCoords(TD), TD);
        }
      }
    }
  };

  var onMouseUp = function (event) {
    if (event.button !== 2) { //if not right mouse button
      var cell = that.parentCell(event.target);

      if (cell.TD && cell.TD.nodeName === 'TD') {
        dblClickOrigin.shift();
        dblClickOrigin.push(cell.TD);
      }
      else {
        dblClickOrigin.shift();
        dblClickOrigin.push(event.target);
      }

      if (dblClickOrigin[3] !== null && dblClickOrigin[3] === dblClickOrigin[2]) {
        if (dblClickTimeout && dblClickOrigin[2] === dblClickOrigin[1] && dblClickOrigin[1] === dblClickOrigin[0]) {
          if (cell.TD) {
            that.instance.getSetting('onCellDblClick', event, cell.coords, cell.TD);
          }
          else if (that.wtDom.hasClass(event.target, 'corner')) {
            that.instance.getSetting('onCellCornerDblClick', event, cell.coords, cell.TD);
          }

          clearTimeout(dblClickTimeout);
          dblClickTimeout = null;
        }
        else {
          clearTimeout(dblClickTimeout);
          dblClickTimeout = setTimeout(function () {
            dblClickTimeout = null;
          }, 500);
        }
      }
    }
  };

  $(this.instance.wtTable.parent).on('mousedown', onMouseDown);
  $(this.instance.settings.table).on('mouseover', onMouseOver);
  $(this.instance.wtTable.parent).on('mouseup', onMouseUp);
}

WalkontableEvent.prototype.parentCell = function (elem) {
  var cell = {};
  cell.TD = this.wtDom.closest(elem, ['TD', 'TH']);
  if (cell.TD) {
    cell.coords = this.instance.wtTable.getCoords(cell.TD);
  }
  else if (!cell.TD && this.wtDom.hasClass(elem, 'wtBorder') && this.wtDom.hasClass(elem, 'current') && !this.wtDom.hasClass(elem, 'corner')) {
    cell.coords = this.instance.selections.current.selected[0];
    cell.TD = this.instance.wtTable.getCell(cell.coords);
  }
  return cell;
};
//http://stackoverflow.com/questions/3629183/why-doesnt-indexof-work-on-an-array-ie8
if (!Array.prototype.indexOf) {
  Array.prototype.indexOf = function (elt /*, from*/) {
    var len = this.length >>> 0;

    var from = Number(arguments[1]) || 0;
    from = (from < 0)
      ? Math.ceil(from)
      : Math.floor(from);
    if (from < 0)
      from += len;

    for (; from < len; from++) {
      if (from in this &&
        this[from] === elt)
        return from;
    }
    return -1;
  };
}

/**
 * http://notes.jetienne.com/2011/05/18/cancelRequestAnimFrame-for-paul-irish-requestAnimFrame.html
 */
window.requestAnimFrame = (function () {
  return  window.requestAnimationFrame ||
    window.webkitRequestAnimationFrame ||
    window.mozRequestAnimationFrame ||
    window.oRequestAnimationFrame ||
    window.msRequestAnimationFrame ||
    function (/* function */ callback, /* DOMElement */ element) {
      return window.setTimeout(callback, 1000 / 60);
    };
})();

window.cancelRequestAnimFrame = (function () {
  return window.cancelAnimationFrame ||
    window.webkitCancelRequestAnimationFrame ||
    window.mozCancelRequestAnimationFrame ||
    window.oCancelRequestAnimationFrame ||
    window.msCancelRequestAnimationFrame ||
    clearTimeout
})();
function WalkontableScroll(instance) {
  this.instance = instance;
  this.wtScrollbarV = new WalkontableScrollbar(instance, 'vertical');
  this.wtScrollbarH = new WalkontableScrollbar(instance, 'horizontal');
}

WalkontableScroll.prototype.refreshScrollbars = function () {
  this.wtScrollbarV.refresh();
  this.wtScrollbarH.refresh();
  this.instance.wtTable.refreshHiderDimensions();
  this.instance.wtTable.refreshStretching();
};

WalkontableScroll.prototype.scrollVertical = function (delta) {
  var offsetRow = this.instance.getSetting('offsetRow')
    , newOffsetRow
    , max = this.instance.getSetting('totalRows') - this.instance.getSetting('viewportRows');
  if (max < 0) {
    max = 0;
  }
  newOffsetRow = offsetRow + delta;
  if (newOffsetRow < 0) {
    newOffsetRow = 0;
  }
  else if (newOffsetRow >= max) {
    newOffsetRow = max;
  }
  if (newOffsetRow !== offsetRow) {
    this.instance.update('offsetRow', newOffsetRow);
  }
  return this.instance;
};

WalkontableScroll.prototype.scrollHorizontal = function (delta) {
  var viewportColumns = this.instance.getSetting('viewportColumns');
  if (viewportColumns !== null) {
    var offsetColumn = this.instance.getSetting('offsetColumn')
      , newOffsetColumn
      , max = this.instance.getSetting('totalColumns') - viewportColumns;
    if (max < 0) {
      max = 0;
    }
    newOffsetColumn = offsetColumn + delta;
    if (newOffsetColumn < 0) {
      newOffsetColumn = 0;
    }
    else if (newOffsetColumn >= max) {
      newOffsetColumn = max;
    }
    if (newOffsetColumn !== offsetColumn) {
      this.instance.update('offsetColumn', newOffsetColumn);
    }
  }
  return this.instance;
};

/**
 * Scrolls viewport to a cell by minimum number of cells
 */
WalkontableScroll.prototype.scrollViewport = function (coords) {
  var offsetRow = this.instance.getSetting('offsetRow')
    , offsetColumn = this.instance.getSetting('offsetColumn')
    , viewportRows = this.instance.getSetting('viewportRows')
    , viewportColumns = this.instance.getSetting('viewportColumns')
    , totalRows = this.instance.getSetting('totalRows')
    , totalColumns = this.instance.getSetting('totalColumns');

  if (coords[0] < 0 || coords[0] > totalRows - 1) {
    throw new Error('row ' + coords[0] + ' does not exist');
  }
  else if (coords[1] < 0 || coords[1] > totalColumns - 1) {
    throw new Error('column ' + coords[1] + ' does not exist');
  }

  if (viewportRows < totalRows) {
    if (coords[0] > offsetRow + viewportRows - 1) {
      this.scrollVertical(coords[0] - (offsetRow + viewportRows - 1));
    }
    else if (coords[0] < offsetRow) {
      this.scrollVertical(coords[0] - offsetRow);
    }
    else {
      this.scrollVertical(0); //Craig's issue: remove row from the last scroll page should scroll viewport a row up if needed
    }
  }
  else {
    this.scrollVertical(0); //Craig's issue
  }

  if (viewportColumns > 0 && viewportColumns < totalColumns) {
    if (coords[1] > offsetColumn + viewportColumns - 1) {
      this.scrollHorizontal(coords[1] - (offsetColumn + viewportColumns - 1));
    }
    else if (coords[1] < offsetColumn) {
      this.scrollHorizontal(coords[1] - offsetColumn);
    }
    else {
      this.scrollHorizontal(0); //Craig's issue
    }
  }
  else {
    this.scrollHorizontal(0); //Craig's issue
  }

  return this.instance;
};
function WalkontableScrollbar(instance, type) {
  var that = this;

  //reference to instance
  this.instance = instance;
  this.type = type;
  this.$table = $(this.instance.wtTable.TABLE);

  //create elements
  this.slider = document.createElement('DIV');
  this.slider.style.position = 'absolute';
  this.slider.style.top = '0';
  this.slider.style.left = '0';
  this.slider.className = 'dragdealer ' + type;

  this.handle = document.createElement('DIV');
  this.handle.className = 'handle';

  this.slider.appendChild(this.handle);
  this.instance.wtTable.parent.appendChild(this.slider);

  that.waitTimeout = null;
  that.queuedAnimationCallback = null;
  this.dragdealer = new Dragdealer(this.slider, {
    vertical: (type === 'vertical'),
    horizontal: (type === 'horizontal'),
    speed: 100,
    yPrecision: 100,
    animationCallback: function (x, y) {
      that.skipRefresh = true;
      var nextRender = function () {
        if (that.skipRefresh) { //mouse button still not released
          that.onScroll(type === 'vertical' ? y : x);
        }
        that.waitTimeout = setTimeout(function () {
          that.waitTimeout = null;
          if (that.queuedAnimationCallback) {
            that.queuedAnimationCallback();
            that.queuedAnimationCallback = null;
          }
        }, 100);
      };
      if (that.waitTimeout === null) {
        nextRender();
      }
      else {
        that.queuedAnimationCallback = nextRender;
      }
    },
    callback: function (x, y) {
      that.skipRefresh = false;
      that.onScroll(type === 'vertical' ? y : x);
    }
  });
  that.skipRefresh = false;
}

WalkontableScrollbar.prototype.onScroll = function (delta) {
  if (this.instance.drawn) {
    var keys = this.type === 'vertical' ? ['offsetRow', 'totalRows', 'viewportRows'] : ['offsetColumn', 'totalColumns', 'viewportColumns'];
    var total = this.instance.getSetting(keys[1]);
    var display = this.instance.getSetting(keys[2]);
    if (total > display) {
      var newOffset = Math.max(0, Math.round((total - display) * delta));
      if (newOffset !== this.instance.getSetting(keys[0])) { //is new offset different than old offset
        this.instance.update(keys[0], newOffset);
        this.instance.draw();
      }
    }
  }
};

WalkontableScrollbar.prototype.refresh = function () {
  if (this.skipRefresh) {
    return;
  }
  var ratio = 1
    , handleSize
    , handlePosition
    , offsetRow = this.instance.getSetting('offsetRow')
    , offsetColumn = this.instance.getSetting('offsetColumn')
    , totalRows = this.instance.getSetting('totalRows')
    , totalColumns = this.instance.getSetting('totalColumns')
    , tableWidth = this.instance.hasSetting('width') ? this.instance.getSetting('width') : this.$table.outerWidth()
    , tableHeight = this.instance.hasSetting('height') ? this.instance.getSetting('height') : this.$table.outerHeight()
    , viewportRows = Math.min(this.instance.getSetting('viewportRows'), totalRows)
    , viewportColumns = Math.min(this.instance.getSetting('viewportColumns'), totalColumns);

  if (!tableWidth) {
    throw new Error("I could not compute table width. Is the <table> element attached to the DOM?");
  }
  if (!tableHeight) {
    throw new Error("I could not compute table height. Is the <table> element attached to the DOM?");
  }

  tableWidth -= this.instance.getSetting('scrollbarWidth');
  tableHeight -= this.instance.getSetting('scrollbarHeight');

  if (this.type === 'vertical') {
    if (totalRows) {
      ratio = viewportRows / totalRows;
    }

    var scrollV = this.instance.getSetting('scrollV');
    if ((ratio === 1 && scrollV === 'auto') || scrollV === 'none') {
      this.slider.style.display = 'none';
      this.visible = false;
    }
    else {
      handleSize = Math.round($(this.slider).height() * ratio);
      if (handleSize < 10) {
        handleSize = 30;
      }
      handlePosition = Math.round((tableHeight - handleSize) * (offsetRow / totalRows));
      if (handlePosition > tableHeight - handleSize) {
        handlePosition = tableHeight - handleSize;
      }

      this.slider.style.display = 'block';
      this.visible = true;
      this.slider.style.top = this.$table.position().top + 'px';
      this.slider.style.left = tableWidth - 1 + 'px'; //1 is sliders border-width
      this.slider.style.height = tableHeight - 2 + 'px'; //2 is sliders border-width
      this.handle.style.height = handleSize + 'px';
      this.handle.style.top = handlePosition + 'px';
    }
  }
  else if (this.type === 'horizontal') {
    if (totalColumns) {
      ratio = viewportColumns / totalColumns;
    }

    var scrollH = this.instance.getSetting('scrollH');
    if ((ratio === 1 && scrollH === 'auto') || scrollH === 'none') {
      this.slider.style.display = 'none';
      this.visible = false;
      //this.instance.wtTable.TABLE.style.tableLayout = 'fixed';
      //this.instance.wtTable.TABLE.style.width = tableWidth + 'px';
    }
    else {
      handleSize = Math.round($(this.slider).width() * ratio);
      if (handleSize < 10) {
        handleSize = 30;
      }
      handlePosition = Math.round((tableWidth - handleSize) * (offsetColumn / totalColumns));
      if (handlePosition > tableWidth - handleSize) {
        handlePosition = tableWidth - handleSize;
      }

      //this.instance.wtTable.TABLE.style.tableLayout = 'auto';
      //this.instance.wtTable.TABLE.style.width = '';
      this.slider.style.display = 'block';
      this.visible = true;
      this.slider.style.left = this.$table.position().left + 'px';
      this.slider.style.top = tableHeight - 1 + 'px'; //1 is sliders border-width
      this.slider.style.width = tableWidth - 2 + 'px'; //2 is sliders border-width
      this.handle.style.width = handleSize + 'px';
      this.handle.style.left = handlePosition + 'px';
    }
  }

  this.dragdealer.setWrapperOffset();
  //this.dragdealer.setBoundsPadding();
  this.dragdealer.setBounds();
  //this.dragdealer.setSteps();
};
function WalkontableSelection(instance, settings) {
  this.instance = instance;
  this.settings = settings;
  this.selected = [];
  if (settings.border) {
    this.border = new WalkontableBorder(instance, settings);
  }
  this.onAdd = function (coords) {
    var TD = instance.wtTable.getCell(coords);
    if (typeof TD === 'object') {
      if (settings.className) {
        instance.wtDom.addClass(TD, settings.className);
      }
    }
  };
  /*this.onRemove = function (coords) {
   var TD = instance.wtTable.getCell(coords);
   if (typeof TD === 'object') {
   if (settings.className) {
   instance.wtDom.removeClass(TD, settings.className);
   }
   }
   };*/
}

WalkontableSelection.prototype.add = function (coords) {
  this.selected.push(coords);
};

WalkontableSelection.prototype.remove = function (coords) {
  var index = this.isSelected(coords);
  if (index > -1) {
    this.selected.splice(index, 1);
  }
};

WalkontableSelection.prototype.clear = function () {
  this.selected.length = 0; //http://jsperf.com/clear-arrayxxx
};

WalkontableSelection.prototype.isSelected = function (coords) {
  for (var i = 0, ilen = this.selected.length; i < ilen; i++) {
    if (this.selected[i][0] === coords[0] && this.selected[i][1] === coords[1]) {
      return i;
    }
  }
  return -1;
};

WalkontableSelection.prototype.getSelected = function () {
  return this.selected;
};

/**
 * Returns the top left (TL) and bottom right (BR) selection coordinates
 * @returns {Object}
 */
WalkontableSelection.prototype.getCorners = function () {
  var minRow
    , minColumn
    , maxRow
    , maxColumn
    , i
    , ilen = this.selected.length;

  if (ilen > 0) {
    minRow = maxRow = this.selected[0][0];
    minColumn = maxColumn = this.selected[0][1];

    if (ilen > 1) {
      for (i = 1; i < ilen; i++) {
        if (this.selected[i][0] < minRow) {
          minRow = this.selected[i][0];
        }
        else if (this.selected[i][0] > maxRow) {
          maxRow = this.selected[i][0];
        }

        if (this.selected[i][1] < minColumn) {
          minColumn = this.selected[i][1];
        }
        else if (this.selected[i][1] > maxColumn) {
          maxColumn = this.selected[i][1];
        }
      }
    }
  }

  return [minRow, minColumn, maxRow, maxColumn];
};

WalkontableSelection.prototype.draw = function (selectionsOnly) {
  var TDs, TD, i, ilen, corners, r, c;

  ilen = this.selected.length;
  if (ilen) {
    corners = this.getCorners();
    var offsetRow = this.instance.getSetting('offsetRow')
      , lastVisibleRow = offsetRow + this.instance.getSetting('displayRows') - 1
      , offsetColumn = this.instance.getSetting('offsetColumn')
      , lastVisibleColumn = offsetColumn + this.instance.getSetting('displayColumns') - 1
      , currentRowClassName = this.instance.getSetting('currentRowClassName')
      , currentColumnClassName = this.instance.getSetting('currentColumnClassName');

    for (r = offsetRow; r <= lastVisibleRow; r++) {
      for (c = offsetColumn; c <= lastVisibleColumn; c++) {
        TD = this.instance.wtTable.getCell([r, c]);
        if (r >= corners[0] && r <= corners[2] && c >= corners[1] && c <= corners[3]) {
          //selected cell
          currentRowClassName && this.instance.wtDom.removeClass(TD, currentRowClassName);
          currentColumnClassName && this.instance.wtDom.removeClass(TD, currentColumnClassName);
          this.onAdd([r, c], TD);
        }
        else if (r >= corners[0] && r <= corners[2]) {
          //selection is in this row
          currentColumnClassName && this.instance.wtDom.removeClass(TD, currentColumnClassName);
          currentRowClassName && this.instance.wtDom.addClass(TD, currentRowClassName);
          this.instance.wtDom.removeClass(TD, this.settings.className);
        }
        else if (c >= corners[1] && c <= corners[3]) {
          //selection is in this column
          currentRowClassName && this.instance.wtDom.removeClass(TD, currentRowClassName);
          currentColumnClassName && this.instance.wtDom.addClass(TD, currentColumnClassName);
          this.instance.wtDom.removeClass(TD, this.settings.className);
        }
        else {
          //no selection
          currentRowClassName && this.instance.wtDom.removeClass(TD, currentRowClassName);
          currentColumnClassName && this.instance.wtDom.removeClass(TD, currentColumnClassName);
          this.instance.wtDom.removeClass(TD, this.settings.className);
      }
    }
  }

    this.border && this.border.appear(corners);
    }
    else {
    if (selectionsOnly && this.settings.className) {
      TDs = this.instance.wtTable.TABLE.getElementsByTagName('TD');
      for (i = 0, ilen = TDs.length; i < ilen; i++) {
        this.instance.wtDom.removeClass(TDs[i], this.settings.className);
    }
  }
    this.border && this.border.disappear();
  }
};

/*WalkontableSelection.prototype.rectangleSize = function () {
 var that = this
 , rowLengths = {}
 , rowBegins = {}
 , rowEnds = {}
 , row
 , col
 , rowSpan
 , colSpan
 , lastRow
 , i
 , ilen
 , j
 , height = 0
 , tableSection
 , lastTableSection;

 this.selected.sort(function (a, b) {
 return that.wtCell.colIndex(a) - that.wtCell.colIndex(b);
 });

 this.selected.sort(function (a, b) {
 return that.wtCell.rowIndex(a) - that.wtCell.rowIndex(b);
 });

 for (i = 0, ilen = this.selected.length; i < ilen; i++) {
 tableSection = this.wtDom.closestParent(this.selected[i], ['THEAD', 'TBODY', 'TFOOT', 'TABLE']);
 if(lastTableSection && lastTableSection !== tableSection) {
 return null; //can only select cells that are in the same section (thead, tbody, tfoot or table if none of them is defined)
 }
 lastTableSection = tableSection;

 row = this.wtCell.rowIndex(this.selected[i]);
 col = this.wtCell.colIndex(this.selected[i]);
 rowSpan = this.selected[i].rowSpan;
 colSpan = this.selected[i].colSpan;
 for (j = 0; j < rowSpan; j++) {
 if (typeof rowBegins[row + j] === 'undefined' || col < rowBegins[row + j]) {
 rowBegins[row + j] = col;
 }
 if (typeof rowEnds[row + j] === 'undefined' || col + colSpan - 1 > rowEnds[row + j]) {
 rowEnds[row + j] = col + colSpan - 1;
 }
 if (typeof rowLengths[row + j] === 'undefined') {
 rowLengths[row + j] = 0;
 height++;
 }
 rowLengths[row + j] += colSpan;
 }
 }

 if (!ilen) {
 return null; //empty selection
 }

 lastRow = -1;
 for (i in rowBegins) {
 if (rowBegins.hasOwnProperty(i)) {
 if (lastRow !== -1 && rowBegins[i] !== lastRow) {
 return null; //selected rows begin in different column
 }
 lastRow = rowBegins[i];
 }
 }

 lastRow = -1;
 for (i in rowEnds) {
 if (rowEnds.hasOwnProperty(i)) {
 if (lastRow !== -1 && rowEnds[i] !== lastRow) {
 return null; //selected rows end in different column
 }
 if (rowEnds[i] !== rowBegins[i] + rowLengths[i] - 1) {
 return null; //selected rows end does not match begin + length
 }
 lastRow = rowEnds[i];
 }
 }

 lastRow = -1;
 for (i in rowLengths) {
 if (rowLengths.hasOwnProperty(i)) {
 if (lastRow !== -1 && rowLengths[i] !== lastRow) {
 return null; //selected rows have different length
 }
 if (lastRow !== -1 && !rowLengths.hasOwnProperty(i - 1)) {
 return null; //there is a row gap in selection
 }
 lastRow = rowLengths[i];
 }
 }

 return {width: lastRow, height: height};
 };*/
function WalkontableTable(instance) {
  //reference to instance
  this.instance = instance;
  this.TABLE = this.instance.getSetting('table');
  this.wtDom = new WalkontableDom();
  this.wtDom.removeTextNodes(this.TABLE);

  this.hasEmptyCellProblem = ($.browser.msie && (parseInt($.browser.version, 10) <= 7));
  this.hasCellSpacingProblem = ($.browser.msie && (parseInt($.browser.version, 10) <= 7));

  if (this.hasCellSpacingProblem) { //IE7
    this.TABLE.cellSpacing = 0;
  }

  this.visibilityEdgeRow = this.visibilityEdgeColumn = null;

  //wtSpreader
  var parent = this.TABLE.parentNode;
  if (!parent || parent.nodeType !== 1 || !this.wtDom.hasClass(parent, 'wtHolder')) {
    var spreader = document.createElement('DIV');
    if (this.instance.hasSetting('width') && this.instance.hasSetting('height')) {
      spreader.style.position = 'absolute';
      spreader.style.top = '0';
      spreader.style.left = '0';
      spreader.style.width = '4000px';
      spreader.style.height = '4000px';
    }
    spreader.className = 'wtSpreader';
    if (parent) {
      parent.insertBefore(spreader, this.TABLE); //if TABLE is detached (e.g. in Jasmine test), it has no parentNode so we cannot attach holder to it
    }
    spreader.appendChild(this.TABLE);
  }
  this.spreader = this.TABLE.parentNode;

  //wtHider
  parent = this.spreader.parentNode;
  if (!parent || parent.nodeType !== 1 || !this.wtDom.hasClass(parent, 'wtHolder')) {
    var hider = document.createElement('DIV');
    hider.style.position = 'relative';
    hider.className = 'wtHider';
    if (parent) {
      parent.insertBefore(hider, this.spreader); //if TABLE is detached (e.g. in Jasmine test), it has no parentNode so we cannot attach holder to it
    }
    hider.appendChild(this.spreader);
  }
  this.hider = this.spreader.parentNode;

  //wtHolder
  parent = this.hider.parentNode;
  if (!parent || parent.nodeType !== 1 || !this.wtDom.hasClass(parent, 'wtHolder')) {
    var holder = document.createElement('DIV');
    holder.style.position = 'relative';
    holder.className = 'wtHolder';
    if (parent) {
      parent.insertBefore(holder, this.hider); //if TABLE is detached (e.g. in Jasmine test), it has no parentNode so we cannot attach holder to it
    }
    holder.appendChild(this.hider);
  }
  this.parent = this.hider.parentNode;

  //bootstrap from settings
  this.TBODY = this.TABLE.getElementsByTagName('TBODY')[0];
  if (!this.TBODY) {
    this.TBODY = document.createElement('TBODY');
    this.TABLE.appendChild(this.TBODY);
  }
  this.THEAD = this.TABLE.getElementsByTagName('THEAD')[0];
  if (!this.THEAD) {
    this.THEAD = document.createElement('THEAD');
    this.TABLE.insertBefore(this.THEAD, this.TBODY);
  }
  this.COLGROUP = this.TABLE.getElementsByTagName('COLGROUP')[0];
  if (!this.COLGROUP) {
    this.COLGROUP = document.createElement('COLGROUP');
    this.TABLE.insertBefore(this.COLGROUP, this.THEAD);
  }

  if (this.instance.hasSetting('columnHeaders')) {
    if (!this.THEAD.childNodes.length) {
      var TR = document.createElement('TR');
      this.THEAD.appendChild(TR);
    }
  }

  this.colgroupChildrenLength = this.COLGROUP.childNodes.length;
  this.theadChildrenLength = this.THEAD.firstChild ? this.THEAD.firstChild.childNodes.length : 0;
  this.tbodyChildrenLength = this.TBODY.childNodes.length;
}

WalkontableTable.prototype.refreshHiderDimensions = function () {
  var height = this.instance.getSetting('height');
  var width = this.instance.getSetting('width');

  if (height || width) {
    this.hider.style.overflow = 'hidden';
  }

  if (height) {
    if (this.instance.wtScroll.wtScrollbarH.visible) {
      this.hider.style.height = height - this.instance.getSetting('scrollbarHeight') + 'px';
    }
    else {
      this.hider.style.height = height + 'px';
    }
  }
  if (width) {
    if (this.instance.wtScroll.wtScrollbarV.visible) {
      this.hider.style.width = width - this.instance.getSetting('scrollbarWidth') + 'px';
    }
    else {
      this.hider.style.width = width + 'px';
    }
  }
};

WalkontableTable.prototype.refreshStretching = function () {
  var stretchH = this.instance.getSetting('stretchH')
    , totalColumns = this.instance.getSetting('totalColumns')
    , displayColumns = this.instance.getSetting('displayColumns')
    , displayTds = Math.min(displayColumns, totalColumns)
    , offsetColumn = this.instance.getSetting('offsetColumn')
    , frozenColumns = this.instance.getSetting('frozenColumns')
    , frozenColumnsCount = frozenColumns ? frozenColumns.length : 0;

  if (stretchH === 'all' || stretchH === 'last') {
    var containerWidth = this.instance.getSetting('width');
    if (this.instance.wtScroll.wtScrollbarV.visible) {
      containerWidth -= this.instance.getSetting('scrollbarWidth');
    }

    var domWidth = $(this.instance.wtTable.TABLE).outerWidth();
    var diff = containerWidth - domWidth;
    if (diff > 0) {
      var widths = [];
      var widthSum = 0;
      if (this.instance.hasSetting('columnWidth')) {
        for (var c = 0; c < displayTds; c++) {
          if (this.instance.wtTable.TBODY.firstChild) {
            widths.push($(this.instance.wtTable.TBODY.firstChild.childNodes[c + frozenColumnsCount]).outerWidth()); //this is needed until td contents are clipped to be exactly the width of "columnWidth"
          }
          //widths.push(this.instance.getSetting('columnWidth', offsetColumn + c));
          widthSum += widths[c];
        }

        if (widthSum) {
          if (stretchH === 'all') {
            var newWidth;
            var remainingDiff = diff;
            var ratio = diff / widthSum;

            for (c = 0; c < displayTds; c++) {
              if (widths[c]) {
                if (c === displayTds - 1) {
                  newWidth = widths[c] + remainingDiff;
                }
                else {
                  newWidth = widths[c] + Math.round(ratio * widths[c]);
                  remainingDiff -= Math.round(ratio * widths[c]);
                }
              }
              this.instance.wtTable.COLGROUP.childNodes[c + frozenColumnsCount].style.width = newWidth + 'px';
            }
          }
          else {
            if (widths[widths.length - 1]) {
              this.instance.wtTable.COLGROUP.lastChild.style.width = widths[widths.length - 1] + diff + 'px';
            }
          }
        }
      }
    }
  }
};

WalkontableTable.prototype.adjustAvailableNodes = function () {
  var totalRows = this.instance.getSetting('totalRows')
    , totalColumns = this.instance.getSetting('totalColumns')
    , displayRows = this.instance.getSetting('displayRows')
    , displayColumns = this.instance.getSetting('displayColumns')
    , displayTds
    , frozenColumns = this.instance.getSetting('frozenColumns')
    , frozenColumnsCount = frozenColumns ? frozenColumns.length : 0
    , TR
    , c;

  displayRows = Math.min(displayRows, totalRows);
  displayTds = Math.min(displayColumns, totalColumns);

  //adjust COLGROUP
  while (this.colgroupChildrenLength < displayTds + frozenColumnsCount) {
    this.COLGROUP.appendChild(document.createElement('COL'));
    this.colgroupChildrenLength++;
  }
  while (this.colgroupChildrenLength > displayTds + frozenColumnsCount) {
    this.COLGROUP.removeChild(this.COLGROUP.lastChild);
    this.colgroupChildrenLength--;
  }

  //adjust THEAD
  if (this.instance.hasSetting('columnHeaders')) {
    while (this.theadChildrenLength < displayTds + frozenColumnsCount) {
      this.THEAD.firstChild.appendChild(document.createElement('TH'));
      this.theadChildrenLength++;
    }
    while (this.theadChildrenLength > displayTds + frozenColumnsCount) {
      this.THEAD.firstChild.removeChild(this.THEAD.firstChild.lastChild);
      this.theadChildrenLength--;
    }
  }

  //adjust TBODY
  while (this.tbodyChildrenLength < displayRows) {
    TR = document.createElement('TR');
    for (c = 0; c < frozenColumnsCount; c++) {
      TR.appendChild(document.createElement('TH'));
    }
    for (c = 0; c < displayTds; c++) {
      TR.appendChild(document.createElement('TD'));
    }
    this.TBODY.appendChild(TR);
    this.tbodyChildrenLength++;
  }
  while (this.tbodyChildrenLength > displayRows) {
    this.TBODY.removeChild(this.TBODY.lastChild);
    this.tbodyChildrenLength--;
  }

  var TRs = this.TBODY.childNodes;
  var trChildrenLength;
  for (var r = 0, rlen = TRs.length; r < rlen; r++) {
    trChildrenLength = TRs[r].childNodes.length;
    while (trChildrenLength < displayTds + frozenColumnsCount) {
      TRs[r].appendChild(document.createElement('TD'));
      trChildrenLength++;
    }
    while (trChildrenLength > displayTds + frozenColumnsCount) {
      TRs[r].removeChild(TRs[r].lastChild);
      trChildrenLength--;
    }
  }
};

WalkontableTable.prototype.draw = function (selectionsOnly) {
  if (!selectionsOnly) {
    this.tableOffset = this.wtDom.offset(this.TABLE);
    //this.TABLE.removeChild(this.TBODY); //possible future optimization - http://jsperf.com/table-scrolling/9
    this.adjustAvailableNodes();
    this._doDraw(selectionsOnly);
    //this.TABLE.appendChild(this.TBODY);
  }

  //redraw selections and scrollbars
  if (this.instance.hasSetting('async')) {
    var that = this;
    window.cancelRequestAnimFrame(this.selectionsFrame);
    that.selectionsFrame = window.requestAnimFrame(function () {
      that.refreshPositions(selectionsOnly);
    });
  }
  else {
    this.refreshPositions(selectionsOnly);
  }

  this.instance.drawn = true;

  //this.instance.scrollViewport([this.instance.getSetting('offsetRow'), this.instance.getSetting('offsetColumn')]); //needed by WalkontableScroll -> remove row from the last scroll page should scroll viewport a row up if needed
  return this;
};

WalkontableTable.prototype._doDraw = function () {
  var r
    , c
    , offsetRow = this.instance.getSetting('offsetRow')
    , offsetColumn = this.instance.getSetting('offsetColumn')
    , totalRows = this.instance.getSetting('totalRows')
    , totalColumns = this.instance.getSetting('totalColumns')
    , displayRows = this.instance.getSetting('displayRows')
    , displayColumns = this.instance.getSetting('displayColumns')
    , displayTds
    , frozenColumns = this.instance.getSetting('frozenColumns')
    , frozenColumnsCount = frozenColumns ? frozenColumns.length : 0
    , TR
    , TH
    , TD
    , cellData;

  displayRows = Math.min(displayRows, totalRows);
  displayTds = Math.min(displayColumns, totalColumns);

  //draw COLGROUP
  for (c = 0; c < this.colgroupChildrenLength; c++) {
    if (c < frozenColumnsCount) {
      this.wtDom.addClass(this.COLGROUP.childNodes[c], 'rowHeader');
      if (typeof frozenColumns[c] === "function") {
        frozenColumns[c](null, this.COLGROUP.childNodes[c])
      }
    }
    else {
      this.wtDom.removeClass(this.COLGROUP.childNodes[c], 'rowHeader');
    }
  }

  var width;
  if (this.instance.hasSetting('columnWidth')) {
    for (c = 0; c < displayTds; c++) {
      width = this.instance.getSetting('columnWidth', offsetColumn + c);
      if (width) {
        this.COLGROUP.childNodes[c + frozenColumnsCount].style.width = this.instance.getSetting('columnWidth', offsetColumn + c) + 'px';
      }
      else {
        this.COLGROUP.childNodes[c + frozenColumnsCount].style.width = '';
      }
    }
  }

  //draw THEAD
  if (frozenColumnsCount && this.instance.hasSetting('columnHeaders')) {
    for (c = 0; c < frozenColumnsCount; c++) {
      TH = this.THEAD.childNodes[0].childNodes[c];
      if (typeof frozenColumns[c] === "function") {
        frozenColumns[c](null, TH);
      }
      else {
        TH.innerHTML = '';
      }
      if (this.hasEmptyCellProblem && TH.innerHTML === '') { //IE7
        TH.innerHTML = '&nbsp;';
      }
    }
  }

  if (this.instance.hasSetting('columnHeaders')) {
    for (c = 0; c < displayTds; c++) {
      this.THEAD.childNodes[0].childNodes[frozenColumnsCount + c].innerHTML = this.instance.getSetting('columnHeaders', offsetColumn + c);
    }
  }

  //draw TBODY
  this.visibilityEdgeRow = this.visibilityEdgeColumn = null;
  for (r = 0; r < displayRows; r++) {
    TR = this.TBODY.childNodes[r];
    for (c = 0; c < frozenColumnsCount; c++) { //in future use nextSibling; http://jsperf.com/nextsibling-vs-indexed-childnodes
      TH = TR.childNodes[c];
      cellData = typeof frozenColumns[c] === "function" ? frozenColumns[c](offsetRow + r, TH) : frozenColumns[c];
      if (cellData !== void 0) {
        TH.innerHTML = cellData;
      }
      /*
       we can assume that frozenColumns[c] function took care of inserting content into TH
       else {
       TH.innerHTML = '';
       }*/
    }
    for (c = 0; c < displayTds; c++) { //in future use nextSibling; http://jsperf.com/nextsibling-vs-indexed-childnodes
      if (this.visibilityEdgeColumn !== null && offsetColumn + c > this.visibilityEdgeColumn) {
        break;
      }
      else {
        TD = TR.childNodes[c + frozenColumnsCount];
        TD.className = '';
        this.instance.getSetting('cellRenderer', offsetRow + r, offsetColumn + c, TD);
        if (this.hasEmptyCellProblem && TD.innerHTML === '') { //IE7
          TD.innerHTML = '&nbsp;';
        }

        var visibility = this.isCellVisible(TD);
        if (this.visibilityEdgeRow === null && this.visibilityEdgeColumn === null && visibility === 1 && c !== 0) {
          this.visibilityEdgeColumn = offsetColumn + c;
        }
        if (this.visibilityEdgeRow === null && visibility === 1 && c === 0) {
          this.visibilityEdgeRow = offsetRow + r;
        }
      }
    }
    if (this.visibilityEdgeRow !== null && offsetRow + r > this.visibilityEdgeRow) {
      break;
    }
  }

  this.refreshSelections();
};

WalkontableTable.prototype.refreshPositions = function (selectionsOnly) {
  if (selectionsOnly) { //otherwise it was already rendered by _doDraw
    this.refreshSelections(selectionsOnly);
  }

  this.instance.wtScroll.refreshScrollbars();
};

WalkontableTable.prototype.refreshSelections = function (selectionsOnly) {
  var r;
  if (this.instance.selections) {
    for (r in this.instance.selections) {
      if (this.instance.selections.hasOwnProperty(r)) {
        this.instance.selections[r].draw(selectionsOnly);
      }
    }
  }
};

//0 if no
//1 if partially
//2 is fully
WalkontableTable.prototype.isCellVisible = function (TD) {
  var offsetRow = this.instance.getSetting('offsetRow')
    , offsetColumn = this.instance.getSetting('offsetColumn')
    , displayRows = this.instance.getSetting('displayRows')
    , displayColumns = this.instance.getSetting('displayColumns')
    , frozenColumns = this.instance.getSetting('frozenColumns');

  var out;

  var cellOffset = this.wtDom.offset(TD);
  var tableOffset = this.tableOffset;
  var innerOffsetTop = cellOffset.top - tableOffset.top;
  var innerOffsetLeft = cellOffset.left - tableOffset.left;
  var width = $(TD).outerWidth();
  var height = $(TD).outerHeight();

  var tableWidth = this.instance.hasSetting('width') ? this.instance.getSetting('width') : $(this.TABLE).outerWidth()
    , tableHeight = this.instance.hasSetting('height') ? this.instance.getSetting('height') : $(this.TABLE).outerHeight();

  if (this.instance.wtScroll.wtScrollbarV.visible) {
    tableHeight -= this.instance.getSetting('scrollbarHeight');
  }
  if (this.instance.wtScroll.wtScrollbarH.visible) {
    tableWidth -= this.instance.getSetting('scrollbarWidth');
  }

  if (innerOffsetTop > tableHeight) {
    out = 0;
  }
  else if (innerOffsetLeft > tableWidth) {
    out = 0;
  }
  else if (innerOffsetTop + height > tableHeight) {
    out = 1;
  }
  else if (innerOffsetLeft + width > tableWidth) {
    out = 1;
  }
  else {
    out = 2;
  }

  return out;
};

/**
 * getCell
 * @param {Array} coords
 * @return {Object} HTMLElement on success or {Number} one of the exit codes on error:
 *  -1 row before viewport
 *  -2 row after viewport
 *  -3 column before viewport
 *  -4 column after viewport
 *
 */
WalkontableTable.prototype.getCell = function (coords) {
  var offsetRow = this.instance.getSetting('offsetRow');
  if (coords[0] < offsetRow) {
    return -1; //row before viewport
  }
  else if (coords[0] > offsetRow + this.instance.getSetting('displayRows') - 1) {
    return -2; //row after viewport
  }
  else {
    var offsetColumn = this.instance.getSetting('offsetColumn');
    if (coords[1] < offsetColumn) {
      return -3; //column before viewport
    }
    else if (coords[1] > offsetColumn + this.instance.getSetting('displayColumns') - 1) {
      return -4; //column after viewport
    }
    else {
      var frozenColumns = this.instance.getSetting('frozenColumns')
        , frozenColumnsCount = frozenColumns ? frozenColumns.length : 0;
      return this.TBODY.childNodes[coords[0] - offsetRow].childNodes[coords[1] - offsetColumn + frozenColumnsCount];
    }
  }
};

WalkontableTable.prototype.getCoords = function (TD) {
  var frozenColumns = this.instance.getSetting('frozenColumns')
    , frozenColumnsCount = frozenColumns ? frozenColumns.length : 0;
  return [
    this.wtDom.prevSiblings(TD.parentNode).length + this.instance.getSetting('offsetRow'),
    TD.cellIndex + this.instance.getSetting('offsetColumn') - frozenColumnsCount
  ];
};
function WalkontableWheel(instance) {
  var that = this;

  //reference to instance
  this.instance = instance;
  var wheelTimeout;
  $(this.instance.settings.table).on('mousewheel', function (event, delta, deltaX, deltaY) {
    clearTimeout(wheelTimeout);
    wheelTimeout = setTimeout(function () { //timeout is needed because with fast-wheel scrolling mousewheel event comes dozen times per second
      if (deltaY) {
        //ceil is needed because jquery-mousewheel reports fractional mousewheel deltas on touchpad scroll
        //see http://stackoverflow.com/questions/5527601/normalizing-mousewheel-speed-across-browsers
        that.instance.scrollVertical(-Math.ceil(deltaY)).draw();
      }
      else if (deltaX) {
        that.instance.scrollHorizontal(Math.ceil(deltaX)).draw();
      }
    }, 0);
    event.preventDefault();
  });
}
/**
 * Dragdealer JS v0.9.5 - patched by Walkontable at line 66
 * http://code.ovidiu.ch/dragdealer-js
 *
 * Copyright (c) 2010, Ovidiu Chereches
 * MIT License
 * http://legal.ovidiu.ch/licenses/MIT
 */

/* Cursor */

var Cursor =
{
	x: 0, y: 0,
	init: function()
	{
		this.setEvent('mouse');
		this.setEvent('touch');
	},
	setEvent: function(type)
	{
		var moveHandler = document['on' + type + 'move'] || function(){};
		document['on' + type + 'move'] = function(e)
		{
			moveHandler(e);
			Cursor.refresh(e);
		}
	},
	refresh: function(e)
	{
		if(!e)
		{
			e = window.event;
		}
		if(e.type == 'mousemove')
		{
			this.set(e);
		}
		else if(e.touches)
		{
			this.set(e.touches[0]);
		}
	},
	set: function(e)
	{
		if(e.pageX || e.pageY)
		{
			this.x = e.pageX;
			this.y = e.pageY;
		}
		else if(e.clientX || e.clientY)
		{
			this.x = e.clientX + document.body.scrollLeft + document.documentElement.scrollLeft;
			this.y = e.clientY + document.body.scrollTop + document.documentElement.scrollTop;
		}
	}
};
Cursor.init();

/* Position */

var Position =
{
	get: function(obj)
	{
		var curtop = 0, curleft = 0; //Walkontable patch. Original (var curleft = curtop = 0;) created curtop in global scope
		if(obj.offsetParent)
		{
			do
			{
				curleft += obj.offsetLeft;
				curtop += obj.offsetTop;
			}
			while((obj = obj.offsetParent));
		}
		return [curleft, curtop];
	}
};

/* Dragdealer */

var Dragdealer = function(wrapper, options)
{
	if(typeof(wrapper) == 'string')
	{
		wrapper = document.getElementById(wrapper);
	}
	if(!wrapper)
	{
		return;
	}
	var handle = wrapper.getElementsByTagName('div')[0];
	if(!handle || handle.className.search(/(^|\s)handle(\s|$)/) == -1)
	{
		return;
	}
	this.init(wrapper, handle, options || {});
	this.setup();
};
Dragdealer.prototype =
{
	init: function(wrapper, handle, options)
	{
		this.wrapper = wrapper;
		this.handle = handle;
		this.options = options;
		
		this.disabled = this.getOption('disabled', false);
		this.horizontal = this.getOption('horizontal', true);
		this.vertical = this.getOption('vertical', false);
		this.slide = this.getOption('slide', true);
		this.steps = this.getOption('steps', 0);
		this.snap = this.getOption('snap', false);
		this.loose = this.getOption('loose', false);
		this.speed = this.getOption('speed', 10) / 100;
		this.xPrecision = this.getOption('xPrecision', 0);
		this.yPrecision = this.getOption('yPrecision', 0);
		
		this.callback = options.callback || null;
		this.animationCallback = options.animationCallback || null;
		
		this.bounds = {
			left: options.left || 0, right: -(options.right || 0),
			top: options.top || 0, bottom: -(options.bottom || 0),
			x0: 0, x1: 0, xRange: 0,
			y0: 0, y1: 0, yRange: 0
		};
		this.value = {
			prev: [-1, -1],
			current: [options.x || 0, options.y || 0],
			target: [options.x || 0, options.y || 0]
		};
		this.offset = {
			wrapper: [0, 0],
			mouse: [0, 0],
			prev: [-999999, -999999],
			current: [0, 0],
			target: [0, 0]
		};
		this.change = [0, 0];
		
		this.activity = false;
		this.dragging = false;
		this.tapping = false;
	},
	getOption: function(name, defaultValue)
	{
		return this.options[name] !== undefined ? this.options[name] : defaultValue;
	},
	setup: function()
	{
		this.setWrapperOffset();
		this.setBoundsPadding();
		this.setBounds();
		this.setSteps();
		
		this.addListeners();
	},
	setWrapperOffset: function()
	{
		this.offset.wrapper = Position.get(this.wrapper);
	},
	setBoundsPadding: function()
	{
		if(!this.bounds.left && !this.bounds.right)
		{
			this.bounds.left = Position.get(this.handle)[0] - this.offset.wrapper[0];
			this.bounds.right = -this.bounds.left;
		}
		if(!this.bounds.top && !this.bounds.bottom)
		{
			this.bounds.top = Position.get(this.handle)[1] - this.offset.wrapper[1];
			this.bounds.bottom = -this.bounds.top;
		}
	},
	setBounds: function()
	{
		this.bounds.x0 = this.bounds.left;
		this.bounds.x1 = this.wrapper.offsetWidth + this.bounds.right;
		this.bounds.xRange = (this.bounds.x1 - this.bounds.x0) - this.handle.offsetWidth;
		
		this.bounds.y0 = this.bounds.top;
		this.bounds.y1 = this.wrapper.offsetHeight + this.bounds.bottom;
		this.bounds.yRange = (this.bounds.y1 - this.bounds.y0) - this.handle.offsetHeight;
		
		this.bounds.xStep = 1 / (this.xPrecision || Math.max(this.wrapper.offsetWidth, this.handle.offsetWidth));
		this.bounds.yStep = 1 / (this.yPrecision || Math.max(this.wrapper.offsetHeight, this.handle.offsetHeight));
	},
	setSteps: function()
	{
		if(this.steps > 1)
		{
			this.stepRatios = [];
			for(var i = 0; i <= this.steps - 1; i++)
			{
				this.stepRatios[i] = i / (this.steps - 1);
			}
		}
	},
	addListeners: function()
	{
		var self = this;
		
		this.wrapper.onselectstart = function()
		{
			return false;
		}
		this.handle.onmousedown = this.handle.ontouchstart = function(e)
		{
			self.handleDownHandler(e);
		};
		this.wrapper.onmousedown = this.wrapper.ontouchstart = function(e)
		{
			self.wrapperDownHandler(e);
		};
		var mouseUpHandler = document.onmouseup || function(){};
		document.onmouseup = function(e)
		{
			mouseUpHandler(e);
			self.documentUpHandler(e);
		};
		var touchEndHandler = document.ontouchend || function(){};
		document.ontouchend = function(e)
		{
			touchEndHandler(e);
			self.documentUpHandler(e);
		};
		var resizeHandler = window.onresize || function(){};
		window.onresize = function(e)
		{
			resizeHandler(e);
			self.documentResizeHandler(e);
		};
		this.wrapper.onmousemove = function(e)
		{
			self.activity = true;
		}
		this.wrapper.onclick = function(e)
		{
			return !self.activity;
		}
		
		this.interval = setInterval(function(){ self.animate() }, 25);
		self.animate(false, true);
	},
	handleDownHandler: function(e)
	{
		this.activity = false;
		Cursor.refresh(e);
		
		this.preventDefaults(e, true);
		this.startDrag();
		this.cancelEvent(e);
	},
	wrapperDownHandler: function(e)
	{
		Cursor.refresh(e);
		
		this.preventDefaults(e, true);
		this.startTap();
	},
	documentUpHandler: function(e)
	{
		this.stopDrag();
		this.stopTap();
		//this.cancelEvent(e);
	},
	documentResizeHandler: function(e)
	{
		this.setWrapperOffset();
		this.setBounds();
		
		this.update();
	},
	enable: function()
	{
		this.disabled = false;
		this.handle.className = this.handle.className.replace(/\s?disabled/g, '');
	},
	disable: function()
	{
		this.disabled = true;
		this.handle.className += ' disabled';
	},
	setStep: function(x, y, snap)
	{
		this.setValue(
			this.steps && x > 1 ? (x - 1) / (this.steps - 1) : 0,
			this.steps && y > 1 ? (y - 1) / (this.steps - 1) : 0,
			snap
		);
	},
	setValue: function(x, y, snap)
	{
		this.setTargetValue([x, y || 0]);
		if(snap)
		{
			this.groupCopy(this.value.current, this.value.target);
		}
	},
	startTap: function(target)
	{
		if(this.disabled)
		{
			return;
		}
		this.tapping = true;
		
		if(target === undefined)
		{
			target = [
				Cursor.x - this.offset.wrapper[0] - (this.handle.offsetWidth / 2),
				Cursor.y - this.offset.wrapper[1] - (this.handle.offsetHeight / 2)
			];
		}
		this.setTargetOffset(target);
	},
	stopTap: function()
	{
		if(this.disabled || !this.tapping)
		{
			return;
		}
		this.tapping = false;
		
		this.setTargetValue(this.value.current);
		this.result();
	},
	startDrag: function()
	{
		if(this.disabled)
		{
			return;
		}
		this.offset.mouse = [
			Cursor.x - Position.get(this.handle)[0],
			Cursor.y - Position.get(this.handle)[1]
		];
		
		this.dragging = true;
	},
	stopDrag: function()
	{
		if(this.disabled || !this.dragging)
		{
			return;
		}
		this.dragging = false;
		
		var target = this.groupClone(this.value.current);
		if(this.slide)
		{
			var ratioChange = this.change;
			target[0] += ratioChange[0] * 4;
			target[1] += ratioChange[1] * 4;
		}
		this.setTargetValue(target);
		this.result();
	},
	feedback: function()
	{
		var value = this.value.current;
		if(this.snap && this.steps > 1)
		{
			value = this.getClosestSteps(value);
		}
		if(!this.groupCompare(value, this.value.prev))
		{
			if(typeof(this.animationCallback) == 'function')
			{
				this.animationCallback(value[0], value[1]);
			}
			this.groupCopy(this.value.prev, value);
		}
	},
	result: function()
	{
		if(typeof(this.callback) == 'function')
		{
			this.callback(this.value.target[0], this.value.target[1]);
		}
	},
	animate: function(direct, first)
	{
		if(direct && !this.dragging)
		{
			return;
		}
		if(this.dragging)
		{
			var prevTarget = this.groupClone(this.value.target);
			
			var offset = [
				Cursor.x - this.offset.wrapper[0] - this.offset.mouse[0],
				Cursor.y - this.offset.wrapper[1] - this.offset.mouse[1]
			];
			this.setTargetOffset(offset, this.loose);
			
			this.change = [
				this.value.target[0] - prevTarget[0],
				this.value.target[1] - prevTarget[1]
			];
		}
		if(this.dragging || first)
		{
			this.groupCopy(this.value.current, this.value.target);
		}
		if(this.dragging || this.glide() || first)
		{
			this.update();
			this.feedback();
		}
	},
	glide: function()
	{
		var diff = [
			this.value.target[0] - this.value.current[0],
			this.value.target[1] - this.value.current[1]
		];
		if(!diff[0] && !diff[1])
		{
			return false;
		}
		if(Math.abs(diff[0]) > this.bounds.xStep || Math.abs(diff[1]) > this.bounds.yStep)
		{
			this.value.current[0] += diff[0] * this.speed;
			this.value.current[1] += diff[1] * this.speed;
		}
		else
		{
			this.groupCopy(this.value.current, this.value.target);
		}
		return true;
	},
	update: function()
	{
		if(!this.snap)
		{
			this.offset.current = this.getOffsetsByRatios(this.value.current);
		}
		else
		{
			this.offset.current = this.getOffsetsByRatios(
				this.getClosestSteps(this.value.current)
			);
		}
		this.show();
	},
	show: function()
	{
		if(!this.groupCompare(this.offset.current, this.offset.prev))
		{
			if(this.horizontal)
			{
				this.handle.style.left = String(this.offset.current[0]) + 'px';
			}
			if(this.vertical)
			{
				this.handle.style.top = String(this.offset.current[1]) + 'px';
			}
			this.groupCopy(this.offset.prev, this.offset.current);
		}
	},
	setTargetValue: function(value, loose)
	{
		var target = loose ? this.getLooseValue(value) : this.getProperValue(value);
		
		this.groupCopy(this.value.target, target);
		this.offset.target = this.getOffsetsByRatios(target);
	},
	setTargetOffset: function(offset, loose)
	{
		var value = this.getRatiosByOffsets(offset);
		var target = loose ? this.getLooseValue(value) : this.getProperValue(value);
		
		this.groupCopy(this.value.target, target);
		this.offset.target = this.getOffsetsByRatios(target);
	},
	getLooseValue: function(value)
	{
		var proper = this.getProperValue(value);
		return [
			proper[0] + ((value[0] - proper[0]) / 4),
			proper[1] + ((value[1] - proper[1]) / 4)
		];
	},
	getProperValue: function(value)
	{
		var proper = this.groupClone(value);

		proper[0] = Math.max(proper[0], 0);
		proper[1] = Math.max(proper[1], 0);
		proper[0] = Math.min(proper[0], 1);
		proper[1] = Math.min(proper[1], 1);
		
		if((!this.dragging && !this.tapping) || this.snap)
		{
			if(this.steps > 1)
			{
				proper = this.getClosestSteps(proper);
			}
		}
		return proper;
	},
	getRatiosByOffsets: function(group)
	{
		return [
			this.getRatioByOffset(group[0], this.bounds.xRange, this.bounds.x0),
			this.getRatioByOffset(group[1], this.bounds.yRange, this.bounds.y0)
		];
	},
	getRatioByOffset: function(offset, range, padding)
	{
		return range ? (offset - padding) / range : 0;
	},
	getOffsetsByRatios: function(group)
	{
		return [
			this.getOffsetByRatio(group[0], this.bounds.xRange, this.bounds.x0),
			this.getOffsetByRatio(group[1], this.bounds.yRange, this.bounds.y0)
		];
	},
	getOffsetByRatio: function(ratio, range, padding)
	{
		return Math.round(ratio * range) + padding;
	},
	getClosestSteps: function(group)
	{
		return [
			this.getClosestStep(group[0]),
			this.getClosestStep(group[1])
		];
	},
	getClosestStep: function(value)
	{
		var k = 0;
		var min = 1;
		for(var i = 0; i <= this.steps - 1; i++)
		{
			if(Math.abs(this.stepRatios[i] - value) < min)
			{
				min = Math.abs(this.stepRatios[i] - value);
				k = i;
			}
		}
		return this.stepRatios[k];
	},
	groupCompare: function(a, b)
	{
		return a[0] == b[0] && a[1] == b[1];
	},
	groupCopy: function(a, b)
	{
		a[0] = b[0];
		a[1] = b[1];
	},
	groupClone: function(a)
	{
		return [a[0], a[1]];
	},
	preventDefaults: function(e, selection)
	{
		if(!e)
		{
			e = window.event;
		}
		if(e.preventDefault)
		{
			e.preventDefault();
		}
		e.returnValue = false;
		
		if(selection && document.selection)
		{
			document.selection.empty();
		}
	},
	cancelEvent: function(e)
	{
		if(!e)
		{
			e = window.event;
		}
		if(e.stopPropagation)
		{
			e.stopPropagation();
		}
		e.cancelBubble = true;
	}
};

/*! Copyright (c) 2011 Brandon Aaron (http://brandonaaron.net)
 * Licensed under the MIT License (LICENSE.txt).
 *
 * Thanks to: http://adomas.org/javascript-mouse-wheel/ for some pointers.
 * Thanks to: Mathias Bank(http://www.mathias-bank.de) for a scope bug fix.
 * Thanks to: Seamus Leahy for adding deltaX and deltaY
 *
 * Version: 3.0.6
 * 
 * Requires: 1.2.2+
 */

(function($) {

var types = ['DOMMouseScroll', 'mousewheel'];

if ($.event.fixHooks) {
    for ( var i=types.length; i; ) {
        $.event.fixHooks[ types[--i] ] = $.event.mouseHooks;
    }
}

$.event.special.mousewheel = {
    setup: function() {
        if ( this.addEventListener ) {
            for ( var i=types.length; i; ) {
                this.addEventListener( types[--i], handler, false );
            }
        } else {
            this.onmousewheel = handler;
        }
    },
    
    teardown: function() {
        if ( this.removeEventListener ) {
            for ( var i=types.length; i; ) {
                this.removeEventListener( types[--i], handler, false );
            }
        } else {
            this.onmousewheel = null;
        }
    }
};

$.fn.extend({
    mousewheel: function(fn) {
        return fn ? this.bind("mousewheel", fn) : this.trigger("mousewheel");
    },
    
    unmousewheel: function(fn) {
        return this.unbind("mousewheel", fn);
    }
});


function handler(event) {
    var orgEvent = event || window.event, args = [].slice.call( arguments, 1 ), delta = 0, returnValue = true, deltaX = 0, deltaY = 0;
    event = $.event.fix(orgEvent);
    event.type = "mousewheel";
    
    // Old school scrollwheel delta
    if ( orgEvent.wheelDelta ) { delta = orgEvent.wheelDelta/120; }
    if ( orgEvent.detail     ) { delta = -orgEvent.detail/3; }
    
    // New school multidimensional scroll (touchpads) deltas
    deltaY = delta;
    
    // Gecko
    if ( orgEvent.axis !== undefined && orgEvent.axis === orgEvent.HORIZONTAL_AXIS ) {
        deltaY = 0;
        deltaX = -1*delta;
    }
    
    // Webkit
    if ( orgEvent.wheelDeltaY !== undefined ) { deltaY = orgEvent.wheelDeltaY/120; }
    if ( orgEvent.wheelDeltaX !== undefined ) { deltaX = -1*orgEvent.wheelDeltaX/120; }
    
    // Add event and delta to the front of the arguments
    args.unshift(event, delta, deltaX, deltaY);
    
    return ($.event.dispatch || $.event.handle).apply(this, args);
}

})(jQuery);

})(jQuery, window, Handsontable);<|MERGE_RESOLUTION|>--- conflicted
+++ resolved
@@ -1,6357 +1,6349 @@
-/**
- * Handsontable 0.8.2
- * Handsontable is a simple jQuery plugin for editable tables with basic copy-paste compatibility with Excel and Google Docs
- *
- * Copyright 2012, Marcin Warpechowski
- * Licensed under the MIT license.
- * http://handsontable.com/
- *
-<<<<<<< HEAD
- * Date: Mon Jan 14 2013 07:50:14 GMT+0100 (Central European Standard Time)
-=======
- * Date: Mon Jan 14 2013 11:03:53 GMT+0100 (Central European Standard Time)
->>>>>>> 519f5d9b
- */
-/*jslint white: true, browser: true, plusplus: true, indent: 4, maxerr: 50 */
-
-var Handsontable = { //class namespace
-  extension: {}, //extenstion namespace
-  helper: {} //helper namespace
-};
-
-(function ($, window, Handsontable) {
-  "use strict";
-/**
- * Handsontable constructor
- * @param rootElement The jQuery element in which Handsontable DOM will be inserted
- * @param settings
- * @constructor
- */
-Handsontable.Core = function (rootElement, settings) {
-  this.rootElement = rootElement;
-
-  var priv, datamap, grid, selection, editproxy, autofill, validate, self = this;
-
-  priv = {
-    settings: {},
-    selStart: (new Handsontable.SelectionPoint()),
-    selEnd: (new Handsontable.SelectionPoint()),
-    editProxy: false,
-    isPopulated: null,
-    scrollable: null,
-    undoRedo: null,
-    extensions: {},
-    colToProp: null,
-    propToCol: null,
-    dataSchema: null,
-    dataType: 'array',
-    firstRun: true
-  };
-
-  datamap = {
-    recursiveDuckSchema: function (obj) {
-      var schema;
-      if ($.isPlainObject(obj)) {
-        schema = {};
-        for (var i in obj) {
-          if (obj.hasOwnProperty(i)) {
-            if ($.isPlainObject(obj[i])) {
-              schema[i] = datamap.recursiveDuckSchema(obj[i]);
-            }
-            else {
-              schema[i] = null;
-            }
-          }
-        }
-      }
-      else {
-        schema = [];
-      }
-      return schema;
-    },
-
-    recursiveDuckColumns: function (schema, lastCol, parent) {
-      var prop, i;
-      if (typeof lastCol === 'undefined') {
-        lastCol = 0;
-        parent = '';
-      }
-      if ($.isPlainObject(schema)) {
-        for (i in schema) {
-          if (schema.hasOwnProperty(i)) {
-            if (schema[i] === null) {
-              prop = parent + i;
-              priv.colToProp.push(prop);
-              priv.propToCol[prop] = lastCol;
-              lastCol++;
-            }
-            else {
-              lastCol = datamap.recursiveDuckColumns(schema[i], lastCol, i + '.');
-            }
-          }
-        }
-      }
-      return lastCol;
-    },
-
-    createMap: function () {
-      if (typeof datamap.getSchema() === "undefined") {
-        throw new Error("trying to create `columns` definition but you didnt' provide `schema` nor `data`");
-      }
-      var i, ilen, schema = datamap.getSchema();
-      priv.colToProp = [];
-      priv.propToCol = {};
-      if (priv.settings.columns) {
-        for (i = 0, ilen = priv.settings.columns.length; i < ilen; i++) {
-          priv.colToProp[i] = priv.settings.columns[i].data;
-          priv.propToCol[priv.settings.columns[i].data] = i;
-        }
-      }
-      else {
-        datamap.recursiveDuckColumns(schema);
-      }
-    },
-
-    colToProp: function (col) {
-      if (priv.colToProp && typeof priv.colToProp[col] !== 'undefined') {
-        return priv.colToProp[col];
-      }
-      else {
-        return col;
-      }
-    },
-
-    propToCol: function (prop) {
-      if (typeof priv.propToCol[prop] !== 'undefined') {
-        return priv.propToCol[prop];
-      }
-      else {
-        return prop;
-      }
-
-    },
-
-    getSchema: function () {
-      if (priv.settings.dataSchema) {
-        if (typeof priv.settings.dataSchema === 'function') {
-          return priv.settings.dataSchema();
-        }
-        return priv.settings.dataSchema;
-      }
-      return priv.duckDataSchema;
-    },
-
-    /**
-     * Creates row at the bottom of the data array
-     * @param {Object} [coords] Optional. Coords of the cell before which the new row will be inserted
-     */
-    createRow: function (coords) {
-      var row;
-      if (priv.dataType === 'array') {
-        row = [];
-        for (var c = 0, clen = self.countCols(); c < clen; c++) {
-          row.push(null);
-        }
-      }
-      else {
-        row = $.extend(true, {}, datamap.getSchema());
-      }
-      if (!coords || coords.row >= self.countRows()) {
-        if (priv.settings.onCreateRow) {
-          priv.settings.onCreateRow(self.countRows(), row);
-        }
-        priv.settings.data.push(row);
-      }
-      else {
-        if (priv.settings.onCreateRow) {
-          priv.settings.onCreateRow(coords.row, row);
-        }
-        priv.settings.data.splice(coords.row, 0, row);
-      }
-      self.forceFullRender = true; //used when data was changed
-    },
-
-    /**
-     * Creates col at the right of the data array
-     * @param {Object} [coords] Optional. Coords of the cell before which the new column will be inserted
-     */
-    createCol: function (coords) {
-      if (priv.dataType === 'object' || priv.settings.columns) {
-        throw new Error("Cannot create new column. When data source in an object, you can only have as much columns as defined in first data row, data schema or in the 'columns' setting");
-      }
-      var r = 0, rlen = self.countRows();
-      if (!coords || coords.col >= self.countCols()) {
-        for (; r < rlen; r++) {
-          if (typeof priv.settings.data[r] === 'undefined') {
-            priv.settings.data[r] = [];
-          }
-          priv.settings.data[r].push('');
-        }
-      }
-      else {
-        for (; r < rlen; r++) {
-          priv.settings.data[r].splice(coords.col, 0, '');
-        }
-      }
-      self.forceFullRender = true; //used when data was changed
-    },
-
-    /**
-     * Removes row at the bottom of the data array
-     * @param {Object} [coords] Optional. Coords of the cell which row will be removed
-     * @param {Object} [toCoords] Required if coords is defined. Coords of the cell until which all rows will be removed
-     */
-    removeRow: function (coords, toCoords) {
-      if (!coords || coords.row === self.countRows() - 1) {
-        priv.settings.data.pop();
-      }
-      else {
-        priv.settings.data.splice(coords.row, toCoords.row - coords.row + 1);
-      }
-      self.forceFullRender = true; //used when data was changed
-    },
-
-    /**
-     * Removes col at the right of the data array
-     * @param {Object} [coords] Optional. Coords of the cell which col will be removed
-     * @param {Object} [toCoords] Required if coords is defined. Coords of the cell until which all cols will be removed
-     */
-    removeCol: function (coords, toCoords) {
-      if (priv.dataType === 'object' || priv.settings.columns) {
-        throw new Error("cannot remove column with object data source or columns option specified");
-      }
-      var r = 0;
-      if (!coords || coords.col === self.countCols() - 1) {
-        for (; r < self.countRows(); r++) {
-          priv.settings.data[r].pop();
-        }
-      }
-      else {
-        var howMany = toCoords.col - coords.col + 1;
-        for (; r < self.countRows(); r++) {
-          priv.settings.data[r].splice(coords.col, howMany);
-        }
-      }
-      self.forceFullRender = true; //used when data was changed
-    },
-
-    /**
-     * Returns single value from the data array
-     * @param {Number} row
-     * @param {Number} prop
-     */
-    getVars: {},
-    get: function (row, prop) {
-      datamap.getVars.row = row;
-      datamap.getVars.prop = prop;
-      Handsontable.PluginHooks.run(self, 'beforeGet', datamap.getVars);
-      if (typeof datamap.getVars.prop === 'string' && datamap.getVars.prop.indexOf('.') > -1) {
-        var sliced = datamap.getVars.prop.split(".");
-        var out = priv.settings.data[datamap.getVars.row];
-        if (!out) {
-          return null;
-        }
-        for (var i = 0, ilen = sliced.length; i < ilen; i++) {
-          out = out[sliced[i]];
-          if (typeof out === 'undefined') {
-            return null;
-          }
-        }
-        return out;
-      }
-      else {
-        return priv.settings.data[datamap.getVars.row] ? priv.settings.data[datamap.getVars.row][datamap.getVars.prop] : null;
-      }
-    },
-
-    /**
-     * Saves single value to the data array
-     * @param {Number} row
-     * @param {Number} prop
-     * @param {String} value
-     */
-    setVars: {},
-    set: function (row, prop, value) {
-      datamap.setVars.row = row;
-      datamap.setVars.prop = prop;
-      datamap.setVars.value = value;
-      Handsontable.PluginHooks.run(self, 'beforeSet', datamap.setVars);
-      if (typeof datamap.setVars.prop === 'string' && datamap.setVars.prop.indexOf('.') > -1) {
-        var sliced = datamap.setVars.prop.split(".");
-        var out = priv.settings.data[datamap.setVars.row];
-        for (var i = 0, ilen = sliced.length - 1; i < ilen; i++) {
-          out = out[sliced[i]];
-        }
-        out[sliced[i]] = datamap.setVars.value;
-      }
-      else {
-        priv.settings.data[datamap.setVars.row][datamap.setVars.prop] = datamap.setVars.value;
-      }
-    },
-
-    /**
-     * Clears the data array
-     */
-    clear: function () {
-      for (var r = 0; r < self.countRows(); r++) {
-        for (var c = 0; c < self.countCols(); c++) {
-          datamap.set(r, datamap.colToProp(c), '');
-        }
-      }
-    },
-
-    /**
-     * Returns the data array
-     * @return {Array}
-     */
-    getAll: function () {
-      return priv.settings.data;
-    },
-
-    /**
-     * Returns data range as array
-     * @param {Object} start Start selection position
-     * @param {Object} end End selection position
-     * @return {Array}
-     */
-    getRange: function (start, end) {
-      var r, rlen, c, clen, output = [], row;
-      rlen = Math.max(start.row, end.row);
-      clen = Math.max(start.col, end.col);
-      for (r = Math.min(start.row, end.row); r <= rlen; r++) {
-        row = [];
-        for (c = Math.min(start.col, end.col); c <= clen; c++) {
-          row.push(datamap.get(r, datamap.colToProp(c)));
-        }
-        output.push(row);
-      }
-      return output;
-    },
-
-    /**
-     * Return data as text (tab separated columns)
-     * @param {Object} start (Optional) Start selection position
-     * @param {Object} end (Optional) End selection position
-     * @return {String}
-     */
-    getText: function (start, end) {
-      return SheetClip.stringify(datamap.getRange(start, end));
-    }
-  };
-
-  grid = {
-    /**
-     * Alter grid
-     * @param {String} action Possible values: "insert_row", "insert_col", "remove_row", "remove_col"
-     * @param {Object} coords
-     * @param {Object} [toCoords] Required only for actions "remove_row" and "remove_col"
-     */
-    alter: function (action, coords, toCoords) {
-      var oldData, newData, changes, r, rlen, c, clen;
-      oldData = $.extend(true, [], datamap.getAll());
-
-      switch (action) {
-        case "insert_row":
-          if (self.countRows() < priv.settings.maxRows) {
-            datamap.createRow(coords);
-            if (priv.selStart.exists() && priv.selStart.row() >= coords.row) {
-              priv.selStart.row(priv.selStart.row() + 1);
-              selection.transformEnd(1, 0); //will call render() internally
-            }
-            else {
-              selection.refreshBorders(); //it will call render and prepare methods
-            }
-          }
-          break;
-
-        case "insert_col":
-          if (self.countCols() < priv.settings.maxCols) {
-            datamap.createCol(coords);
-            if (priv.selStart.exists() && priv.selStart.col() >= coords.col) {
-              priv.selStart.col(priv.selStart.col() + 1);
-              selection.transformEnd(0, 1); //will call render() internally
-            }
-            else {
-              selection.refreshBorders(); //it will call render and prepare methods
-            }
-          }
-          break;
-
-        case "remove_row":
-          datamap.removeRow(coords, toCoords);
-          grid.keepEmptyRows();
-          selection.refreshBorders(); //it will call render and prepare methods
-          break;
-
-        case "remove_col":
-          datamap.removeCol(coords, toCoords);
-          grid.keepEmptyRows();
-          selection.refreshBorders(); //it will call render and prepare methods
-          break;
-      }
-
-      changes = [];
-      newData = datamap.getAll();
-      for (r = 0, rlen = newData.length; r < rlen; r++) {
-        for (c = 0, clen = newData[r].length; c < clen; c++) {
-          changes.push([r, c, oldData[r] ? oldData[r][c] : null, newData[r][c]]);
-        }
-      }
-      fireEvent("datachange.handsontable", [changes, 'alter']);
-      grid.keepEmptyRows(); //makes sure that we did not add rows that will be removed in next refresh
-    },
-
-    /**
-     * Makes sure there are empty rows at the bottom of the table
-     */
-    keepEmptyRows: function () {
-      var r, c, rlen, clen, emptyRows = 0, emptyCols = 0, val;
-
-      //count currently empty rows
-      rows : for (r = self.countRows() - 1; r >= 0; r--) {
-        for (c = 0, clen = self.countCols(); c < clen; c++) {
-          val = datamap.get(r, datamap.colToProp(c));
-          if (val !== '' && val !== null && typeof val !== 'undefined') {
-            break rows;
-          }
-        }
-        emptyRows++;
-      }
-
-      //should I add empty rows to data source to meet startRows?
-      rlen = self.countRows();
-      if (rlen < priv.settings.minRows) {
-        for (r = 0; r < priv.settings.minRows - rlen; r++) {
-          datamap.createRow();
-        }
-      }
-
-      //should I add empty rows to meet minSpareRows?
-      if (emptyRows < priv.settings.minSpareRows) {
-        for (; emptyRows < priv.settings.minSpareRows && self.countRows() < priv.settings.maxRows; emptyRows++) {
-          datamap.createRow();
-        }
-      }
-
-      //count currently empty cols
-      if (self.countRows() - 1 > 0) {
-        cols : for (c = self.countCols() - 1; c >= 0; c--) {
-          for (r = 0; r < self.countRows(); r++) {
-            val = datamap.get(r, datamap.colToProp(c));
-            if (val !== '' && val !== null && typeof val !== 'undefined') {
-              break cols;
-            }
-          }
-          emptyCols++;
-        }
-      }
-
-      //should I add empty cols to meet minCols?
-      if (!priv.settings.columns && self.countCols() < priv.settings.minCols) {
-        for (; self.countCols() < priv.settings.minCols; emptyCols++) {
-          datamap.createCol();
-        }
-      }
-
-      //should I add empty cols to meet minSpareCols?
-      if (!priv.settings.columns && priv.dataType === 'array' && emptyCols < priv.settings.minSpareCols) {
-        for (; emptyCols < priv.settings.minSpareCols && self.countCols() < priv.settings.maxCols; emptyCols++) {
-          datamap.createCol();
-        }
-      }
-
-      if (priv.settings.enterBeginsEditing) {
-        for (; (((priv.settings.minRows || priv.settings.minSpareRows) && self.countRows() > priv.settings.minRows) && (priv.settings.minSpareRows && emptyRows > priv.settings.minSpareRows)); emptyRows--) {
-          datamap.removeRow();
-        }
-      }
-
-      if (priv.settings.enterBeginsEditing && !priv.settings.columns) {
-        for (; (((priv.settings.minCols || priv.settings.minSpareCols) && self.countCols() > priv.settings.minCols) && (priv.settings.minSpareCols && emptyCols > priv.settings.minSpareCols)); emptyCols--) {
-          datamap.removeCol();
-        }
-      }
-
-      var rowCount = self.countRows();
-      var colCount = self.countCols();
-
-      if (rowCount === 0 || colCount === 0) {
-        selection.deselect();
-      }
-
-      if (priv.selStart.exists()) {
-        var selectionChanged;
-        var fromRow = priv.selStart.row();
-        var fromCol = priv.selStart.col();
-        var toRow = priv.selEnd.row();
-        var toCol = priv.selEnd.col();
-
-        //if selection is outside, move selection to last row
-        if (fromRow > rowCount - 1) {
-          fromRow = rowCount - 1;
-          selectionChanged = true;
-          if (toRow > fromRow) {
-            toRow = fromRow;
-          }
-        } else if (toRow > rowCount - 1) {
-          toRow = rowCount - 1;
-          selectionChanged = true;
-          if (fromRow > toRow) {
-            fromRow = toRow;
-          }
-        }
-
-        //if selection is outside, move selection to last row
-        if (fromCol > colCount - 1) {
-          fromCol = colCount - 1;
-          selectionChanged = true;
-          if (toCol > fromCol) {
-            toCol = fromCol;
-          }
-        } else if (toCol > colCount - 1) {
-          toCol = colCount - 1;
-          selectionChanged = true;
-          if (fromCol > toCol) {
-            fromCol = toCol;
-          }
-        }
-
-        if (selectionChanged) {
-          self.selectCell(fromRow, fromCol, toRow, toCol);
-        }
-      }
-    },
-
-    /**
-     * Populate cells at position with 2d array
-     * @param {Object} start Start selection position
-     * @param {Array} input 2d array
-     * @param {Object} [end] End selection position (only for drag-down mode)
-     * @param {String} [source="populateFromArray"]
-     * @return {Object|undefined} ending td in pasted area (only if any cell was changed)
-     */
-    populateFromArray: function (start, input, end, source) {
-      var r, rlen, c, clen, setData = [], current = {};
-      rlen = input.length;
-      if (rlen === 0) {
-        return false;
-      }
-      current.row = start.row;
-      current.col = start.col;
-      for (r = 0; r < rlen; r++) {
-        if ((end && current.row > end.row) || (!priv.settings.minSpareRows && current.row > self.countRows() - 1) || (current.row >= priv.settings.maxRows)) {
-          break;
-        }
-        current.col = start.col;
-        clen = input[r] ? input[r].length : 0;
-        for (c = 0; c < clen; c++) {
-          if ((end && current.col > end.col) || (!priv.settings.minSpareCols && current.col > self.countCols() - 1) || (current.col >= priv.settings.maxCols)) {
-            break;
-          }
-          if (self.getCellMeta(current.row, current.col).isWritable) {
-            var p = datamap.colToProp(current.col);
-            setData.push([current.row, p, input[r][c]]);
-          }
-          current.col++;
-          if (end && c === clen - 1) {
-            c = -1;
-          }
-        }
-        current.row++;
-        if (end && r === rlen - 1) {
-          r = -1;
-        }
-      }
-      self.setDataAtCell(setData, null, null, source || 'populateFromArray');
-    },
-
-    /**
-     * Returns the top left (TL) and bottom right (BR) selection coordinates
-     * @param {Object[]} coordsArr
-     * @returns {Object}
-     */
-    getCornerCoords: function (coordsArr) {
-      function mapProp(func, array, prop) {
-        function getProp(el) {
-          return el[prop];
-        }
-
-        if (Array.prototype.map) {
-          return func.apply(Math, array.map(getProp));
-        }
-        return func.apply(Math, $.map(array, getProp));
-      }
-
-      return {
-        TL: {
-          row: mapProp(Math.min, coordsArr, "row"),
-          col: mapProp(Math.min, coordsArr, "col")
-        },
-        BR: {
-          row: mapProp(Math.max, coordsArr, "row"),
-          col: mapProp(Math.max, coordsArr, "col")
-        }
-      };
-    },
-
-    /**
-     * Returns array of td objects given start and end coordinates
-     */
-    getCellsAtCoords: function (start, end) {
-      var corners = grid.getCornerCoords([start, end]);
-      var r, c, output = [];
-      for (r = corners.TL.row; r <= corners.BR.row; r++) {
-        for (c = corners.TL.col; c <= corners.BR.col; c++) {
-          output.push(self.view.getCellAtCoords({
-            row: r,
-            col: c
-          }));
-        }
-      }
-      return output;
-    }
-  };
-
-  this.selection = selection = { //this public assignment is only temporary
-    /**
-     * Starts selection range on given td object
-     * @param {Object} coords
-     */
-    setRangeStart: function (coords) {
-      selection.deselect();
-      priv.selStart.coords(coords);
-      selection.setRangeEnd(coords);
-    },
-
-    /**
-     * Ends selection range on given td object
-     * @param {Object} coords
-     * @param {Boolean} [scrollToCell=true] If true, viewport will be scrolled to range end
-     */
-    setRangeEnd: function (coords, scrollToCell) {
-      priv.selEnd.coords(coords);
-      if (!priv.settings.multiSelect) {
-        priv.selStart.coords(coords);
-      }
-
-      //set up current selection
-      self.view.wt.selections.current.clear();
-      self.view.wt.selections.current.add(priv.selStart.arr());
-
-      //set up area selection
-      self.view.wt.selections.area.clear();
-      if (selection.isMultiple()) {
-        self.view.wt.selections.area.add(priv.selStart.arr());
-        self.view.wt.selections.area.add(priv.selEnd.arr());
-      }
-
-      //trigger handlers
-      self.rootElement.triggerHandler("selection.handsontable", [priv.selStart.row(), priv.selStart.col(), priv.selEnd.row(), priv.selEnd.col()]);
-      self.rootElement.triggerHandler("selectionbyprop.handsontable", [priv.selStart.row(), datamap.colToProp(priv.selStart.col()), priv.selEnd.row(), datamap.colToProp(priv.selEnd.col())]);
-      if (scrollToCell !== false) {
-        self.view.scrollViewport(coords);
-
-        self.view.wt.draw(true); //these two lines are needed to fix scrolling viewport when cell dimensions are significantly bigger than assumed by Walkontable
-        self.view.scrollViewport(coords);
-      }
-      selection.refreshBorders();
-    },
-
-    /**
-     * Destroys editor, redraws borders around cells, prepares editor
-     * @param {Boolean} revertOriginal
-     * @param {Boolean} keepEditor
-     */
-    refreshBorders: function (revertOriginal, keepEditor) {
-      if (!keepEditor) {
-        editproxy.destroy(revertOriginal);
-      }
-      self.view.render();
-      if (selection.isSelected() && !keepEditor) {
-        editproxy.prepare();
-      }
-    },
-
-    /**
-     * Returns information if we have a multiselection
-     * @return {Boolean}
-     */
-    isMultiple: function () {
-      return !(priv.selEnd.col() === priv.selStart.col() && priv.selEnd.row() === priv.selStart.row());
-    },
-
-    /**
-     * Selects cell relative to current cell (if possible)
-     */
-    transformStart: function (rowDelta, colDelta, force) {
-      if (priv.selStart.row() + rowDelta > self.countRows() - 1) {
-        if (force && priv.settings.minSpareRows > 0) {
-          self.alter("insert_row", self.countRows());
-        }
-        else if (priv.settings.autoWrapCol && priv.selStart.col() + colDelta < self.countCols() - 1) {
-          rowDelta = 1 - self.countRows();
-          colDelta = 1;
-        }
-      }
-      else if (priv.settings.autoWrapCol && priv.selStart.row() + rowDelta < 0 && priv.selStart.col() + colDelta >= 0) {
-        rowDelta = self.countRows() - 1;
-        colDelta = -1;
-      }
-      if (priv.selStart.col() + colDelta > self.countCols() - 1) {
-        if (force && priv.settings.minSpareCols > 0) {
-          self.alter("insert_col", self.countCols());
-        }
-        else if (priv.settings.autoWrapRow && priv.selStart.row() + rowDelta < self.countRows() - 1) {
-          rowDelta = 1;
-          colDelta = 1 - self.countCols();
-        }
-      }
-      else if (priv.settings.autoWrapRow && priv.selStart.col() + colDelta < 0 && priv.selStart.row() + rowDelta >= 0) {
-        rowDelta = -1;
-        colDelta = self.countCols() - 1;
-      }
-
-      var totalRows = self.countRows();
-      var totalCols = self.countCols();
-      var coords = {
-        row: (priv.selStart.row() + rowDelta),
-        col: priv.selStart.col() + colDelta
-      };
-
-      if (coords.row < 0) {
-        coords.row = 0;
-      }
-      else if (coords.row > 0 && coords.row >= totalRows) {
-        coords.row = totalRows - 1;
-      }
-
-      if (coords.col < 0) {
-        coords.col = 0;
-      }
-      else if (coords.col > 0 && coords.col >= totalCols) {
-        coords.col = totalCols - 1;
-      }
-
-      selection.setRangeStart(coords);
-    },
-
-    /**
-     * Sets selection end cell relative to current selection end cell (if possible)
-     */
-    transformEnd: function (rowDelta, colDelta) {
-      if (priv.selEnd.exists()) {
-        var totalRows = self.countRows();
-        var totalCols = self.countCols();
-        var coords = {
-          row: priv.selEnd.row() + rowDelta,
-          col: priv.selEnd.col() + colDelta
-        };
-
-        if (coords.row < 0) {
-          coords.row = 0;
-        }
-        else if (coords.row > 0 && coords.row >= totalRows) {
-          coords.row = totalRows - 1;
-        }
-
-        if (coords.col < 0) {
-          coords.col = 0;
-        }
-        else if (coords.col > 0 && coords.col >= totalCols) {
-          coords.col = totalCols - 1;
-        }
-
-        selection.setRangeEnd(coords);
-      }
-    },
-
-    /**
-     * Returns true if currently there is a selection on screen, false otherwise
-     * @return {Boolean}
-     */
-    isSelected: function () {
-      return priv.selEnd.exists();
-    },
-
-    /**
-     * Returns true if coords is within current selection coords
-     * @return {Boolean}
-     */
-    inInSelection: function (coords) {
-      if (!selection.isSelected()) {
-        return false;
-      }
-      var sel = grid.getCornerCoords([priv.selStart.coords(), priv.selEnd.coords()]);
-      return (sel.TL.row <= coords.row && sel.BR.row >= coords.row && sel.TL.col <= coords.col && sel.BR.col >= coords.col);
-    },
-
-    /**
-     * Deselects all selected cells
-     */
-    deselect: function () {
-      if (!selection.isSelected()) {
-        return;
-      }
-      priv.selEnd = new Handsontable.SelectionPoint(); //create new empty point to remove the existing one
-      editproxy.destroy();
-      self.rootElement.triggerHandler('deselect.handsontable');
-    },
-
-    /**
-     * Select all cells
-     */
-    selectAll: function () {
-      if (!priv.settings.multiSelect) {
-        return;
-      }
-      selection.setRangeStart({
-        row: 0,
-        col: 0
-      });
-      selection.setRangeEnd({
-        row: self.countRows() - 1,
-        col: self.countCols() - 1
-      }, false);
-    },
-
-    /**
-     * Deletes data from selected cells
-     */
-    empty: function () {
-      if (!selection.isSelected()) {
-        return;
-      }
-      var corners = grid.getCornerCoords([priv.selStart.coords(), priv.selEnd.coords()]);
-      var r, c, changes = [];
-      for (r = corners.TL.row; r <= corners.BR.row; r++) {
-        for (c = corners.TL.col; c <= corners.BR.col; c++) {
-          if (self.getCellMeta(r, c).isWritable) {
-            changes.push([r, datamap.colToProp(c), '']);
-          }
-        }
-      }
-      self.setDataAtCell(changes);
-    }
-  };
-
-  this.autofill = autofill = { //this public assignment is only temporary
-    handle: null,
-
-    /**
-     * Create fill handle and fill border objects
-     */
-    init: function () {
-      if (!autofill.handle) {
-        autofill.handle = {};
-      }
-      else {
-        autofill.handle.disabled = false;
-      }
-    },
-
-    /**
-     * Hide fill handle and fill border permanently
-     */
-    disable: function () {
-      autofill.handle.disabled = true;
-    },
-
-    /**
-     * Selects cells down to the last row in the left column, then fills down to that cell
-     */
-    selectAdjacent: function () {
-      var select, data, r, maxR, c;
-
-      if (selection.isMultiple()) {
-        select = self.view.wt.selections.area.getCorners();
-      }
-      else {
-        select = self.view.wt.selections.current.getCorners();
-      }
-
-      data = datamap.getAll();
-      rows : for (r = select[2] + 1; r < self.countRows(); r++) {
-        for (c = select[1]; c <= select[3]; c++) {
-          if (data[r][c]) {
-            break rows;
-          }
-        }
-        if (!!data[r][select[1] - 1] || !!data[r][select[3] + 1]) {
-          maxR = r;
-        }
-      }
-      if (maxR) {
-        self.view.wt.selections.fill.clear();
-        self.view.wt.selections.fill.add([select[0], select[1]]);
-        self.view.wt.selections.fill.add([maxR, select[3]]);
-        autofill.apply();
-      }
-    },
-
-    /**
-     * Apply fill values to the area in fill border, omitting the selection border
-     */
-    apply: function () {
-      var drag, select, start, end;
-
-      autofill.handle.isDragged = 0;
-
-      drag = self.view.wt.selections.fill.getCorners();
-      if (!drag) {
-        return;
-      }
-
-      self.view.wt.selections.fill.clear();
-
-      if (selection.isMultiple()) {
-        select = self.view.wt.selections.area.getCorners();
-      }
-      else {
-        select = self.view.wt.selections.current.getCorners();
-      }
-
-      if (drag[0] === select[0] && drag[1] < select[1]) {
-        start = {
-          row: drag[0],
-          col: drag[1]
-        };
-        end = {
-          row: drag[2],
-          col: select[1] - 1
-        };
-      }
-      else if (drag[0] === select[0] && drag[3] > select[3]) {
-        start = {
-          row: drag[0],
-          col: select[3] + 1
-        };
-        end = {
-          row: drag[2],
-          col: drag[3]
-        };
-      }
-      else if (drag[0] < select[0] && drag[1] === select[1]) {
-        start = {
-          row: drag[0],
-          col: drag[1]
-        };
-        end = {
-          row: select[0] - 1,
-          col: drag[3]
-        };
-      }
-      else if (drag[2] > select[2] && drag[1] === select[1]) {
-        start = {
-          row: select[2] + 1,
-          col: drag[1]
-        };
-        end = {
-          row: drag[2],
-          col: drag[3]
-        };
-      }
-
-      if (start) {
-        grid.populateFromArray(start, SheetClip.parse(datamap.getText(priv.selStart.coords(), priv.selEnd.coords())), end, 'autofill');
-
-        selection.setRangeStart({row: drag[0], col: drag[1]});
-        selection.setRangeEnd({row: drag[2], col: drag[3]});
-      }
-      /*else {
-       //reset to avoid some range bug
-       selection.refreshBorders();
-       }*/
-    },
-
-    /**
-     * Show fill border
-     */
-    showBorder: function (coords) {
-      coords.row = coords[0];
-      coords.col = coords[1];
-
-      var corners = grid.getCornerCoords([priv.selStart.coords(), priv.selEnd.coords()]);
-      if (priv.settings.fillHandle !== 'horizontal' && (corners.BR.row < coords.row || corners.TL.row > coords.row)) {
-        coords = [coords.row, corners.BR.col];
-      }
-      else if (priv.settings.fillHandle !== 'vertical') {
-        coords = [corners.BR.row, coords.col];
-      }
-      else {
-        return; //wrong direction
-      }
-
-      self.view.wt.selections.fill.clear();
-      self.view.wt.selections.fill.add([priv.selStart.coords().row, priv.selStart.coords().col]);
-      self.view.wt.selections.fill.add([priv.selEnd.coords().row, priv.selEnd.coords().col]);
-      self.view.wt.selections.fill.add(coords);
-      self.view.render();
-    }
-  };
-
-  editproxy = { //this public assignment is only temporary
-    /**
-     * Create input field
-     */
-    init: function () {
-      priv.editProxy = $('<textarea class="handsontableInput">');
-      priv.editProxyHolder = $('<div class="handsontableInputHolder">');
-      priv.editProxyHolder.append(priv.editProxy);
-
-      function onClick(event) {
-        event.stopPropagation();
-      }
-
-      function onCut() {
-        setTimeout(function () {
-          selection.empty();
-        }, 100);
-      }
-
-      function onPaste() {
-        setTimeout(function () {
-          self.rootElement.one("datachange.handsontable", function (event, changes, source) {
-            if (changes.length) {
-              var last = changes[changes.length - 1];
-              selection.setRangeEnd({row: last[0], col: self.propToCol(last[1])});
-            }
-          });
-
-          var input = priv.editProxy[0].value.replace(/^[\r\n]*/g, '').replace(/[\r\n]*$/g, ''), //remove newline from the start and the end of the input
-            inputArray = SheetClip.parse(input),
-            coords = grid.getCornerCoords([priv.selStart.coords(), priv.selEnd.coords()]);
-
-          grid.populateFromArray(coords.TL, inputArray, {
-            row: Math.max(coords.BR.row, inputArray.length - 1 + coords.TL.row),
-            col: Math.max(coords.BR.col, inputArray[0].length - 1 + coords.TL.col)
-          }, 'paste');
-        }, 100);
-      }
-
-      var $body = $(document.body);
-
-      function onKeyDown(event) {
-        if ($body.children('.context-menu-list:visible').length) {
-          return;
-        }
-
-        if (event.keyCode === 17 || event.keyCode === 224 || event.keyCode === 91 || event.keyCode === 93) {
-          //when CTRL is pressed, prepare selectable text in textarea
-          //http://stackoverflow.com/questions/3902635/how-does-one-capture-a-macs-command-key-via-javascript
-          editproxy.setCopyableText();
-          return;
-        }
-
-        priv.lastKeyCode = event.keyCode;
-        if (selection.isSelected()) {
-          var ctrlDown = (event.ctrlKey || event.metaKey) && !event.altKey; //catch CTRL but not right ALT (which in some systems triggers ALT+CTRL)
-          if (Handsontable.helper.isPrintableChar(event.keyCode) && ctrlDown) {
-            if (event.keyCode === 65) { //CTRL + A
-              selection.selectAll(); //select all cells
-              editproxy.setCopyableText();
-            }
-            else if (event.keyCode === 88 && $.browser.opera) { //CTRL + X
-              priv.editProxyHolder.triggerHandler('cut'); //simulate oncut for Opera
-            }
-            else if (event.keyCode === 86 && $.browser.opera) { //CTRL + V
-              priv.editProxyHolder.triggerHandler('paste'); //simulate onpaste for Opera
-            }
-            else if (event.keyCode === 89 || (event.shiftKey && event.keyCode === 90)) { //CTRL + Y or CTRL + SHIFT + Z
-              priv.undoRedo && priv.undoRedo.redo();
-            }
-            else if (event.keyCode === 90) { //CTRL + Z
-              priv.undoRedo && priv.undoRedo.undo();
-            }
-            return;
-          }
-
-          var rangeModifier = event.shiftKey ? selection.setRangeEnd : selection.setRangeStart;
-
-          switch (event.keyCode) {
-            case 38: /* arrow up */
-              if (event.shiftKey) {
-                selection.transformEnd(-1, 0);
-              }
-              else {
-                selection.transformStart(-1, 0);
-              }
-              event.preventDefault();
-              break;
-
-            case 9: /* tab */
-              var tabMoves = typeof priv.settings.tabMoves === 'function' ? priv.settings.tabMoves(event) : priv.settings.tabMoves;
-              if (event.shiftKey) {
-                selection.transformStart(-tabMoves.row, -tabMoves.col); //move selection left
-              }
-              else {
-                selection.transformStart(tabMoves.row, tabMoves.col, true); //move selection right (add a new column if needed)
-              }
-              event.preventDefault();
-              break;
-
-            case 39: /* arrow right */
-              if (event.shiftKey) {
-                selection.transformEnd(0, 1);
-              }
-              else {
-                selection.transformStart(0, 1);
-              }
-              event.preventDefault();
-              break;
-
-            case 37: /* arrow left */
-              if (event.shiftKey) {
-                selection.transformEnd(0, -1);
-              }
-              else {
-                selection.transformStart(0, -1);
-              }
-              event.preventDefault();
-              break;
-
-            case 8: /* backspace */
-            case 46: /* delete */
-              selection.empty(event);
-              event.preventDefault();
-              break;
-
-            case 40: /* arrow down */
-              if (event.shiftKey) {
-                selection.transformEnd(1, 0); //expanding selection down with shift
-              }
-              else {
-                selection.transformStart(1, 0); //move selection down
-              }
-              event.preventDefault();
-              break;
-
-            case 113: /* F2 */
-              event.preventDefault(); //prevent Opera from opening Go to Page dialog
-              break;
-
-            case 13: /* return/enter */
-              var enterMoves = typeof priv.settings.enterMoves === 'function' ? priv.settings.enterMoves(event) : priv.settings.enterMoves;
-              if (event.shiftKey) {
-                selection.transformStart(-enterMoves.row, -enterMoves.col); //move selection up
-              }
-              else {
-                selection.transformStart(enterMoves.row, enterMoves.col, true); //move selection down (add a new row if needed)
-              }
-              event.preventDefault(); //don't add newline to field
-              break;
-
-            case 36: /* home */
-              if (event.ctrlKey || event.metaKey) {
-                rangeModifier({row: 0, col: priv.selStart.col()});
-              }
-              else {
-                rangeModifier({row: priv.selStart.row(), col: 0});
-              }
-              break;
-
-            case 35: /* end */
-              if (event.ctrlKey || event.metaKey) {
-                rangeModifier({row: self.countRows() - 1, col: priv.selStart.col()});
-              }
-              else {
-                rangeModifier({row: priv.selStart.row(), col: self.countCols() - 1});
-              }
-              break;
-
-            case 33: /* pg up */
-              selection.transformStart(-self.countVisibleRows(), 0);
-              self.view.wt.scrollVertical(-self.countVisibleRows());
-              self.view.render();
-              event.preventDefault(); //don't page up the window
-              break;
-
-            case 34: /* pg down */
-              selection.transformStart(self.countVisibleRows(), 0);
-              self.view.wt.scrollVertical(self.countVisibleRows());
-              self.view.render();
-              event.preventDefault(); //don't page down the window
-              break;
-
-            default:
-              break;
-          }
-        }
-      }
-
-      priv.editProxy.on('click', onClick);
-      priv.editProxyHolder.on('cut', onCut);
-      priv.editProxyHolder.on('paste', onPaste);
-      priv.editProxyHolder.on('keydown', onKeyDown);
-      self.rootElement.append(priv.editProxyHolder);
-    },
-
-    /**
-     * Destroy current editor, if exists
-     * @param {Boolean} revertOriginal
-     */
-    destroy: function (revertOriginal) {
-      if (typeof priv.editorDestroyer === "function") {
-        priv.editorDestroyer(revertOriginal);
-        priv.editorDestroyer = null;
-      }
-    },
-
-    /**
-     * Prepares copyable text in the invisible textarea
-     */
-    setCopyableText: function () {
-      var startRow = Math.min(priv.selStart.row(), priv.selEnd.row());
-      var startCol = Math.min(priv.selStart.col(), priv.selEnd.col());
-      var endRow = Math.max(priv.selStart.row(), priv.selEnd.row());
-      var endCol = Math.max(priv.selStart.col(), priv.selEnd.col());
-      var finalEndRow = Math.min(endRow, startRow + priv.settings.copyRowsLimit - 1);
-      var finalEndCol = Math.min(endCol, startCol + priv.settings.copyColsLimit - 1);
-
-      priv.editProxy[0].value = datamap.getText({row: startRow, col: startCol}, {row: finalEndRow, col: finalEndCol});
-      setTimeout(editproxy.focus, 1);
-
-      if ((endRow !== finalEndRow || endCol !== finalEndCol) && priv.settings.onCopyLimit) {
-        priv.settings.onCopyLimit(endRow - startRow + 1, endCol - startCol + 1, priv.settings.copyRowsLimit, priv.settings.copyColsLimit);
-      }
-    },
-
-    /**
-     * Prepare text input to be displayed at given grid cell
-     */
-    prepare: function () {
-      priv.editProxy.height(priv.editProxy.parent().innerHeight() - 4);
-      //editproxy.setCopyableText();
-      priv.editProxy[0].value = '';
-      setTimeout(editproxy.focus, 1);
-      if (priv.settings.asyncRendering) {
-        clearTimeout(window.prepareFrame);
-        window.prepareFrame = setTimeout(function () {
-          priv.editorDestroyer = self.view.applyCellTypeMethod('editor', self.view.getCellAtCoords(priv.selStart.coords()), priv.selStart.coords(), priv.editProxy);
-        }, 0);
-      }
-      else {
-        priv.editorDestroyer = self.view.applyCellTypeMethod('editor', self.view.getCellAtCoords(priv.selStart.coords()), priv.selStart.coords(), priv.editProxy);
-      }
-    },
-
-    /**
-     * Sets focus to textarea
-     */
-    focus: function () {
-      try { //calling select() on hidden textarea causes problem in IE9 - similar to https://github.com/ajaxorg/ace/issues/251
-        priv.editProxy[0].select();
-      }
-      catch (e) {
-
-      }
-    }
-  };
-
-  this.init = function () {
-    Handsontable.PluginHooks.run(self, 'beforeInit');
-    editproxy.init();
-
-    bindEvents();
-    this.updateSettings(settings);
-    this.view = new Handsontable.TableView(this);
-
-    if (typeof priv.firstRun === 'object') {
-      fireEvent('datachange.handsontable', priv.firstRun);
-      priv.firstRun = false;
-    }
-    Handsontable.PluginHooks.run(self, 'afterInit');
-  };
-
-  validate = function (changes, source) {
-    var validated = $.Deferred();
-    var deferreds = [];
-
-    if (source === 'paste') {
-      //validate strict autocompletes
-      var process = function (i) {
-        var deferred = $.Deferred();
-        deferreds.push(deferred);
-
-        var originalVal = changes[i][3];
-        var lowercaseVal = typeof originalVal === 'string' ? originalVal.toLowerCase() : null;
-
-        return function (source) {
-          var found = false;
-          for (var s = 0, slen = source.length; s < slen; s++) {
-            if (originalVal === source[s]) {
-              found = true; //perfect match
-              break;
-            }
-            else if (lowercaseVal === source[s].toLowerCase()) {
-              changes[i][3] = source[s]; //good match, fix the case
-              found = true;
-              break;
-            }
-          }
-          if (!found) {
-            changes[i] = null;
-          }
-          deferred.resolve();
-        }
-      };
-
-      for (var i = changes.length - 1; i >= 0; i--) {
-        var cellProperties = self.getCellMeta(changes[i][0], changes[i][1]);
-        if (cellProperties.strict && cellProperties.source) {
-          var items = $.isFunction(cellProperties.source) ? cellProperties.source(changes[i][3], process(i)) : cellProperties.source;
-          if (items) {
-            process(i)(items)
-          }
-        }
-      }
-    }
-
-    $.when(deferreds).then(function () {
-      for (var i = changes.length - 1; i >= 0; i--) {
-        if (changes[i] === null) {
-          changes.splice(i, 1);
-        }
-      }
-
-      if (priv.settings.onBeforeChange && changes.length) {
-        var result = priv.settings.onBeforeChange.apply(self.rootElement[0], [changes, source]);
-        if (typeof result === 'function') {
-          $.when(result).then(function () {
-            validated.resolve();
-          });
-        }
-        else {
-          if (result === false) {
-            changes.splice(0, changes.length); //invalidate all changes (remove everything from array)
-          }
-          validated.resolve();
-        }
-      }
-      else {
-        validated.resolve();
-      }
-    });
-
-    return $.when(validated);
-  };
-
-  var fireEvent = function (name, params) {
-    if (priv.settings.asyncRendering) {
-      setTimeout(function () {
-        self.rootElement.triggerHandler(name, params);
-      }, 0);
-    }
-    else {
-      self.rootElement.triggerHandler(name, params);
-    }
-  }
-
-  var bindEvents = function () {
-    self.rootElement.on("datachange.handsontable", function (event, changes, source) {
-      if (priv.settings.onChange) {
-        priv.settings.onChange.apply(self.rootElement[0], [changes, source]);
-      }
-    });
-    self.rootElement.on("selection.handsontable", function (event, row, col, endRow, endCol) {
-      if (priv.settings.onSelection) {
-        priv.settings.onSelection.apply(self.rootElement[0], [row, col, endRow, endCol]);
-      }
-    });
-    self.rootElement.on("selectionbyprop.handsontable", function (event, row, prop, endRow, endProp) {
-      if (priv.settings.onSelectionByProp) {
-        priv.settings.onSelectionByProp.apply(self.rootElement[0], [row, prop, endRow, endProp]);
-      }
-    });
-  };
-
-  /**
-   * Set data at given cell
-   * @public
-   * @param {Number|Array} row or array of changes in format [[row, col, value], ...]
-   * @param {Number} prop
-   * @param {String} value
-   * @param {String} [source='edit'] String that identifies how this change will be described in changes array (useful in onChange callback)
-   */
-  this.setDataAtCell = function (row, prop, value, source) {
-    var changes, i, ilen;
-
-    if (typeof row === "object") { //is it an array of changes
-      changes = row;
-    }
-    else if ($.isPlainObject(value)) { //backwards compatibility
-      changes = value;
-    }
-    else {
-      changes = [
-        [row, prop, value]
-      ];
-    }
-
-    for (i = 0, ilen = changes.length; i < ilen; i++) {
-      changes[i].splice(2, 0, datamap.get(changes[i][0], changes[i][1])); //add old value at index 2
-    }
-
-    validate(changes, source).then(function () { //when validate is resolved...
-      for (i = 0, ilen = changes.length; i < ilen; i++) {
-        row = changes[i][0];
-        prop = changes[i][1];
-        var col = datamap.propToCol(prop);
-        value = changes[i][3];
-
-        if (priv.settings.minSpareRows) {
-          while (row > self.countRows() - 1) {
-            datamap.createRow();
-          }
-        }
-        if (priv.dataType === 'array' && priv.settings.minSpareCols) {
-          while (col > self.countCols() - 1) {
-            datamap.createCol();
-          }
-        }
-        datamap.set(row, prop, value);
-      }
-      self.forceFullRender = true; //used when data was changed
-      grid.keepEmptyRows();
-      selection.refreshBorders();
-      fireEvent("datachange.handsontable", [changes, source || 'edit']);
-    });
-  };
-
-  /**
-   * Destroys current editor, renders and selects current cell. If revertOriginal != true, edited data is saved
-   * @param {Boolean} revertOriginal
-   */
-  this.destroyEditor = function (revertOriginal) {
-    selection.refreshBorders(revertOriginal);
-  };
-
-  /**
-   * Populate cells at position with 2d array
-   * @param {Object} start Start selection position
-   * @param {Array} input 2d array
-   * @param {Object} [end] End selection position (only for drag-down mode)
-   * @param {String} [source="populateFromArray"]
-   * @return {Object|undefined} ending td in pasted area (only if any cell was changed)
-   */
-  this.populateFromArray = function (start, input, end, source) {
-    return grid.populateFromArray(start, input, end, source);
-  };
-
-  /**
-   * Returns the top left (TL) and bottom right (BR) selection coordinates
-   * @param {Object[]} coordsArr
-   * @returns {Object}
-   */
-  this.getCornerCoords = function (coordsArr) {
-    return grid.getCornerCoords(coordsArr);
-  };
-
-  /**
-   * Returns current selection. Returns undefined if there is no selection.
-   * @public
-   * @return {Array} [topLeftRow, topLeftCol, bottomRightRow, bottomRightCol]
-   */
-  this.getSelected = function () { //https://github.com/warpech/jquery-handsontable/issues/44  //cjl
-    if (selection.isSelected()) {
-      var coords = grid.getCornerCoords([priv.selStart.coords(), priv.selEnd.coords()]);
-      return [coords.TL.row, coords.TL.col, coords.BR.row, coords.BR.col];
-    }
-  };
-
-  /**
-   * Render visible data
-   * @public
-   */
-  this.render = function () {
-    if (self.view) {
-      self.forceFullRender = true; //used when data was changed
-      selection.refreshBorders(null, true);
-      priv.editProxy.triggerHandler('refreshBorder'); //refresh size of the textarea in case cell dimensions have changed
-    }
-  };
-
-  /**
-   * Load data from array
-   * @public
-   * @param {Array} data
-   */
-  this.loadData = function (data, isInitial) {
-    var changes, r, rlen, c, clen, p;
-    priv.isPopulated = false;
-    priv.settings.data = data;
-    if ($.isPlainObject(priv.settings.dataSchema) || $.isPlainObject(data[0])) {
-      priv.dataType = 'object';
-    }
-    else {
-      priv.dataType = 'array';
-    }
-    if (data[0]) {
-      priv.duckDataSchema = datamap.recursiveDuckSchema(data[0]);
-    }
-    else {
-      priv.duckDataSchema = {};
-    }
-    datamap.createMap();
-
-    if (isInitial) {
-      rlen = self.countRows();
-      if (priv.settings.startRows) {
-        while (priv.settings.startRows > rlen) {
-          datamap.createRow();
-          rlen++;
-        }
-      }
-    }
-
-    grid.keepEmptyRows();
-    Handsontable.PluginHooks.run(self, 'afterLoadData');
-
-    if (priv.firstRun) {
-      priv.firstRun = [null, 'loadData'];
-    }
-    else {
-      fireEvent('datachange.handsontable', [null, 'loadData']);
-      self.render();
-    }
-    priv.isPopulated = true;
-    self.clearUndo();
-  };
-
-  /**
-   * Return the current data object (the same that was passed by `data` configuration option or `loadData` method). Optionally you can provide cell range `r`, `c`, `r2`, `c2` to get only a fragment of grid data
-   * @public
-   * @param {Number} r (Optional) From row
-   * @param {Number} c (Optional) From col
-   * @param {Number} r2 (Optional) To row
-   * @param {Number} c2 (Optional) To col
-   * @return {Array|Object}
-   */
-  this.getData = function (r, c, r2, c2) {
-    if (typeof r === 'undefined') {
-      return datamap.getAll();
-    }
-    else {
-      return datamap.getRange({row: r, col: c}, {row: r2, col: c2});
-    }
-  };
-
-  /**
-   * Update settings
-   * @public
-   */
-  this.updateSettings = function (settings) {
-    var i;
-
-    if (typeof settings.rows !== "undefined") {
-      throw new Error("'rows' setting is no longer supported. do you mean startRows, minRows or maxRows?");
-    }
-    if (typeof settings.cols !== "undefined") {
-      throw new Error("'cols' setting is no longer supported. do you mean startCols, minCols or maxCols?");
-    }
-
-    if (typeof settings.undo !== "undefined") {
-      if (priv.undoRedo && settings.undo === false) {
-        priv.undoRedo = null;
-      }
-      else if (!priv.undoRedo && settings.undo === true) {
-        priv.undoRedo = new Handsontable.UndoRedo(self);
-      }
-    }
-
-    for (i in settings) {
-      if (i === 'data') {
-        continue; //loadData will be triggered later
-      }
-      else if (settings.hasOwnProperty(i)) {
-        priv.settings[i] = settings[i];
-
-        //launch extensions
-        if (Handsontable.extension[i]) {
-          priv.extensions[i] = new Handsontable.extension[i](self, settings[i]);
-        }
-      }
-    }
-
-    if (priv.settings.data === void 0) {
-      if (settings.data === void 0) {
-        settings.data = [];
-        var row;
-        for (var r = 0, rlen = priv.settings.startRows; r < rlen; r++) {
-          row = [];
-          for (var c = 0, clen = priv.settings.startCols; c < clen; c++) {
-            row.push(null);
-          }
-          settings.data.push(row);
-        }
-      }
-    }
-
-    if (settings.data !== void 0) {
-      self.loadData(settings.data, true);
-    }
-    else if (settings.columns !== void 0) {
-      datamap.createMap();
-    }
-
-    if (typeof settings.fillHandle !== "undefined") {
-      if (autofill.handle && settings.fillHandle === false) {
-        autofill.disable();
-      }
-      else if (!autofill.handle && settings.fillHandle !== false) {
-        autofill.init();
-      }
-    }
-
-    grid.keepEmptyRows();
-    if (self.view) {
-      self.forceFullRender = true; //used when data was changed
-      selection.refreshBorders(null, true);
-    }
-  };
-
-  /**
-   * Returns current settings object
-   * @return {Object}
-   */
-  this.getSettings = function () {
-    return priv.settings;
-  };
-
-  /**
-   * Clears grid
-   * @public
-   */
-  this.clear = function () {
-    selection.selectAll();
-    selection.empty();
-  };
-
-  /**
-   * Return true if undo can be performed, false otherwise
-   * @public
-   */
-  this.isUndoAvailable = function () {
-    return priv.undoRedo && priv.undoRedo.isUndoAvailable();
-  };
-
-  /**
-   * Return true if redo can be performed, false otherwise
-   * @public
-   */
-  this.isRedoAvailable = function () {
-    return priv.undoRedo && priv.undoRedo.isRedoAvailable();
-  };
-
-  /**
-   * Undo last edit
-   * @public
-   */
-  this.undo = function () {
-    priv.undoRedo && priv.undoRedo.undo();
-  };
-
-  /**
-   * Redo edit (used to reverse an undo)
-   * @public
-   */
-  this.redo = function () {
-    priv.undoRedo && priv.undoRedo.redo();
-  };
-
-  /**
-   * Clears undo history
-   * @public
-   */
-  this.clearUndo = function () {
-    priv.undoRedo && priv.undoRedo.clear();
-  };
-
-  /**
-   * Alters the grid
-   * @param {String} action See grid.alter for possible values
-   * @param {Number} from
-   * @param {Number} [to] Optional. Used only for actions "remove_row" and "remove_col"
-   * @public
-   */
-  this.alter = function (action, from, to) {
-    if (typeof to === "undefined") {
-      to = from;
-    }
-    switch (action) {
-      case "insert_row":
-      case "remove_row":
-        grid.alter(action, {row: from, col: 0}, {row: to, col: 0});
-        break;
-
-      case "insert_col":
-      case "remove_col":
-        grid.alter(action, {row: 0, col: from}, {row: 0, col: to});
-        break;
-
-      default:
-        throw Error('There is no such action "' + action + '"');
-        break;
-    }
-  };
-
-  /**
-   * Returns <td> element corresponding to params row, col
-   * @param {Number} row
-   * @param {Number} col
-   * @public
-   * @return {Element}
-   */
-  this.getCell = function (row, col) {
-    return self.view.getCellAtCoords({row: row, col: col});
-  };
-
-  /**
-   * Returns property name associated with column number
-   * @param {Number} col
-   * @public
-   * @return {String}
-   */
-  this.colToProp = function (col) {
-    return datamap.colToProp(col);
-  };
-
-  /**
-   * Returns column number associated with property name
-   * @param {String} prop
-   * @public
-   * @return {Number}
-   */
-  this.propToCol = function (prop) {
-    return datamap.propToCol(prop);
-  };
-
-  /**
-   * Return cell value at `row`, `col`
-   * @param {Number} row
-   * @param {Number} col
-   * @public
-   * @return {string}
-   */
-  this.getDataAtCell = function (row, col) {
-    return datamap.get(row, datamap.colToProp(col));
-  };
-
-  /**
-   * Returns cell meta data object corresponding to params row, col
-   * @param {Number} row
-   * @param {Number} col
-   * @public
-   * @return {Object}
-   */
-  this.getCellMeta = function (row, col) {
-    var cellProperites = {}
-      , prop = datamap.colToProp(col);
-    if (priv.settings.columns) {
-      cellProperites = $.extend(true, cellProperites, priv.settings.columns[col] || {});
-    }
-    if (priv.settings.cells) {
-      cellProperites = $.extend(true, cellProperites, priv.settings.cells(row, col, prop) || {});
-    }
-    cellProperites.isWritable = !cellProperites.readOnly;
-    Handsontable.PluginHooks.run(self, 'afterGetCellMeta', row, col, cellProperites);
-    return cellProperites;
-  };
-
-  /**
-   * Return array of row headers (if they are enabled). If param `row` given, return header at given row as string
-   * @param {Number} row (Optional)
-   * @return {Array|String}
-   */
-  this.getRowHeader = function (row) {
-    if (Object.prototype.toString.call(priv.settings.rowHeaders) === '[object Array]' && priv.settings.rowHeaders[row] !== void 0) {
-      return priv.settings.rowHeaders[row];
-    }
-    else if (typeof priv.settings.rowHeaders === 'function') {
-      return priv.settings.rowHeaders(row);
-    }
-    else if (priv.settings.rowHeaders && typeof priv.settings.rowHeaders !== 'string' && typeof priv.settings.rowHeaders !== 'number') {
-      return row + 1;
-    }
-    else {
-      return priv.settings.rowHeaders;
-    }
-  };
-
-  /**
-   * Return column header at given col as HTML string
-   * @param {Number} col (Optional)
-   * @return {Array|String}
-   */
-  this.getColHeader = function (col) {
-    var response = {};
-    if (priv.settings.columns && priv.settings.columns[col] && priv.settings.columns[col].title) {
-      response.html = priv.settings.columns[col].title;
-    }
-    else if (Object.prototype.toString.call(priv.settings.colHeaders) === '[object Array]' && priv.settings.colHeaders[col] !== void 0) {
-      response.html = priv.settings.colHeaders[col];
-    }
-    else if (typeof priv.settings.colHeaders === 'function') {
-      response.html = priv.settings.colHeaders(col);
-    }
-    else if (priv.settings.colHeaders && typeof priv.settings.colHeaders !== 'string' && typeof priv.settings.colHeaders !== 'number') {
-      var dividend = col + 1;
-      var columnLabel = '';
-      var modulo;
-      while (dividend > 0) {
-        modulo = (dividend - 1) % 26;
-        columnLabel = String.fromCharCode(65 + modulo) + columnLabel;
-        dividend = parseInt((dividend - modulo) / 26);
-      }
-      response.html = columnLabel;
-    }
-    else {
-      response.html = priv.settings.colHeaders;
-    }
-    Handsontable.PluginHooks.run(self, 'afterGetColHeader', col, response);
-    return response.html;
-  };
-
-  /**
-   * Return column width
-   * @param {Number} col
-   * @return {Number}
-   */
-  this.getColWidth = function (col) {
-    var response = {};
-    if (priv.settings.columns && priv.settings.columns[col] && priv.settings.columns[col].width) {
-      response.width = priv.settings.columns[col].width;
-    }
-    else if (Object.prototype.toString.call(priv.settings.colWidths) === '[object Array]' && priv.settings.colWidths[col] !== void 0) {
-      response.width = priv.settings.colWidths[col];
-    }
-    else {
-      response.width = 50;
-    }
-    Handsontable.PluginHooks.run(self, 'afterGetColWidth', col, response);
-    return response.width;
-  };
-
-  /**
-   * Return total number of rows in grid
-   * @return {Number}
-   */
-  this.countRows = function () {
-    return priv.settings.data.length;
-  };
-
-  /**
-   * Return total number of columns in grid
-   * @return {Number}
-   */
-  this.countCols = function () {
-    if (priv.dataType === 'object') {
-      if (priv.settings.columns && priv.settings.columns.length) {
-        return priv.settings.columns.length;
-      }
-      else {
-        return priv.colToProp.length;
-      }
-    }
-    else if (priv.dataType === 'array') {
-      if (priv.settings.columns && priv.settings.columns.length) {
-        return priv.settings.columns.length;
-      }
-      else {
-        return Math.max((priv.settings.columns && priv.settings.columns.length) || 0, (priv.settings.data && priv.settings.data[0] && priv.settings.data[0].length) || 0);
-      }
-    }
-  };
-
-  /**
-   * Return index of first visible row
-   * @return {Number}
-   */
-  this.rowOffset = function () {
-    return self.view.wt.getSetting('offsetRow');
-  };
-
-  /**
-   * Return index of first visible column
-   * @return {Number}
-   */
-  this.colOffset = function () {
-    return self.view.wt.getSetting('offsetColumn');
-  };
-
-  /**
-   * Return number of visible rows
-   * @return {Number}
-   */
-  this.countVisibleRows = function () {
-    return self.view.wt.getSetting('viewportRows');
-  };
-
-  /**
-   * Return number of visible columns
-   * @return {Number}
-   */
-  this.countVisibleCols = function () {
-    return self.view.wt.getSetting('viewportColumns');
-  };
-
-  /**
-   * Selects cell on grid. Optionally selects range to another cell
-   * @param {Number} row
-   * @param {Number} col
-   * @param {Number} [endRow]
-   * @param {Number} [endCol]
-   * @param {Boolean} [scrollToCell=true] If true, viewport will be scrolled to the selection
-   * @public
-   */
-  this.selectCell = function (row, col, endRow, endCol, scrollToCell) {
-    if (typeof row !== 'number' || row < 0 || row >= self.countRows()) {
-      return false;
-    }
-    if (typeof col !== 'number' || col < 0 || col >= self.countCols()) {
-      return false;
-    }
-    if (typeof endRow !== "undefined") {
-      if (typeof endRow !== 'number' || endRow < 0 || endRow >= self.countRows()) {
-        return false;
-      }
-      if (typeof endCol !== 'number' || endCol < 0 || endCol >= self.countCols()) {
-        return false;
-      }
-    }
-    priv.selStart.coords({row: row, col: col});
-    if (typeof endRow === "undefined") {
-      selection.setRangeEnd({row: row, col: col}, scrollToCell);
-    }
-    else {
-      selection.setRangeEnd({row: endRow, col: endCol}, scrollToCell);
-    }
-  };
-
-  this.selectCellByProp = function (row, prop, endRow, endProp, scrollToCell) {
-    arguments[1] = datamap.propToCol(arguments[1]);
-    if (typeof arguments[3] !== "undefined") {
-      arguments[3] = datamap.propToCol(arguments[3]);
-    }
-    return self.selectCell.apply(self, arguments);
-  };
-
-  /**
-   * Deselects current sell selection on grid
-   * @public
-   */
-  this.deselectCell = function () {
-    selection.deselect();
-  };
-
-  /**
-   * Remove grid from DOM
-   * @public
-   */
-  this.destroy = function () {
-    self.rootElement.empty();
-    self.rootElement.removeData('handsontable');
-    self.rootElement.off('.handsontable');
-  };
-
-  /**
-   * Handsontable version
-   */
-  this.version = '0.8.2'; //inserted by grunt from package.json
-};
-
-var settings = {
-  'data': void 0,
-  'startRows': 5,
-  'startCols': 5,
-  'minRows': 0,
-  'minCols': 0,
-  'maxRows': Infinity,
-  'maxCols': Infinity,
-  'minSpareRows': 0,
-  'minSpareCols': 0,
-  'multiSelect': true,
-  'fillHandle': true,
-  'undo': true,
-  'outsideClickDeselects': true,
-  'enterBeginsEditing': true,
-  'enterMoves': {row: 1, col: 0},
-  'tabMoves': {row: 0, col: 1},
-  'autoWrapRow': false,
-  'autoWrapCol': false,
-  'copyRowsLimit': 1000,
-  'copyColsLimit': 1000,
-<<<<<<< HEAD
-  'asyncRendering': true,
-  'stretchH': 'last'
-=======
-  'currentRowClassName': void 0,
-  'currentColClassName': void 0,
-  'asyncRendering': true
->>>>>>> 519f5d9b
-};
-
-$.fn.handsontable = function (action) {
-  var i, ilen, args, output = [], userSettings;
-  if (typeof action !== 'string') { //init
-    userSettings = action || {};
-    return this.each(function () {
-      var $this = $(this);
-      if ($this.data("handsontable")) {
-        instance = $this.data("handsontable");
-        instance.updateSettings(userSettings);
-      }
-      else {
-        var currentSettings = $.extend(true, {}, settings), instance;
-        for (i in userSettings) {
-          if (userSettings.hasOwnProperty(i)) {
-            currentSettings[i] = userSettings[i];
-          }
-        }
-        instance = new Handsontable.Core($this, currentSettings);
-        $this.data("handsontable", instance);
-        instance.init();
-      }
-    });
-  }
-  else {
-    args = [];
-    if (arguments.length > 1) {
-      for (i = 1, ilen = arguments.length; i < ilen; i++) {
-        args.push(arguments[i]);
-      }
-    }
-    this.each(function () {
-      output = $(this).data("handsontable")[action].apply(this, args);
-    });
-    return output;
-  }
-};
-/**
- * Handsontable TableView constructor
- * @param {Object} instance
- */
-Handsontable.TableView = function (instance) {
-  var that = this;
-
-  this.instance = instance;
-  var settings = this.instance.getSettings();
-
-  instance.rootElement.addClass('handsontable');
-  var $table = $('<table class="htCore"><thead></thead><tbody></tbody></table>');
-  instance.rootElement.prepend($table);
-  var overflow = instance.rootElement.css('overflow');
-  var myWidth = settings.width;
-  var myHeight = settings.height;
-  if ((myWidth || myHeight) && !(overflow === 'scroll' || overflow === 'auto')) {
-    overflow = 'auto';
-  }
-  if (overflow === 'scroll' || overflow === 'auto') {
-    instance.rootElement[0].style.overflow = 'visible';
-
-    var computedWidth = this.instance.rootElement.width();
-    var computedHeight = this.instance.rootElement.height();
-
-    if (settings.width === void 0 && computedWidth > 0) {
-      myWidth = computedWidth;
-      instance.rootElement[0].style.width = '';
-    }
-    if (settings.height === void 0 && computedHeight > 0) {
-      myHeight = computedHeight;
-      instance.rootElement[0].style.height = '';
-    }
-  }
-
-  var isMouseDown
-    , dragInterval;
-
-  $(document.body).on('mouseup', function () {
-    isMouseDown = false;
-    clearInterval(dragInterval);
-    dragInterval = null;
-
-    if (instance.autofill.handle && instance.autofill.handle.isDragged) {
-      if (instance.autofill.handle.isDragged > 1) {
-        instance.autofill.apply();
-      }
-      instance.autofill.handle.isDragged = 0;
-    }
-  });
-
-  $table.on('selectstart', function (event) {
-    //https://github.com/warpech/jquery-handsontable/issues/160
-    //selectstart is IE only event. Prevent text from being selected when performing drag down in IE8
-    event.preventDefault();
-  });
-
-  $table.on('mouseenter', function () {
-    if (dragInterval) { //if dragInterval was set (that means mouse was really outside of table, not over an element that is outside of <table> in DOM
-      clearInterval(dragInterval);
-      dragInterval = null;
-    }
-  });
-
-  $table.on('mouseleave', function (event) {
-    if (!(isMouseDown || (instance.autofill.handle && instance.autofill.handle.isDragged))) {
-      return;
-    }
-
-    var tolerance = 1 //this is needed because width() and height() contains stuff like cell borders
-      , offset = that.wt.wtDom.offset($table[0])
-      , offsetTop = offset.top + tolerance
-      , offsetLeft = offset.left + tolerance
-      , width = myWidth - that.wt.settings.scrollbarWidth - 2 * tolerance
-      , height = myHeight - that.wt.settings.scrollbarHeight - 2 * tolerance
-      , method
-      , row = 0
-      , col = 0
-      , dragFn;
-
-    if (event.pageY < offsetTop) { //top edge crossed
-      row = -1;
-      method = 'scrollVertical';
-    }
-    else if (event.pageY >= offsetTop + height) { //bottom edge crossed
-      row = 1;
-      method = 'scrollVertical';
-    }
-    else if (event.pageX < offsetLeft) { //left edge crossed
-      col = -1;
-      method = 'scrollHorizontal';
-    }
-    else if (event.pageX >= offsetLeft + width) { //right edge crossed
-      col = 1;
-      method = 'scrollHorizontal';
-    }
-
-    if (method) {
-      dragFn = function () {
-        if (isMouseDown || (instance.autofill.handle && instance.autofill.handle.isDragged)) {
-          //instance.selection.transformEnd(row, col);
-          that.wt[method](row + col).draw();
-        }
-      };
-      dragFn();
-      dragInterval = setInterval(dragFn, 100);
-    }
-  });
-
-  var walkontableConfig = {
-    table: $table[0],
-    async: settings.asyncRendering,
-    stretchH: settings.stretchH,
-    data: instance.getDataAtCell,
-    totalRows: instance.countRows,
-    totalColumns: instance.countCols,
-    offsetRow: 0,
-    offsetColumn: 0,
-    displayRows: null,
-    displayColumns: null,
-    width: myWidth,
-    height: myHeight,
-    frozenColumns: settings.rowHeaders ? [instance.getRowHeader] : null,
-    columnHeaders: settings.colHeaders ? instance.getColHeader : null,
-    columnWidth: instance.getColWidth,
-    cellRenderer: function (row, column, TD) {
-      that.applyCellTypeMethod('renderer', TD, {row: row, col: column}, instance.getDataAtCell(row, column));
-    },
-    currentRowClassName: settings.currentRowClassName,
-    currentColumnClassName: settings.currentColClassName,
-    selections: {
-      current: {
-        className: 'current',
-        border: {
-          width: 2,
-          color: '#5292F7',
-          style: 'solid',
-          cornerVisible: function () {
-            return settings.fillHandle && !texteditor.isCellEdited && !instance.selection.isMultiple()
-          }
-        }
-      },
-      area: {
-        className: 'area',
-        border: {
-          width: 1,
-          color: '#89AFF9',
-          style: 'solid',
-          cornerVisible: function () {
-            return settings.fillHandle && !texteditor.isCellEdited && instance.selection.isMultiple()
-          }
-        }
-      },
-      fill: {
-        className: 'fill',
-        border: {
-          width: 1,
-          color: 'red',
-          style: 'solid'
-        }
-      }
-    },
-    onCellMouseDown: function (event, coords, TD) {
-      isMouseDown = true;
-      var coordsObj = {row: coords[0], col: coords[1]};
-      if (event.button === 2 && instance.selection.inInSelection(coordsObj)) { //right mouse button
-        //do nothing
-      }
-      else if (event.shiftKey) {
-        instance.selection.setRangeEnd(coordsObj);
-      }
-      else {
-        instance.selection.setRangeStart(coordsObj);
-      }
-    },
-    onCellMouseOver: function (event, coords, TD) {
-      var coordsObj = {row: coords[0], col: coords[1]};
-      if (isMouseDown) {
-        instance.selection.setRangeEnd(coordsObj);
-      }
-      else if (instance.autofill.handle && instance.autofill.handle.isDragged) {
-        instance.autofill.handle.isDragged++;
-        instance.autofill.showBorder(coords);
-      }
-    },
-    onCellCornerMouseDown: function (event) {
-      instance.autofill.handle.isDragged = 1;
-      event.preventDefault();
-    },
-    onCellCornerDblClick: function (event) {
-      instance.autofill.selectAdjacent();
-    }
-  };
-
-  Handsontable.PluginHooks.run(this.instance, 'walkontableConfig', walkontableConfig);
-
-  this.wt = new Walkontable(walkontableConfig);
-  this.instance.forceFullRender = true; //used when data was changed
-  this.render();
-};
-
-Handsontable.TableView.prototype.render = function () {
-  if (this.instance.forceFullRender) {
-    Handsontable.PluginHooks.run(this.instance, 'beforeRender');
-  }
-  this.wt.draw(!this.instance.forceFullRender);
-  this.instance.rootElement.triggerHandler('render.handsontable');
-  this.instance.forceFullRender = false;
-  if (this.instance.forceFullRender) {
-    Handsontable.PluginHooks.run(this.instance, 'afterRender');
-  }
-};
-
-Handsontable.TableView.prototype.applyCellTypeMethod = function (methodName, td, coords, extraParam) {
-  var prop = this.instance.colToProp(coords.col)
-    , method
-    , cellProperties = this.instance.getCellMeta(coords.row, coords.col);
-
-  if (typeof cellProperties.type === 'string') {
-    switch (cellProperties.type) {
-      case 'autocomplete':
-        cellProperties.type = Handsontable.AutocompleteCell;
-        break;
-
-      case 'checkbox':
-        cellProperties.type = Handsontable.CheckboxCell;
-        break;
-    }
-  }
-
-  if (cellProperties.type && typeof cellProperties.type[methodName] === "function") {
-    method = cellProperties.type[methodName];
-  }
-  if (typeof method !== "function") {
-    method = Handsontable.TextCell[methodName];
-  }
-  return method(this.instance, td, coords.row, coords.col, prop, extraParam, cellProperties);
-};
-
-/**
- * Returns td object given coordinates
- */
-Handsontable.TableView.prototype.getCellAtCoords = function (coords) {
-  var td = this.wt.wtTable.getCell([coords.row, coords.col]);
-  if (td < 0) { //there was an exit code (cell is out of bounds)
-    return null;
-  }
-  else {
-    return td;
-  }
-};
-
-/**
- * Scroll viewport to selection
- * @param coords
- */
-Handsontable.TableView.prototype.scrollViewport = function (coords) {
-  this.wt.scrollViewport([coords.row, coords.col]);
-};
-/**
- * Returns true if keyCode represents a printable character
- * @param {Number} keyCode
- * @return {Boolean}
- */
-Handsontable.helper.isPrintableChar = function (keyCode) {
-  return ((keyCode == 32) || //space
-    (keyCode >= 48 && keyCode <= 57) || //0-9
-    (keyCode >= 96 && keyCode <= 111) || //numpad
-    (keyCode >= 186 && keyCode <= 192) || //;=,-./`
-    (keyCode >= 219 && keyCode <= 222) || //[]{}\|"'
-    keyCode >= 226 || //special chars (229 for Asian chars)
-    (keyCode >= 65 && keyCode <= 90)); //a-z
-};
-
-/**
- * Converts a value to string
- * @param value
- * @return {String}
- */
-Handsontable.helper.stringify = function (value) {
-  switch (typeof value) {
-    case 'string':
-    case 'number':
-      return value + '';
-      break;
-
-    case 'object':
-      if (value === null) {
-        return '';
-      }
-      else {
-        return value.toString();
-      }
-      break;
-
-    case 'undefined':
-      return '';
-      break;
-
-    default:
-      return value.toString();
-  }
-};
-
-/**
- * Handsontable UndoRedo class
- */
-Handsontable.UndoRedo = function (instance) {
-  var that = this;
-  this.instance = instance;
-  this.clear();
-  instance.rootElement.on("datachange.handsontable", function (event, changes, origin) {
-    if (origin !== 'undo' && origin !== 'redo') {
-      that.add(changes);
-    }
-  });
-};
-
-/**
- * Undo operation from current revision
- */
-Handsontable.UndoRedo.prototype.undo = function () {
-  var i, ilen;
-  if (this.isUndoAvailable()) {
-    var setData = $.extend(true, [], this.data[this.rev]);
-    for (i = 0, ilen = setData.length; i < ilen; i++) {
-      setData[i].splice(3, 1);
-    }
-    this.instance.setDataAtCell(setData, null, null, 'undo');
-    this.rev--;
-  }
-};
-
-/**
- * Redo operation from current revision
- */
-Handsontable.UndoRedo.prototype.redo = function () {
-  var i, ilen;
-  if (this.isRedoAvailable()) {
-    this.rev++;
-    var setData = $.extend(true, [], this.data[this.rev]);
-    for (i = 0, ilen = setData.length; i < ilen; i++) {
-      setData[i].splice(2, 1);
-    }
-    this.instance.setDataAtCell(setData, null, null, 'redo');
-  }
-};
-
-/**
- * Returns true if undo point is available
- * @return {Boolean}
- */
-Handsontable.UndoRedo.prototype.isUndoAvailable = function () {
-  return (this.rev >= 0);
-};
-
-/**
- * Returns true if redo point is available
- * @return {Boolean}
- */
-Handsontable.UndoRedo.prototype.isRedoAvailable = function () {
-  return (this.rev < this.data.length - 1);
-};
-
-/**
- * Add new history poins
- * @param changes
- */
-Handsontable.UndoRedo.prototype.add = function (changes) {
-  this.rev++;
-  this.data.splice(this.rev); //if we are in point abcdef(g)hijk in history, remove everything after (g)
-  this.data.push(changes);
-};
-
-/**
- * Clears undo history
- */
-Handsontable.UndoRedo.prototype.clear = function () {
-  this.data = [];
-  this.rev = -1;
-};
-Handsontable.SelectionPoint = function () {
-  this._row = null; //private use intended
-  this._col = null;
-};
-
-Handsontable.SelectionPoint.prototype.exists = function () {
-  return (this._row !== null);
-};
-
-Handsontable.SelectionPoint.prototype.row = function (val) {
-  if (val !== void 0) {
-    this._row = val;
-  }
-  return this._row;
-};
-
-Handsontable.SelectionPoint.prototype.col = function (val) {
-  if (val !== void 0) {
-    this._col = val;
-  }
-  return this._col;
-};
-
-Handsontable.SelectionPoint.prototype.coords = function (coords) {
-  if (coords !== void 0) {
-    this._row = coords.row;
-    this._col = coords.col;
-  }
-  return {
-    row: this._row,
-    col: this._col
-  }
-};
-
-Handsontable.SelectionPoint.prototype.arr = function (arr) {
-  if (arr !== void 0) {
-    this._row = arr[0];
-    this._col = arr[1];
-  }
-  return [this._row, this._col]
-};
-/**
- * Default text renderer
- * @param {Object} instance Handsontable instance
- * @param {Element} td Table cell where to render
- * @param {Number} row
- * @param {Number} col
- * @param {String|Number} prop Row object property name
- * @param value Value to render (remember to escape unsafe HTML before inserting to DOM!)
- * @param {Object} cellProperties Cell properites (shared by cell renderer and editor)
- */
-Handsontable.TextRenderer = function (instance, td, row, col, prop, value, cellProperties) {
-  var escaped = Handsontable.helper.stringify(value);
-  escaped = escaped.replace(/&/g, "&amp;").replace(/</g, "&lt;").replace(/>/g, "&gt;").replace(/"/g, "&quot;").replace(/'/g, "&#039;"); //escape html special chars
-  td.innerHTML = escaped.replace(/\n/g, '<br/>');
-};
-/**
- * Autocomplete renderer
- * @param {Object} instance Handsontable instance
- * @param {Element} td Table cell where to render
- * @param {Number} row
- * @param {Number} col
- * @param {String|Number} prop Row object property name
- * @param value Value to render (remember to escape unsafe HTML before inserting to DOM!)
- * @param {Object} cellProperties Cell properites (shared by cell renderer and editor)
- */
-Handsontable.AutocompleteRenderer = function (instance, td, row, col, prop, value, cellProperties) {
-  var $td = $(td);
-  var $text = $('<div class="htAutocomplete"></div>');
-  var $arrow = $('<div class="htAutocompleteArrow">&#x25BC;</div>');
-
-  $arrow.mouseup(function (event) {
-    instance.view.wt.getSetting('onCellDblClick');
-  });
-
-  Handsontable.TextCell.renderer(instance, $text[0], row, col, prop, value, cellProperties);
-
-  if ($text.html() === '') {
-    $text.html('&nbsp;');
-  }
-
-  $text.append($arrow);
-  $td.empty().append($text);
-};
-/**
- * Checkbox renderer
- * @param {Object} instance Handsontable instance
- * @param {Element} td Table cell where to render
- * @param {Number} row
- * @param {Number} col
- * @param {String|Number} prop Row object property name
- * @param value Value to render (remember to escape unsafe HTML before inserting to DOM!)
- * @param {Object} cellProperties Cell properites (shared by cell renderer and editor)
- */
-Handsontable.CheckboxRenderer = function (instance, td, row, col, prop, value, cellProperties) {
-  if (typeof cellProperties.checkedTemplate === "undefined") {
-    cellProperties.checkedTemplate = true;
-  }
-  if (typeof cellProperties.uncheckedTemplate === "undefined") {
-    cellProperties.uncheckedTemplate = false;
-  }
-  if (value === cellProperties.checkedTemplate || value === Handsontable.helper.stringify(cellProperties.checkedTemplate)) {
-    td.innerHTML = "<input type='checkbox' checked autocomplete='no'>";
-  }
-  else if (value === cellProperties.uncheckedTemplate || value === Handsontable.helper.stringify(cellProperties.uncheckedTemplate)) {
-    td.innerHTML = "<input type='checkbox' autocomplete='no'>";
-  }
-  else if (value === null) { //default value
-    td.innerHTML = "<input type='checkbox' autocomplete='no' style='opacity: 0.5'>";
-  }
-  else {
-    td.innerHTML = "#bad value#";
-  }
-
-  var $input = $(td).find('input:first');
-  $input.mousedown(function (event) {
-    if (!$(this).is(':checked')) {
-      instance.setDataAtCell(row, prop, cellProperties.checkedTemplate);
-    }
-    else {
-      instance.setDataAtCell(row, prop, cellProperties.uncheckedTemplate);
-    }
-    event.stopPropagation(); //otherwise can confuse mousedown handler
-  });
-
-  $input.mouseup(function (event) {
-    event.stopPropagation(); //otherwise can confuse dblclick handler
-  });
-
-  return td;
-};
-var texteditor = {
-  isCellEdited: false,
-
-  /**
-   * Returns caret position in edit proxy
-   * @author http://stackoverflow.com/questions/263743/how-to-get-caret-position-in-textarea
-   * @return {Number}
-   */
-  getCaretPosition: function (keyboardProxy) {
-    var el = keyboardProxy[0];
-    if (el.selectionStart) {
-      return el.selectionStart;
-    }
-    else if (document.selection) {
-      el.focus();
-      var r = document.selection.createRange();
-      if (r == null) {
-        return 0;
-      }
-      var re = el.createTextRange(),
-        rc = re.duplicate();
-      re.moveToBookmark(r.getBookmark());
-      rc.setEndPoint('EndToStart', re);
-      return rc.text.length;
-    }
-    return 0;
-  },
-
-  /**
-   * Sets caret position in edit proxy
-   * @author http://blog.vishalon.net/index.php/javascript-getting-and-setting-caret-position-in-textarea/
-   * @param {Number}
-   */
-  setCaretPosition: function (keyboardProxy, pos) {
-    var el = keyboardProxy[0];
-    if (el.setSelectionRange) {
-      el.focus();
-      el.setSelectionRange(pos, pos);
-    }
-    else if (el.createTextRange) {
-      var range = el.createTextRange();
-      range.collapse(true);
-      range.moveEnd('character', pos);
-      range.moveStart('character', pos);
-      range.select();
-    }
-  },
-
-  /**
-   * Shows text input in grid cell
-   */
-  beginEditing: function (instance, td, row, col, prop, keyboardProxy, useOriginalValue, suffix) {
-    if (texteditor.isCellEdited) {
-      return;
-    }
-    texteditor.isCellEdited = true;
-
-    var coords = {row: row, col: col};
-    instance.view.scrollViewport(coords);
-    instance.view.render();
-
-    keyboardProxy.on('cut.editor', function (event) {
-      event.stopPropagation();
-    });
-
-    keyboardProxy.on('paste.editor', function (event) {
-      event.stopPropagation();
-    });
-
-    if (!instance.getCellMeta(row, col).isWritable) {
-      return;
-    }
-
-    if (useOriginalValue) {
-      var original = instance.getDataAtCell(row, prop);
-      original = Handsontable.helper.stringify(original) + (suffix || '');
-      keyboardProxy.val(original);
-      texteditor.setCaretPosition(keyboardProxy, original.length);
-    }
-    else {
-      keyboardProxy.val('');
-    }
-
-    if (instance.getSettings().asyncRendering) {
-      setTimeout(function () {
-        texteditor.refreshDimensions(instance, row, col, keyboardProxy);
-      }, 0);
-    }
-    else {
-      texteditor.refreshDimensions(instance, row, col, keyboardProxy);
-    }
-  },
-
-  refreshDimensions: function (instance, row, col, keyboardProxy) {
-    if (!texteditor.isCellEdited) {
-      return;
-    }
-
-    ///start prepare textarea position
-    var $td = $(instance.getCell(row, col)); //because old td may have been scrolled out with scrollViewport
-    var currentOffset = $td.offset();
-    var containerOffset = instance.rootElement.offset();
-    var scrollTop = instance.rootElement.scrollTop();
-    var scrollLeft = instance.rootElement.scrollLeft();
-    var editTop = currentOffset.top - containerOffset.top + scrollTop - 1;
-    var editLeft = currentOffset.left - containerOffset.left + scrollLeft - 1;
-
-    var settings = instance.getSettings();
-    var rowHeadersCount = settings.rowHeaders === false ? 0 : 1;
-    var colHeadersCount = settings.colHeaders === false ? 0 : 1;
-
-    if (editTop < 0) {
-      editTop = 0;
-    }
-    if (editLeft < 0) {
-      editLeft = 0;
-    }
-
-    if (rowHeadersCount > 0 && parseInt($td.css('border-top-width')) > 0) {
-      editTop += 1;
-    }
-    if (colHeadersCount > 0 && parseInt($td.css('border-left-width')) > 0) {
-      editLeft += 1;
-    }
-
-    if ($.browser.msie && parseInt($.browser.version, 10) <= 7) {
-      editTop -= 1;
-    }
-
-    keyboardProxy.parent().addClass('htHidden').css({
-      top: editTop,
-      left: editLeft
-    });
-    ///end prepare textarea position
-
-    var width = $td.width()
-      , height = $td.outerHeight() - 4;
-
-    if (parseInt($td.css('border-top-width')) > 0) {
-      height -= 1;
-    }
-    if (parseInt($td.css('border-left-width')) > 0) {
-      if (rowHeadersCount > 0) {
-        width -= 1;
-      }
-    }
-
-    keyboardProxy.autoResize({
-      maxHeight: 200,
-      minHeight: height,
-      minWidth: width,
-      maxWidth: Math.max(168, width),
-      animate: false,
-      extraSpace: 0
-    });
-
-    keyboardProxy.parent().removeClass('htHidden');
-
-    instance.rootElement.triggerHandler('beginediting.handsontable');
-
-    setTimeout(function () {
-      //async fix for Firefox 3.6.28 (needs manual testing)
-      keyboardProxy.parent().css({
-        overflow: 'visible'
-      });
-    }, 1);
-  },
-
-  /**
-   * Finishes text input in selected cells
-   */
-  finishEditing: function (instance, td, row, col, prop, keyboardProxy, isCancelled, ctrlDown) {
-    if (texteditor.triggerOnlyByDestroyer) {
-      return;
-    }
-    if (texteditor.isCellEdited) {
-      texteditor.isCellEdited = false;
-      var val;
-      if (isCancelled) {
-        val = [
-          [texteditor.originalValue]
-        ];
-      }
-      else {
-        val = [
-          [$.trim(keyboardProxy.val())]
-        ];
-      }
-      if (ctrlDown) { //if ctrl+enter and multiple cells selected, behave like Excel (finish editing and apply to all cells)
-        var sel = instance.getSelected();
-        instance.populateFromArray({row: sel[0], col: sel[1]}, val, {row: sel[2], col: sel[3]}, false, 'edit');
-      }
-      else {
-        instance.populateFromArray({row: row, col: col}, val, null, false, 'edit');
-      }
-    }
-    keyboardProxy.off(".editor");
-    instance.view.wt.update('onCellDblClick', null);
-
-    keyboardProxy.css({
-      width: 0,
-      height: 0
-    });
-    keyboardProxy.parent().addClass('htHidden').css({
-      overflow: 'hidden'
-    });
-
-    instance.rootElement.triggerHandler('finishediting.handsontable');
-  }
-};
-
-/**
- * Default text editor
- * @param {Object} instance Handsontable instance
- * @param {Element} td Table cell where to render
- * @param {Number} row
- * @param {Number} col
- * @param {String|Number} prop Row object property name
- * @param {Object} keyboardProxy jQuery element of keyboard proxy that contains current editing value
- * @param {Object} cellProperties Cell properites (shared by cell renderer and editor)
- */
-Handsontable.TextEditor = function (instance, td, row, col, prop, keyboardProxy, cellProperties) {
-  texteditor.isCellEdited = false;
-  texteditor.originalValue = instance.getDataAtCell(row, prop);
-  texteditor.triggerOnlyByDestroyer = cellProperties.strict;
-
-  keyboardProxy.parent().addClass('htHidden').css({
-    top: 0,
-    left: 0,
-    overflow: 'hidden'
-  });
-  keyboardProxy.css({
-    width: 0,
-    height: 0
-  });
-
-  keyboardProxy.on('refreshBorder.editor', function () {
-    setTimeout(function () {
-      if (texteditor.isCellEdited) {
-        texteditor.refreshDimensions(instance, row, col, keyboardProxy);
-      }
-    }, 0);
-  });
-
-  keyboardProxy.on("keydown.editor", function (event) {
-    var ctrlDown = (event.ctrlKey || event.metaKey) && !event.altKey; //catch CTRL but not right ALT (which in some systems triggers ALT+CTRL)
-    if (Handsontable.helper.isPrintableChar(event.keyCode)) {
-      if (!texteditor.isCellEdited && !ctrlDown) { //disregard CTRL-key shortcuts
-        texteditor.beginEditing(instance, null, row, col, prop, keyboardProxy);
-        event.stopImmediatePropagation();
-      }
-      else if (ctrlDown) {
-        if (texteditor.isCellEdited && event.keyCode === 65) { //CTRL + A
-          event.stopPropagation();
-        }
-        else if (texteditor.isCellEdited && event.keyCode === 88 && $.browser.opera) { //CTRL + X
-          event.stopPropagation();
-        }
-        else if (texteditor.isCellEdited && event.keyCode === 86 && $.browser.opera) { //CTRL + V
-          event.stopPropagation();
-        }
-      }
-      return;
-    }
-
-    if (texteditor.isCellEdited && (event.keyCode === 17 || event.keyCode === 224 || event.keyCode === 91 || event.keyCode === 93)) {
-      //when CTRL is pressed and cell is edited, don't prepare selectable text in textarea
-      event.stopPropagation();
-      return;
-    }
-
-    switch (event.keyCode) {
-      case 38: /* arrow up */
-        if (texteditor.isCellEdited) {
-          texteditor.finishEditing(instance, null, row, col, prop, keyboardProxy, false);
-        }
-        break;
-
-      case 9: /* tab */
-        if (texteditor.isCellEdited) {
-          texteditor.finishEditing(instance, null, row, col, prop, keyboardProxy, false);
-        }
-        event.preventDefault();
-        break;
-
-      case 39: /* arrow right */
-        if (texteditor.isCellEdited) {
-          if (texteditor.getCaretPosition(keyboardProxy) === keyboardProxy.val().length) {
-            texteditor.finishEditing(instance, null, row, col, prop, keyboardProxy, false);
-
-          }
-          else {
-            event.stopPropagation();
-          }
-        }
-        break;
-
-      case 37: /* arrow left */
-        if (texteditor.isCellEdited) {
-          if (texteditor.getCaretPosition(keyboardProxy) === 0) {
-            texteditor.finishEditing(instance, null, row, col, prop, keyboardProxy, false);
-          }
-          else {
-            event.stopPropagation();
-          }
-        }
-        break;
-
-      case 8: /* backspace */
-      case 46: /* delete */
-        if (texteditor.isCellEdited) {
-          event.stopPropagation();
-        }
-        break;
-
-      case 40: /* arrow down */
-        if (texteditor.isCellEdited) {
-          texteditor.finishEditing(instance, null, row, col, prop, keyboardProxy, false);
-        }
-        break;
-
-      case 27: /* ESC */
-        if (texteditor.isCellEdited) {
-          instance.destroyEditor(true);
-          event.stopPropagation();
-        }
-        break;
-
-      case 113: /* F2 */
-        if (!texteditor.isCellEdited) {
-          texteditor.beginEditing(instance, null, row, col, prop, keyboardProxy, true); //show edit field
-          event.stopPropagation();
-          event.preventDefault(); //prevent Opera from opening Go to Page dialog
-        }
-        break;
-
-      case 13: /* return/enter */
-        if (texteditor.isCellEdited) {
-          var selected = instance.getSelected();
-          var isMultipleSelection = !(selected[0] === selected[2] && selected[1] === selected[3]);
-          if ((event.ctrlKey && !isMultipleSelection) || event.altKey) { //if ctrl+enter or alt+enter, add new line
-            keyboardProxy.val(keyboardProxy.val() + '\n');
-            keyboardProxy[0].focus();
-            event.stopPropagation();
-          }
-          else {
-            texteditor.finishEditing(instance, null, row, col, prop, keyboardProxy, false, ctrlDown);
-          }
-        }
-        else if (instance.getSettings().enterBeginsEditing) {
-          if ((ctrlDown && !selection.isMultiple()) || event.altKey) { //if ctrl+enter or alt+enter, add new line
-            texteditor.beginEditing(instance, null, row, col, prop, keyboardProxy, true, '\n'); //show edit field
-          }
-          else {
-            texteditor.beginEditing(instance, null, row, col, prop, keyboardProxy, true); //show edit field
-          }
-          event.stopPropagation();
-        }
-        event.preventDefault(); //don't add newline to field
-        break;
-
-      case 36: /* home */
-        if (texteditor.isCellEdited) {
-          event.stopPropagation();
-        }
-        break;
-
-      case 35: /* end */
-        if (texteditor.isCellEdited) {
-          event.stopPropagation();
-        }
-        break;
-    }
-  });
-
-  function onDblClick() {
-    keyboardProxy[0].focus();
-    texteditor.beginEditing(instance, null, row, col, prop, keyboardProxy, true);
-  }
-
-  instance.view.wt.update('onCellDblClick', onDblClick);
-
-  return function (isCancelled) {
-    texteditor.triggerOnlyByDestroyer = false;
-    texteditor.finishEditing(instance, null, row, col, prop, keyboardProxy, isCancelled);
-  }
-};
-function isAutoComplete(keyboardProxy) {
-  var typeahead = keyboardProxy.data("typeahead");
-  if (typeahead && typeahead.$menu.is(":visible")) {
-    return typeahead;
-  }
-  else {
-    return false;
-  }
-}
-
-/**
- * Autocomplete editor
- * @param {Object} instance Handsontable instance
- * @param {Element} td Table cell where to render
- * @param {Number} row
- * @param {Number} col
- * @param {String|Number} prop Row object property name
- * @param {Object} keyboardProxy jQuery element of keyboard proxy that contains current editing value
- * @param {Object} cellProperties Cell properites (shared by cell renderer and editor)
- */
-Handsontable.AutocompleteEditor = function (instance, td, row, col, prop, keyboardProxy, cellProperties) {
-  var typeahead = keyboardProxy.data('typeahead')
-    , i
-    , j
-    , dontHide = false;
-
-  if (!typeahead) {
-    keyboardProxy.typeahead();
-    typeahead = keyboardProxy.data('typeahead');
-    typeahead._show = typeahead.show;
-    typeahead._hide = typeahead.hide;
-    typeahead._render = typeahead.render;
-    typeahead._highlighter = typeahead.highlighter;
-  }
-  else {
-    typeahead.$menu.off(); //remove previous typeahead bindings
-    keyboardProxy.off(); //remove previous typeahead bindings. Removing this will cause prepare to register 2 keydown listeners in typeahead
-    typeahead.listen(); //add typeahead bindings
-  }
-
-  typeahead.minLength = 0;
-  typeahead.highlighter = typeahead._highlighter;
-
-  typeahead.show = function () {
-    if (keyboardProxy.parent().hasClass('htHidden')) {
-      return;
-    }
-    return typeahead._show.call(this);
-  };
-
-  typeahead.hide = function () {
-    if (!dontHide) {
-      dontHide = false; //set to true by dblclick handler, otherwise appears and disappears immediately after double click
-      return typeahead._hide.call(this);
-    }
-  };
-
-  typeahead.lookup = function () {
-    var items;
-    this.query = this.$element.val();
-    items = $.isFunction(this.source) ? this.source(this.query, $.proxy(this.process, this)) : this.source;
-    return items ? this.process(items) : this;
-  };
-
-  typeahead.matcher = function () {
-    return true;
-  };
-
-  typeahead.select = function () {
-    var val = this.$menu.find('.active').attr('data-value') || keyboardProxy.val();
-    destroyer(true);
-    instance.setDataAtCell(row, prop, typeahead.updater(val));
-    return this.hide();
-  };
-
-  typeahead.render = function (items) {
-    typeahead._render.call(this, items);
-    if (!cellProperties.strict) {
-      this.$menu.find('li:eq(0)').removeClass('active');
-    }
-    return this;
-  };
-
-  /* overwrite typeahead options and methods (matcher, sorter, highlighter, updater, etc) if provided in cellProperties */
-  for (i in cellProperties) {
-    if (cellProperties.hasOwnProperty(i)) {
-      if (i === 'options') {
-        for (j in cellProperties.options) {
-          if (cellProperties.options.hasOwnProperty(j)) {
-            typeahead.options[j] = cellProperties.options[j];
-          }
-        }
-      }
-      else {
-        typeahead[i] = cellProperties[i];
-      }
-    }
-  }
-
-  var wasDestroyed = false;
-
-  keyboardProxy.on("keydown.editor", function (event) {
-    switch (event.keyCode) {
-      case 27: /* ESC */
-        dontHide = false;
-        break;
-
-      case 37: /* arrow left */
-      case 39: /* arrow right */
-      case 38: /* arrow up */
-      case 40: /* arrow down */
-      case 9: /* tab */
-      case 13: /* return/enter */
-        if (!keyboardProxy.parent().hasClass('htHidden')) {
-          event.stopImmediatePropagation();
-        }
-        event.preventDefault();
-    }
-  });
-
-  keyboardProxy.on("keyup.editor", function (event) {
-      switch (event.keyCode) {
-        case 9: /* tab */
-        case 13: /* return/enter */
-          if (!wasDestroyed && !isAutoComplete(keyboardProxy)) {
-            var ev = $.Event('keyup');
-            ev.keyCode = 113; //113 triggers lookup, in contrary to 13 or 9 which only trigger hide
-            keyboardProxy.trigger(ev);
-          }
-          else {
-            setTimeout(function () { //so pressing enter will move one row down after change is applied by 'select' above
-              var ev = $.Event('keydown');
-              ev.keyCode = event.keyCode;
-              keyboardProxy.parent().trigger(ev);
-            }, 10);
-          }
-          break;
-
-        default:
-          if (!wasDestroyed && !Handsontable.helper.isPrintableChar(event.keyCode)) { //otherwise Del or F12 would open suggestions list
-            event.stopImmediatePropagation();
-          }
-      }
-    }
-  );
-
-  var textDestroyer = Handsontable.TextEditor(instance, td, row, col, prop, keyboardProxy, cellProperties);
-
-  function onDblClick() {
-    keyboardProxy[0].focus();
-    texteditor.beginEditing(instance, null, row, col, prop, keyboardProxy, true);
-    dontHide = true;
-    setTimeout(function () { //otherwise is misaligned in IE9
-      keyboardProxy.data('typeahead').lookup();
-    }, 1);
-  }
-
-  instance.view.wt.update('onCellDblClick', onDblClick); //no need to destroy it here because it will be destroyed by TextEditor destroyer
-
-  var destroyer = function (isCancelled) {
-    wasDestroyed = true;
-    keyboardProxy.off(); //remove typeahead bindings
-    textDestroyer(isCancelled);
-    dontHide = false;
-    if (isAutoComplete(keyboardProxy)) {
-      isAutoComplete(keyboardProxy).hide();
-    }
-  };
-
-  return destroyer;
-};
-function toggleCheckboxCell(instance, row, prop, cellProperties) {
-  if (Handsontable.helper.stringify(instance.getDataAtCell(row, prop)) === Handsontable.helper.stringify(cellProperties.checkedTemplate)) {
-    instance.setDataAtCell(row, prop, cellProperties.uncheckedTemplate);
-  }
-  else {
-    instance.setDataAtCell(row, prop, cellProperties.checkedTemplate);
-  }
-}
-
-/**
- * Checkbox editor
- * @param {Object} instance Handsontable instance
- * @param {Element} td Table cell where to render
- * @param {Number} row
- * @param {Number} col
- * @param {String|Number} prop Row object property name
- * @param {Object} keyboardProxy jQuery element of keyboard proxy that contains current editing value
- * @param {Object} cellProperties Cell properites (shared by cell renderer and editor)
- */
-Handsontable.CheckboxEditor = function (instance, td, row, col, prop, keyboardProxy, cellProperties) {
-  if (typeof cellProperties === "undefined") {
-    cellProperties = {};
-  }
-  if (typeof cellProperties.checkedTemplate === "undefined") {
-    cellProperties.checkedTemplate = true;
-  }
-  if (typeof cellProperties.uncheckedTemplate === "undefined") {
-    cellProperties.uncheckedTemplate = false;
-  }
-
-  keyboardProxy.on("keydown.editor", function (event) {
-    var ctrlDown = (event.ctrlKey || event.metaKey) && !event.altKey; //catch CTRL but not right ALT (which in some systems triggers ALT+CTRL)
-    if (!ctrlDown && Handsontable.helper.isPrintableChar(event.keyCode)) {
-      toggleCheckboxCell(instance, row, prop, cellProperties);
-      event.stopPropagation();
-    }
-  });
-
-  function onDblClick() {
-    toggleCheckboxCell(instance, row, prop, cellProperties);
-  }
-
-  instance.view.wt.update('onCellDblClick', onDblClick);
-
-  return function () {
-    keyboardProxy.off(".editor");
-    instance.view.wt.update('onCellDblClick', null);
-  }
-};
-Handsontable.AutocompleteCell = {
-  renderer: Handsontable.AutocompleteRenderer,
-  editor: Handsontable.AutocompleteEditor
-};
-
-Handsontable.CheckboxCell = {
-  renderer: Handsontable.CheckboxRenderer,
-  editor: Handsontable.CheckboxEditor
-};
-
-Handsontable.TextCell = {
-  renderer: Handsontable.TextRenderer,
-  editor: Handsontable.TextEditor
-};
-Handsontable.PluginHooks = {
-  hooks: {
-    beforeInit: [],
-    afterInit: [],
-    afterLoadData: [],
-    beforeRender: [],
-    afterRender: [],
-    beforeGet: [],
-    beforeSet: [],
-    afterGetCellMeta: [],
-    afterGetColHeader: [],
-    afterGetColWidth: [],
-    walkontableConfig: []
-  },
-
-  push: function (hook, fn) {
-    this.hooks[hook].push(fn);
-  },
-
-  unshift: function (hook, fn) {
-    this.hooks[hook].unshift(fn);
-  },
-
-  run: function (instance, hook, p1, p2, p3, p4, p5) {
-    //performance considerations - http://jsperf.com/call-vs-apply-for-a-plugin-architecture
-    for (var i = 0, ilen = this.hooks[hook].length; i < ilen; i++) {
-      this.hooks[hook][i].call(instance, p1, p2, p3, p4, p5);
-    }
-  }
-};
-/**
- * This plugin determines the optimal column size for the data that's inside it
- * @constructor
- */
-function HandsontableAutoColumnSize() {
-  var instance;
-  var tmp;
-  var that = this;
-
-  var sampleCount = 5; //number of samples to take of each value length
-
-  this.beforeInit = function () {
-    this.autoColumnWidths = [];
-  }
-
-  this.determineColumnWidth = function (col) {
-    if (!tmp) {
-      tmp = document.createElement('TABLE');
-      tmp.style.position = 'absolute';
-      tmp.style.top = '0';
-      tmp.style.left = '0';
-      tmp.innerHTML = '<tbody><tr><td></td></tr></tbody>';
-      document.body.appendChild(tmp);
-    }
-
-    var rows = instance.countRows();
-    var samples = {};
-    for (var r = 0; r < rows; r++) {
-      var value = Handsontable.helper.stringify(instance.getDataAtCell(r, col));
-      var len = value.length;
-      if (!samples[len]) {
-        samples[len] = {
-          needed: sampleCount,
-          strings: []
-        };
-      }
-      if (samples[len].needed) {
-        samples[len].strings.push(value);
-        samples[len].needed--;
-      }
-    }
-
-    var txt = '';
-    var settings = instance.getSettings();
-    if (settings.colHeaders) {
-      txt += instance.getColHeader(col) + '<br>';
-    }
-    for (var i in samples) {
-      if (samples.hasOwnProperty(i)) {
-        for (var j = 0, jlen = samples[i].strings.length; j < jlen; j++) {
-          txt += samples[i].strings[j] + '<br>';
-        }
-      }
-    }
-    tmp.firstChild.firstChild.firstChild.innerHTML = txt; //TD innerHTML
-
-    tmp.style.display = 'block';
-    var width = $(tmp).outerWidth();
-    tmp.style.display = 'none';
-    return width;
-  }
-
-  this.determineColumnsWidth = function () {
-    instance = this;
-    var settings = this.getSettings();
-    if (settings.autoColumnSize || !settings.colWidths) {
-      var cols = this.countCols();
-      for (var c = 0; c < cols; c++) {
-        this.autoColumnWidths[c] = that.determineColumnWidth(c);
-      }
-    }
-  };
-
-  this.getColWidth = function (col, response) {
-    if (this.autoColumnWidths[col] && this.autoColumnWidths[col] > response.width) {
-      response.width = this.autoColumnWidths[col];
-    }
-  };
-}
-var htAutoColumnSize = new HandsontableAutoColumnSize();
-
-Handsontable.PluginHooks.push('beforeInit', htAutoColumnSize.beforeInit);
-Handsontable.PluginHooks.push('beforeRender', htAutoColumnSize.determineColumnsWidth);
-Handsontable.PluginHooks.push('afterGetColWidth', htAutoColumnSize.getColWidth);
-
-/**
- * This plugin sorts the view by a column (but does not sort the data source!)
- * @constructor
- */
-function HandsontableColumnSorting() {
-  var plugin = this;
-
-  this.afterInit = function () {
-    var instance = this;
-    if (this.getSettings().columnSorting) {
-      this.sortIndex = [];
-      this.rootElement.on('click.handsontable', '.columnSorting', function (e) {
-        var $div = $(e.target);
-        if ($div.is('.columnSorting')) {
-          instance.sortColumn = $div.closest('th').index();
-          instance.sortOrder = !instance.sortOrder;
-          if (instance.getSettings().rowHeaders) {
-            instance.sortColumn--;
-          }
-          plugin.sort.call(instance);
-          instance.render();
-        }
-      });
-    }
-  };
-
-  this.sort = function () {
-    var instance = this;
-    this.sortIndex.length = 0;
-    var data = this.getData();
-    for (var i = 0, ilen = this.countRows(); i < ilen; i++) {
-      this.sortIndex.push([i, data[i][this.sortColumn]]);
-    }
-    this.sortIndex.sort(function (a, b) {
-      if (a[1] === b[1]) {
-        return 0;
-      }
-      if (a[1] === null) {
-        return 1;
-      }
-      if (b[1] === null) {
-        return -1;
-      }
-      if (a[1] < b[1]) return instance.sortOrder ? -1 : 1;
-      if (a[1] > b[1]) return instance.sortOrder ? 1 : -1;
-      return 0;
-    });
-  };
-
-  this.translateRow = function (getVars) {
-    if (this.sortIndex && this.sortIndex.length) {
-      getVars.row = this.sortIndex[getVars.row][0];
-    }
-  };
-
-  this.getColHeader = function (col, response) {
-    var prepend = '<span class="columnSorting">';
-    var append = '</span>';
-    response.html = prepend + response.html + append;
-  };
-}
-var htSortColumn = new HandsontableColumnSorting();
-
-Handsontable.PluginHooks.push('afterInit', htSortColumn.afterInit);
-Handsontable.PluginHooks.push('beforeGet', htSortColumn.translateRow);
-Handsontable.PluginHooks.push('beforeSet', htSortColumn.translateRow);
-Handsontable.PluginHooks.push('afterGetColHeader', htSortColumn.getColHeader);
-function createContextMenu() {
-  var instance = this
-    , defaultOptions = {
-      selector: "#" + instance.rootElement.attr('id') + ' table, #' + instance.rootElement.attr('id') + ' div',
-      trigger: 'right',
-      callback: onContextClick
-    },
-    allItems = {
-      "row_above": {name: "Insert row above", disabled: isDisabled},
-      "row_below": {name: "Insert row below", disabled: isDisabled},
-      "hsep1": "---------",
-      "col_left": {name: "Insert column on the left", disabled: isDisabled},
-      "col_right": {name: "Insert column on the right", disabled: isDisabled},
-      "hsep2": "---------",
-      "remove_row": {name: "Remove row", disabled: isDisabled},
-      "remove_col": {name: "Remove column", disabled: isDisabled},
-      "hsep3": "---------",
-      "undo": {name: "Undo", disabled: function () {
-        return !instance.isUndoAvailable();
-      }},
-      "redo": {name: "Redo", disabled: function () {
-        return !instance.isRedoAvailable();
-      }}
-    }
-    , options = {}
-    , i
-    , ilen
-    , settings = instance.getSettings();
-
-  function onContextClick(key) {
-    var corners = instance.getSelected(); //[top left row, top left col, bottom right row, bottom right col]
-
-    switch (key) {
-      case "row_above":
-        instance.alter("insert_row", corners[0]);
-        break;
-
-      case "row_below":
-        instance.alter("insert_row", corners[2] + 1);
-        break;
-
-      case "col_left":
-        instance.alter("insert_col", corners[1]);
-        break;
-
-      case "col_right":
-        instance.alter("insert_col", corners[3] + 1);
-        break;
-
-      case "remove_row":
-        instance.alter(key, corners[0], corners[2]);
-        break;
-
-      case "remove_col":
-        instance.alter(key, corners[1], corners[3]);
-        break;
-
-      case "undo":
-        instance.undo();
-        break;
-
-      case "redo":
-        instance.redo();
-        break;
-    }
-  }
-
-  function isDisabled(key) {
-    //TODO rewrite
-    /*if (instance.blockedCols.main.find('th.htRowHeader.active').length && (key === "remove_col" || key === "col_left" || key === "col_right")) {
-     return true;
-     }
-     else if (instance.blockedRows.main.find('th.htColHeader.active').length && (key === "remove_row" || key === "row_above" || key === "row_below")) {
-     return true;
-     }
-     else*/
-    if (instance.countRows() >= instance.getSettings().maxRows && (key === "row_above" || key === "row_below")) {
-      return true;
-    }
-    else if (instance.countCols() >= instance.getSettings().maxCols && (key === "col_left" || key === "col_right")) {
-      return true;
-    }
-    else {
-      return false;
-    }
-  }
-
-  if (!settings.contextMenu) {
-    return;
-  }
-  else if (settings.contextMenu === true) { //contextMenu is true
-    options.items = allItems;
-  }
-  else if (Object.prototype.toString.apply(settings.contextMenu) === '[object Array]') { //contextMenu is an array
-    options.items = {};
-    for (i = 0, ilen = settings.contextMenu.length; i < ilen; i++) {
-      var key = settings.contextMenu[i];
-      if (typeof allItems[key] === 'undefined') {
-        throw new Error('Context menu key "' + key + '" is not recognised');
-      }
-      options.items[key] = allItems[key];
-    }
-  }
-  else if (Object.prototype.toString.apply(settings.contextMenu) === '[object Object]') { //contextMenu is an options object as defined in http://medialize.github.com/jQuery-contextMenu/docs.html
-    options = settings.contextMenu;
-    if (options.items) {
-      for (i in options.items) {
-        if (options.items.hasOwnProperty(i) && allItems[i]) {
-          if (typeof options.items[i] === 'string') {
-            options.items[i] = allItems[i];
-          }
-          else {
-            options.items[i] = $.extend(true, allItems[i], options.items[i]);
-          }
-        }
-      }
-    }
-    else {
-      options.items = allItems;
-    }
-
-    if (options.callback) {
-      var handsontableCallback = defaultOptions.callback;
-      var customCallback = options.callback;
-      options.callback = function (key, options) {
-        handsontableCallback(key, options);
-        customCallback(key, options);
-      }
-    }
-  }
-
-  if (!instance.rootElement.attr('id')) {
-    throw new Error("Handsontable container must have an id");
-  }
-
-  $.contextMenu($.extend(true, defaultOptions, options));
-}
-
-Handsontable.PluginHooks.push('afterInit', createContextMenu);
-/**
- * This plugin adds support for legacy features, deprecated APIs, etc.
- */
-
-/**
- * Support for old autocomplete syntax
- * For old syntax, see: https://github.com/warpech/jquery-handsontable/blob/8c9e701d090ea4620fe08b6a1a048672fadf6c7e/README.md#defining-autocomplete
- */
-Handsontable.PluginHooks.push('afterGetCellMeta', function (row, col, cellProperties) {
-  var settings = this.getSettings(), data = this.getData(), i, ilen, a;
-  if (settings.autoComplete) {
-    for (i = 0, ilen = settings.autoComplete.length; i < ilen; i++) {
-      if (settings.autoComplete[i].match(row, col, data)) {
-        if (typeof cellProperties.type === 'undefined') {
-          cellProperties.type = Handsontable.AutocompleteCell;
-        }
-        else {
-          if (typeof cellProperties.type.renderer === 'undefined') {
-            cellProperties.type.renderer = Handsontable.AutocompleteCell.renderer;
-          }
-          if (typeof cellProperties.type.editor === 'undefined') {
-            cellProperties.type.editor = Handsontable.AutocompleteCell.editor;
-          }
-        }
-        for (a in settings.autoComplete[i]) {
-          if (settings.autoComplete[i].hasOwnProperty(a) && a !== 'match' && typeof cellProperties[i] === 'undefined') {
-            if(a === 'source') {
-              cellProperties[a] = settings.autoComplete[i][a](row, col);
-            }
-            else {
-              cellProperties[a] = settings.autoComplete[i][a];
-            }
-          }
-        }
-        break;
-      }
-    }
-  }
-});
-function HandsontableManualColumnResize() {
-  var pressed
-    , currentCol
-    , currentWidth
-    , instance
-    , start
-    , startX
-    , startWidth
-    , startOffset;
-
-  var $line = $('<div class="manualColumnResizerLine"><div class="manualColumnResizer"></div></div>');
-  $line.css({
-    position: 'absolute',
-    top: 0,
-    left: 0,
-    width: 0,
-    borderRight: '1px dashed #777'
-  });
-
-  $(document).mousemove(function (e) {
-    if (pressed) {
-      currentWidth = startWidth + (e.pageX - startX);
-      setManualSize(currentCol, currentWidth); //save col width
-      $line[0].style.left = startOffset + currentWidth - 1 + 'px';
-      if ($line[0].style.display === 'none') {
-        $line[0].style.display = 'block';
-      }
-    }
-  });
-
-  $(document).mouseup(function () {
-    if (pressed) {
-      $('.manualColumnResizer.active').removeClass('active');
-      pressed = false;
-      instance.forceFullRender = true;
-      instance.view.render(); //updates all
-      $line[0].style.display = 'none';
-    }
-  });
-
-  $(document).dblclick(function (e) {
-    if ($(e.target).is('.manualColumnResizer')) {
-      setManualSize(currentCol, htAutoColumnSize.determineColumnWidth.call(instance, currentCol));
-    }
-  });
-
-  this.beforeInit = function () {
-    var that = this;
-    this.manualColumnWidths = [];
-    this.rootElement.on('mousedown.handsontable', '.manualColumnResizer', function (e) {
-      instance = that;
-      var $resizer = $(e.target);
-      currentCol = $resizer.attr('rel');
-      start = that.rootElement.find('col').eq($resizer.parent().parent().index());
-      pressed = true;
-      startX = e.pageX;
-      startWidth = start.width();
-      currentWidth = startWidth;
-      $resizer.addClass('active');
-
-      var $table = that.rootElement.find('.htCore');
-      $line.appendTo($table.parent()).height($table.height());
-      startOffset = parseInt($resizer.parent().parent().offset().left - $table.offset().left);
-      $line[0].style.left = startOffset + currentWidth - 1 + 'px';
-    });
-  }
-
-  var setManualSize = function (col, width) {
-    width = Math.max(width, 20);
-    width = Math.min(width, 500);
-    instance.manualColumnWidths[col] = width;
-  }
-
-  this.getColHeader = function (col, response) {
-    var prepend = '<div class="relative">';
-    var append = ' <div class="manualColumnResizer" rel="' + col + '" style="cursor: col-resize"></div></div>';
-    response.html = prepend + response.html + append;
-  };
-
-  this.getColWidth = function (col, response) {
-    if (this.manualColumnWidths[col]) {
-      response.width = this.manualColumnWidths[col];
-    }
-  };
-}
-var htManualColumnResize = new HandsontableManualColumnResize();
-
-Handsontable.PluginHooks.push('beforeInit', htManualColumnResize.beforeInit);
-Handsontable.PluginHooks.push('afterGetColHeader', htManualColumnResize.getColHeader);
-Handsontable.PluginHooks.push('afterGetColWidth', htManualColumnResize.getColWidth);
-
-/*
- * jQuery.fn.autoResize 1.1+
- * --
- * https://github.com/warpech/jQuery.fn.autoResize
- *
- * This fork differs from others in a way that it autoresizes textarea in 2-dimensions (horizontally and vertically).
- * It was originally forked from alexbardas's repo but maybe should be merged with dpashkevich's repo in future.
- *
- * originally forked from:
- * https://github.com/jamespadolsey/jQuery.fn.autoResize
- * which is now located here:
- * https://github.com/alexbardas/jQuery.fn.autoResize
- * though the mostly maintained for is here:
- * https://github.com/dpashkevich/jQuery.fn.autoResize/network
- *
- * --
- * This program is free software. It comes without any warranty, to
- * the extent permitted by applicable law. You can redistribute it
- * and/or modify it under the terms of the Do What The Fuck You Want
- * To Public License, Version 2, as published by Sam Hocevar. See
- * http://sam.zoy.org/wtfpl/COPYING for more details. */
-
-(function($){
-
-  autoResize.defaults = {
-    onResize: function(){},
-    animate: {
-      duration: 200,
-      complete: function(){}
-    },
-    extraSpace: 50,
-    minHeight: 'original',
-    maxHeight: 500,
-    minWidth: 'original',
-    maxWidth: 500
-  };
-
-  autoResize.cloneCSSProperties = [
-    'lineHeight', 'textDecoration', 'letterSpacing',
-    'fontSize', 'fontFamily', 'fontStyle', 'fontWeight',
-    'textTransform', 'textAlign', 'direction', 'wordSpacing', 'fontSizeAdjust',
-    'padding'
-  ];
-
-  autoResize.cloneCSSValues = {
-    position: 'absolute',
-    top: -9999,
-    left: -9999,
-    opacity: 0,
-    overflow: 'hidden',
-    border: '1px solid black',
-    padding: '0.49em' //this must be about the width of caps W character
-  };
-
-  autoResize.resizableFilterSelector = 'textarea,input:not(input[type]),input[type=text],input[type=password]';
-
-  autoResize.AutoResizer = AutoResizer;
-
-  $.fn.autoResize = autoResize;
-
-  function autoResize(config) {
-    this.filter(autoResize.resizableFilterSelector).each(function(){
-      new AutoResizer( $(this), config );
-    });
-    return this;
-  }
-
-  function AutoResizer(el, config) {
-
-    if(this.clones) return;
-
-    this.config = $.extend({}, autoResize.defaults, config);
-
-    this.el = el;
-
-    this.nodeName = el[0].nodeName.toLowerCase();
-
-    this.previousScrollTop = null;
-
-    if (config.maxWidth === 'original') config.maxWidth = el.width();
-    if (config.minWidth === 'original') config.minWidth = el.width();
-    if (config.maxHeight === 'original') config.maxHeight = el.height();
-    if (config.minHeight === 'original') config.minHeight = el.height();
-
-    if (this.nodeName === 'textarea') {
-      el.css({
-        resize: 'none',
-        overflowY: 'hidden'
-      });
-    }
-
-    el.data('AutoResizer', this);
-
-    this.createClone();
-    this.injectClone();
-    this.bind();
-
-  }
-
-  AutoResizer.prototype = {
-
-    bind: function() {
-
-      var check = $.proxy(function(){
-        this.check();
-        return true;
-      }, this);
-
-      this.unbind();
-
-      this.el
-        .bind('keyup.autoResize', check)
-        //.bind('keydown.autoResize', check)
-        .bind('change.autoResize', check);
-
-      this.check(null, true);
-
-    },
-
-    unbind: function() {
-      this.el.unbind('.autoResize');
-    },
-
-    createClone: function() {
-
-      var el = this.el,
-        self = this,
-        config = this.config;
-
-      this.clones = $();
-
-      if (config.minHeight !== 'original' || config.maxHeight !== 'original') {
-        this.hClone = el.clone().height('auto');
-        this.clones = this.clones.add(this.hClone);
-      }
-      if (config.minWidth !== 'original' || config.maxWidth !== 'original') {
-        this.wClone = $('<div/>').width('auto').css({
-          whiteSpace: 'nowrap',
-          'float': 'left'
-        });
-        this.clones = this.clones.add(this.wClone);
-      }
-
-      $.each(autoResize.cloneCSSProperties, function(i, p){
-        self.clones.css(p, el.css(p));
-      });
-
-      this.clones
-        .removeAttr('name')
-        .removeAttr('id')
-        .attr('tabIndex', -1)
-        .css(autoResize.cloneCSSValues);
-
-    },
-
-    check: function(e, immediate) {
-
-      var config = this.config,
-        wClone = this.wClone,
-        hClone = this.hClone,
-        el = this.el,
-        value = el.val();
-
-      if (wClone) {
-
-        wClone.text(value);
-
-        // Calculate new width + whether to change
-        var cloneWidth = wClone.outerWidth(),
-          newWidth = (cloneWidth + config.extraSpace) >= config.minWidth ?
-            cloneWidth + config.extraSpace : config.minWidth,
-          currentWidth = el.width();
-
-        newWidth = Math.min(newWidth, config.maxWidth);
-
-        if (
-          (newWidth < currentWidth && newWidth >= config.minWidth) ||
-            (newWidth >= config.minWidth && newWidth <= config.maxWidth)
-          ) {
-
-          config.onResize.call(el);
-
-          el.scrollLeft(0);
-
-          config.animate && !immediate ?
-            el.stop(1,1).animate({
-              width: newWidth
-            }, config.animate)
-            : el.width(newWidth);
-
-        }
-
-      }
-
-      if (hClone) {
-
-        if (newWidth) {
-          hClone.width(newWidth);
-        }
-
-        hClone.height(0).val(value).scrollTop(10000);
-
-        var scrollTop = hClone[0].scrollTop + config.extraSpace;
-
-        // Don't do anything if scrollTop hasen't changed:
-        if (this.previousScrollTop === scrollTop) {
-          return;
-        }
-
-        this.previousScrollTop = scrollTop;
-
-        if (scrollTop >= config.maxHeight) {
-          el.css('overflowY', '');
-          return;
-        }
-
-        el.css('overflowY', 'hidden');
-
-        if (scrollTop < config.minHeight) {
-          scrollTop = config.minHeight;
-        }
-
-        config.onResize.call(el);
-
-        // Either animate or directly apply height:
-        config.animate && !immediate ?
-          el.stop(1,1).animate({
-            height: scrollTop
-          }, config.animate)
-          : el.height(scrollTop);
-      }
-    },
-
-    destroy: function() {
-      this.unbind();
-      this.el.removeData('AutoResizer');
-      this.clones.remove();
-      delete this.el;
-      delete this.hClone;
-      delete this.wClone;
-      delete this.clones;
-    },
-
-    injectClone: function() {
-      (
-        autoResize.cloneContainer ||
-          (autoResize.cloneContainer = $('<arclones/>').appendTo('body'))
-        ).empty().append(this.clones); //this should be refactored so that a node is never cloned more than once
-    }
-
-  };
-
-})(jQuery);
-/**
- * SheetClip - Spreadsheet Clipboard Parser
- * version 0.2
- *
- * This tiny library transforms JavaScript arrays to strings that are pasteable by LibreOffice, OpenOffice,
- * Google Docs and Microsoft Excel.
- *
- * Copyright 2012, Marcin Warpechowski
- * Licensed under the MIT license.
- * http://github.com/warpech/sheetclip/
- */
-/*jslint white: true*/
-(function (global) {
-  "use strict";
-
-  function countQuotes(str) {
-    return str.split('"').length - 1;
-  }
-
-  global.SheetClip = {
-    parse: function (str) {
-      var r, rlen, rows, arr = [], a = 0, c, clen, multiline, last;
-      rows = str.split('\n');
-      if (rows.length > 1 && rows[rows.length - 1] === '') {
-        rows.pop();
-      }
-      for (r = 0, rlen = rows.length; r < rlen; r += 1) {
-        rows[r] = rows[r].split('\t');
-        for (c = 0, clen = rows[r].length; c < clen; c += 1) {
-          if (!arr[a]) {
-            arr[a] = [];
-          }
-          if (multiline && c === 0) {
-            last = arr[a].length - 1;
-            arr[a][last] = arr[a][last] + '\n' + rows[r][0];
-            if (multiline && countQuotes(rows[r][0]) % 2 === 1) {
-              multiline = false;
-              arr[a][last] = arr[a][last].substring(0, arr[a][last].length - 1).replace(/""/g, '"');
-            }
-          }
-          else {
-            if (c === clen - 1 && rows[r][c].indexOf('"') === 0) {
-              arr[a].push(rows[r][c].substring(1).replace(/""/g, '"'));
-              multiline = true;
-            }
-            else {
-              arr[a].push(rows[r][c].replace(/""/g, '"'));
-              multiline = false;
-            }
-          }
-        }
-        if (!multiline) {
-          a += 1;
-        }
-      }
-      return arr;
-    },
-
-    stringify: function (arr) {
-      var r, rlen, c, clen, str = '', val;
-      for (r = 0, rlen = arr.length; r < rlen; r += 1) {
-        for (c = 0, clen = arr[r].length; c < clen; c += 1) {
-          if (c > 0) {
-            str += '\t';
-          }
-          val = arr[r][c];
-          if (typeof val === 'string') {
-            if (val.indexOf('\n') > -1) {
-              str += '"' + val.replace(/"/g, '""') + '"';
-            }
-            else {
-              str += val;
-            }
-          }
-          else if (val === null || val === void 0) { //void 0 resolves to undefined
-            str += '';
-          }
-          else {
-            str += val;
-          }
-        }
-        str += '\n';
-      }
-      return str;
-    }
-  };
-}(window));
-/**
- * walkontable 0.1
- * 
- * Date: Mon Jan 14 2013 10:56:02 GMT+0100 (Central European Standard Time)
-*/
-
-function WalkontableBorder(instance, settings) {
-  //reference to instance
-  this.instance = instance;
-  this.settings = settings;
-  this.wtDom = new WalkontableDom();
-
-  this.main = document.createElement("div");
-  this.main.style.position = 'absolute';
-  this.main.style.top = 0;
-  this.main.style.left = 0;
-
-  for (var i = 0; i < 5; i++) {
-    var DIV = document.createElement('DIV');
-    DIV.className = 'wtBorder ' + settings.className;
-    DIV.style.backgroundColor = settings.border.color;
-    DIV.style.height = settings.border.width + 'px';
-    DIV.style.width = settings.border.width + 'px';
-    this.main.appendChild(DIV);
-  }
-
-  this.top = this.main.childNodes[0];
-  this.left = this.main.childNodes[1];
-  this.bottom = this.main.childNodes[2];
-  this.right = this.main.childNodes[3];
-
-  this.corner = this.main.childNodes[4];
-  this.corner.className += ' corner';
-  this.corner.style.width = '5px';
-  this.corner.style.height = '5px';
-  this.corner.style.border = '2px solid #FFF';
-
-  this.disappear();
-  instance.wtTable.hider.appendChild(this.main);
-}
-
-/**
- * Show border around one or many cells
- * @param {Array} corners
- */
-WalkontableBorder.prototype.appear = function (corners) {
-  var isMultiple, $from, $to, fromOffset, toOffset, containerOffset, top, minTop, left, minLeft, height, width;
-  if (this.disabled) {
-    return;
-  }
-
-  var offsetRow = this.instance.getSetting('offsetRow')
-    , offsetColumn = this.instance.getSetting('offsetColumn')
-    , displayRows = this.instance.getSetting('displayRows')
-    , displayColumns = this.instance.getSetting('displayColumns');
-
-  var hideTop = false, hideLeft = false, hideBottom = false, hideRight = false;
-
-  if (displayRows !== null) {
-    if (corners[0] > offsetRow + displayRows - 1 || corners[2] < offsetRow) {
-      hideTop = hideLeft = hideBottom = hideRight = true;
-    }
-    else {
-      if (corners[0] < offsetRow) {
-        corners[0] = offsetRow;
-        hideTop = true;
-      }
-      if (corners[2] > offsetRow + displayRows - 1) {
-        corners[2] = offsetRow + displayRows - 1;
-        hideBottom = true;
-      }
-    }
-  }
-
-  if (displayColumns !== null) {
-    if (corners[1] > offsetColumn + displayColumns - 1 || corners[3] < offsetColumn) {
-      hideTop = hideLeft = hideBottom = hideRight = true;
-    }
-    else {
-      if (corners[1] < offsetColumn) {
-        corners[1] = offsetColumn;
-        hideLeft = true;
-      }
-      if (corners[3] > offsetColumn + displayColumns - 1) {
-        corners[3] = offsetColumn + displayColumns - 1;
-        hideRight = true;
-      }
-    }
-  }
-
-  if (hideTop + hideLeft + hideBottom + hideRight < 4) { //at least one border is not hidden
-    isMultiple = (corners[0] !== corners[2] || corners[1] !== corners[3]);
-    $from = $(this.instance.wtTable.getCell([corners[0], corners[1]]));
-    $to = isMultiple ? $(this.instance.wtTable.getCell([corners[2], corners[3]])) : $from;
-    fromOffset = this.wtDom.offset($from[0]);
-    toOffset = isMultiple ? this.wtDom.offset($to[0]) : fromOffset;
-    containerOffset = this.wtDom.offset(this.instance.wtTable.TABLE);
-
-    minTop = fromOffset.top;
-    height = toOffset.top + $to.outerHeight() - minTop;
-    minLeft = fromOffset.left;
-    width = toOffset.left + $to.outerWidth() - minLeft;
-
-    top = minTop - containerOffset.top - 1;
-    left = minLeft - containerOffset.left - 1;
-
-    if (parseInt($from.css('border-top-width')) > 0) {
-      top += 1;
-      height -= 1;
-    }
-    if (parseInt($from.css('border-left-width')) > 0) {
-      left += 1;
-      width -= 1;
-    }
-  }
-
-  if (hideTop) {
-    this.top.style.display = 'none';
-  }
-  else {
-    this.top.style.top = top + 'px';
-    this.top.style.left = left + 'px';
-    this.top.style.width = width + 'px';
-    this.top.style.display = 'block';
-  }
-
-  if (hideLeft) {
-    this.left.style.display = 'none';
-  }
-  else {
-    this.left.style.top = top + 'px';
-    this.left.style.left = left + 'px';
-    this.left.style.height = height + 'px';
-    this.left.style.display = 'block';
-  }
-
-  var delta = Math.floor(this.settings.border.width / 2);
-
-  if (hideBottom) {
-    this.bottom.style.display = 'none';
-  }
-  else {
-    this.bottom.style.top = top + height - delta + 'px';
-    this.bottom.style.left = left + 'px';
-    this.bottom.style.width = width + 'px';
-    this.bottom.style.display = 'block';
-  }
-
-  if (hideRight) {
-    this.right.style.display = 'none';
-  }
-  else {
-    this.right.style.top = top + 'px';
-    this.right.style.left = left + width - delta + 'px';
-    this.right.style.height = height + 1 + 'px';
-    this.right.style.display = 'block';
-  }
-
-  if (hideBottom && hideRight || !this.hasSetting(this.settings.border.cornerVisible)) {
-    this.corner.style.display = 'none';
-  }
-  else {
-    this.corner.style.top = top + height - 4 + 'px';
-    this.corner.style.left = left + width - 4 + 'px';
-    this.corner.style.display = 'block';
-  }
-};
-
-/**
- * Hide border
- */
-WalkontableBorder.prototype.disappear = function () {
-  this.top.style.display = 'none';
-  this.left.style.display = 'none';
-  this.bottom.style.display = 'none';
-  this.right.style.display = 'none';
-  this.corner.style.display = 'none';
-};
-
-WalkontableBorder.prototype.hasSetting = function (setting) {
-  if (typeof setting === 'function') {
-    return setting();
-  }
-  return !!setting;
-};
-function Walkontable(settings) {
-  var that = this;
-  var originalHeaders = [];
-
-  //default settings. void 0 means it is required, null means it can be empty
-  this.defaults = {
-    table: void 0,
-
-    //presentation mode
-    async: false,
-    scrollH: 'auto', //values: scroll (always show scrollbar), auto (show scrollbar if table does not fit in the container), none (never show scrollbar)
-    scrollV: 'auto', //values: see above
-    stretchH: 'last', //values: all, last, none
-    currentRowClassName: null,
-    currentColumnClassName: null,
-
-    //data source
-    data: void 0,
-    offsetRow: 0,
-    offsetColumn: 0,
-    frozenColumns: null,
-    columnHeaders: false,
-    totalRows: void 0,
-    totalColumns: void 0,
-    width: null,
-    height: null,
-    displayRows: null,
-    displayColumns: null,
-    cellRenderer: function (row, column, TD) {
-      var cellData = that.getSetting('data', row, column);
-      if (cellData !== void 0) {
-        TD.innerHTML = cellData;
-      }
-      else {
-        TD.innerHTML = '';
-      }
-    },
-    columnWidth: 50,
-    selections: null,
-
-    //callbacks
-    onCellMouseDown: null,
-    onCellMouseOver: null,
-    onCellDblClick: null,
-    onCellCornerMouseDown: null,
-    onCellCornerDblClick: null,
-
-    //constants
-    scrollbarWidth: 9,
-    scrollbarHeight: 9
-  };
-
-  //reference to settings
-  this.settings = {};
-  for (var i in this.defaults) {
-    if (this.defaults.hasOwnProperty(i)) {
-      if (settings[i] !== void 0) {
-        this.settings[i] = settings[i];
-      }
-      else if (this.defaults[i] === void 0) {
-        throw new Error('A required setting "' + i + '" was not provided');
-      }
-      else {
-        this.settings[i] = this.defaults[i];
-      }
-    }
-  }
-
-  //bootstrap from settings
-  this.wtTable = new WalkontableTable(this);
-  this.wtScroll = new WalkontableScroll(this);
-  this.wtWheel = new WalkontableWheel(this);
-  this.wtEvent = new WalkontableEvent(this);
-  this.wtDom = new WalkontableDom();
-
-  //find original headers
-  if (this.wtTable.THEAD.childNodes.length && this.wtTable.THEAD.childNodes[0].childNodes.length) {
-    for (var c = 0, clen = this.wtTable.THEAD.childNodes[0].childNodes.length; c < clen; c++) {
-      originalHeaders.push(this.wtTable.THEAD.childNodes[0].childNodes[c].innerHTML);
-    }
-    if (!this.hasSetting('columnHeaders')) {
-      this.settings.columnHeaders = function (column) {
-        return originalHeaders[column];
-      }
-    }
-  }
-
-  //initialize selections
-  this.selections = {};
-  if (this.settings.selections) {
-    for (i in this.settings.selections) {
-      if (this.settings.selections.hasOwnProperty(i)) {
-        this.selections[i] = new WalkontableSelection(this, this.settings.selections[i]);
-      }
-    }
-  }
-
-  this.drawn = false;
-}
-
-Walkontable.prototype.draw = function (selectionsOnly) {
-  //this.instance.scrollViewport([this.instance.getSetting('offsetRow'), this.instance.getSetting('offsetColumn')]); //needed by WalkontableScroll -> remove row from the last scroll page should scroll viewport a row up if needed
-  if (this.hasSetting('async')) {
-    var that = this;
-    that.drawFrame = setTimeout(function () {
-      that._doDraw(selectionsOnly);
-    }, 0);
-  }
-  else {
-    this._doDraw(selectionsOnly);
-  }
-  return this;
-};
-
-Walkontable.prototype._doDraw = function (selectionsOnly) {
-  selectionsOnly = selectionsOnly && this.settings.offsetRow === this.lastOffsetRow && this.settings.offsetColumn === this.lastOffsetColumn;
-  this.lastOffsetRow = this.settings.offsetRow;
-  this.lastOffsetColumn = this.settings.offsetColumn;
-  this.wtTable.draw(selectionsOnly);
-};
-
-Walkontable.prototype.update = function (settings, value) {
-  if (value === void 0) { //settings is object
-    for (var i in settings) {
-      if (settings.hasOwnProperty(i)) {
-        this.settings[i] = settings[i];
-      }
-    }
-  }
-  else { //if value is defined then settings is the key
-    this.settings[settings] = value;
-  }
-  return this;
-};
-
-Walkontable.prototype.scrollVertical = function (delta) {
-  return this.wtScroll.scrollVertical(delta);
-};
-
-Walkontable.prototype.scrollHorizontal = function (delta) {
-  return this.wtScroll.scrollHorizontal(delta);
-};
-
-Walkontable.prototype.scrollViewport = function (coords) {
-  if (this.hasSetting('async')) {
-    var that = this;
-    clearTimeout(that.scrollFrame);
-    that.scrollFrame = setTimeout(function () {
-      that.wtScroll.scrollViewport(coords);
-    }, 0);
-  }
-  else {
-    this.wtScroll.scrollViewport(coords);
-  }
-  return this;
-};
-
-Walkontable.prototype.getSetting = function (key, param1, param2, param3) {
-  var estimated
-    , calculated;
-
-  if (key === 'displayRows' && this.settings['height']) {
-    estimated = Math.floor(this.settings['height'] / 20); //silly assumption but should be fine for now
-    calculated = this.getSetting('totalRows') - this.getSetting('offsetRow');
-    if (calculated < 0) {
-      this.update('offsetRow', Math.max(0, this.getSetting('totalRows') - estimated));
-      return estimated;
-    }
-    else {
-      return Math.min(estimated, calculated);
-    }
-  }
-  else if (key === 'displayColumns' && this.settings['width']) {
-    estimated = Math.floor(this.settings['width'] / 50); //silly assumption but should be fine for now
-    calculated = this.getSetting('totalColumns') - this.getSetting('offsetColumn');
-    if (calculated < 0) {
-      this.update('offsetColumn', Math.max(0, this.getSetting('totalColumns') - estimated));
-      return estimated;
-    }
-    else {
-      return Math.min(estimated, calculated);
-    }
-  }
-  else if (key === 'displayRows' && this.settings['displayRows'] === null) {
-    return this.getSetting('totalRows');
-  }
-  else if (key === 'displayColumns' && this.settings['displayColumns'] === null) {
-    return this.settings['rowHeaders'] ? this.getSetting('totalColumns') + 1 : this.getSetting('totalColumns');
-  }
-  else if (key === 'viewportRows') {
-    if (this.wtTable.visibilityEdgeRow) {
-      return this.wtTable.visibilityEdgeRow - this.getSetting('offsetRow');
-    }
-    return this.getSetting('displayRows');
-  }
-  else if (key === 'viewportColumns') {
-    if (this.wtTable.visibilityEdgeColumn) {
-      return this.wtTable.visibilityEdgeColumn - this.getSetting('offsetColumn');
-    }
-    return this.getSetting('displayColumns');
-  }
-
-  if (typeof this.settings[key] === 'function') {
-    return this.settings[key](param1, param2, param3);
-  }
-  else if (param1 !== void 0 && Object.prototype.toString.call(this.settings[key]) === '[object Array]' && param1 !== void 0) {
-    return this.settings[key][param1];
-  }
-  else {
-    return this.settings[key];
-  }
-};
-
-Walkontable.prototype.hasSetting = function (key) {
-  return !!this.settings[key]
-};
-function WalkontableDom() {
-}
-
-//goes up the DOM tree (including given element) until it finds an element that matches the nodeName
-WalkontableDom.prototype.closest = function (elem, nodeNames) {
-  while (elem != null) {
-    if (elem.nodeType === 1 && nodeNames.indexOf(elem.nodeName) > -1) {
-      return elem;
-    }
-    elem = elem.parentNode;
-  }
-  return null;
-};
-
-WalkontableDom.prototype.prevSiblings = function (elem) {
-  var out = [];
-  while ((elem = elem.previousSibling) != null) {
-    if (elem.nodeType === 1) {
-      out.push(elem);
-    }
-  }
-  return out;
-};
-
-//http://snipplr.com/view/3561/addclass-removeclass-hasclass/
-WalkontableDom.prototype.hasClass = function (ele, cls) {
-  return ele.className.match(new RegExp('(\\s|^)' + cls + '(\\s|$)'));
-};
-
-WalkontableDom.prototype.addClass = function (ele, cls) {
-  if (!this.hasClass(ele, cls)) ele.className += " " + cls;
-};
-
-WalkontableDom.prototype.removeClass = function (ele, cls) {
-  if (this.hasClass(ele, cls)) { //is this really needed?
-    var reg = new RegExp('(\\s|^)' + cls + '(\\s|$)');
-    ele.className = ele.className.replace(reg, ' ').replace(/^\s\s*/, '').replace(/\s\s*$/, ''); //last 2 replaces do right trim (see http://blog.stevenlevithan.com/archives/faster-trim-javascript)
-  }
-};
-
-/*//http://net.tutsplus.com/tutorials/javascript-ajax/javascript-from-null-cross-browser-event-binding/
- WalkontableDom.prototype.addEvent = (function () {
- var that = this;
- if (document.addEventListener) {
- return function (elem, type, cb) {
- if ((elem && !elem.length) || elem === window) {
- elem.addEventListener(type, cb, false);
- }
- else if (elem && elem.length) {
- var len = elem.length;
- for (var i = 0; i < len; i++) {
- that.addEvent(elem[i], type, cb);
- }
- }
- };
- }
- else {
- return function (elem, type, cb) {
- if ((elem && !elem.length) || elem === window) {
- elem.attachEvent('on' + type, function () {
-
- //normalize
- //http://stackoverflow.com/questions/4643249/cross-browser-event-object-normalization
- var e = window['event'];
- e.target = e.srcElement;
- //e.offsetX = e.layerX;
- //e.offsetY = e.layerY;
- e.relatedTarget = e.relatedTarget || e.type == 'mouseover' ? e.fromElement : e.toElement;
- if (e.target.nodeType === 3) e.target = e.target.parentNode; //Safari bug
-
- return cb.call(elem, e)
- });
- }
- else if (elem.length) {
- var len = elem.length;
- for (var i = 0; i < len; i++) {
- that.addEvent(elem[i], type, cb);
- }
- }
- };
- }
- })();
-
- WalkontableDom.prototype.triggerEvent = function (element, eventName, target) {
- var event;
- if (document.createEvent) {
- event = document.createEvent("MouseEvents");
- event.initEvent(eventName, true, true);
- } else {
- event = document.createEventObject();
- event.eventType = eventName;
- }
-
- event.eventName = eventName;
- event.target = target;
-
- console.log("próbujem", event, element, target);
-
- if (document.createEvent) {
- target.dispatchEvent(event);
- } else {
- target.fireEvent("on" + event.eventType, event);
- }
- };*/
-
-WalkontableDom.prototype.removeTextNodes = function (elem, parent) {
-  if (elem.nodeType === 3) {
-    parent.removeChild(elem); //bye text nodes!
-  }
-  else if (['TABLE', 'THEAD', 'TBODY', 'TFOOT', 'TR'].indexOf(elem.nodeName) > -1) {
-    var childs = elem.childNodes;
-    for (var i = childs.length - 1; i >= 0; i--) {
-      this.removeTextNodes(childs[i], elem);
-    }
-  }
-};
-
-/**
- * seems getBounding is usually faster: http://jsperf.com/offset-vs-getboundingclientrect/4
- * but maybe offset + cache would work?
- * edit: after more tests turns out offsetLeft/Top is faster
- */
-/*WalkontableDom.prototype.offset = function (elem) {
- var rect = elem.getBoundingClientRect();
- return {
- top: rect.top + document.documentElement.scrollTop,
- left: rect.left + document.documentElement.scrollLeft
- };
- };*/
-
-/*
- WalkontableDom.prototype.offsetLeft = function (elem) {
- var offset = elem.offsetLeft;
- while (elem = elem.offsetParent) {
- offset += elem.offsetLeft;
- }
- return offset;
- };
-
- WalkontableDom.prototype.offsetTop = function (elem) {
- var offset = elem.offsetTop;
- while (elem = elem.offsetParent) {
- offset += elem.offsetTop;
- }
- return offset;
- };*/
-
-WalkontableDom.prototype.offset = function (elem) {
-  var offsetLeft = elem.offsetLeft
-    , offsetTop = elem.offsetTop;
-  while (elem = elem.offsetParent) {
-    offsetLeft += elem.offsetLeft;
-    offsetTop += elem.offsetTop;
-  }
-  return {
-    left: offsetLeft,
-    top: offsetTop
-  };
-};
-function WalkontableEvent(instance) {
-  var that = this;
-
-  //reference to instance
-  this.instance = instance;
-
-  this.wtDom = new WalkontableDom();
-
-  var dblClickOrigin = [null, null, null, null]
-    , dblClickTimeout = null;
-
-  var onMouseDown = function (event) {
-    var cell = that.parentCell(event.target);
-
-    if (cell.TD && cell.TD.nodeName === 'TD') {
-      if (that.instance.settings.onCellMouseDown) {
-        that.instance.getSetting('onCellMouseDown', event, cell.coords, cell.TD);
-      }
-    }
-    else if (that.wtDom.hasClass(event.target, 'corner')) {
-      that.instance.getSetting('onCellCornerMouseDown', event, event.target);
-    }
-
-    if (event.button !== 2) { //if not right mouse button
-      if (cell.TD && cell.TD.nodeName === 'TD') {
-        dblClickOrigin.shift();
-        dblClickOrigin.push(cell.TD);
-      }
-      else if (that.wtDom.hasClass(event.target, 'corner')) {
-        dblClickOrigin.shift();
-        dblClickOrigin.push(event.target);
-      }
-    }
-  };
-
-  var lastMouseOver;
-  var onMouseOver = function (event) {
-    if (that.instance.settings.onCellMouseOver) {
-      var TD = that.wtDom.closest(event.target, ['TD', 'TH']);
-      if (TD && TD !== lastMouseOver) {
-        lastMouseOver = TD;
-        if (TD.nodeName === 'TD') {
-          that.instance.getSetting('onCellMouseOver', event, that.instance.wtTable.getCoords(TD), TD);
-        }
-      }
-    }
-  };
-
-  var onMouseUp = function (event) {
-    if (event.button !== 2) { //if not right mouse button
-      var cell = that.parentCell(event.target);
-
-      if (cell.TD && cell.TD.nodeName === 'TD') {
-        dblClickOrigin.shift();
-        dblClickOrigin.push(cell.TD);
-      }
-      else {
-        dblClickOrigin.shift();
-        dblClickOrigin.push(event.target);
-      }
-
-      if (dblClickOrigin[3] !== null && dblClickOrigin[3] === dblClickOrigin[2]) {
-        if (dblClickTimeout && dblClickOrigin[2] === dblClickOrigin[1] && dblClickOrigin[1] === dblClickOrigin[0]) {
-          if (cell.TD) {
-            that.instance.getSetting('onCellDblClick', event, cell.coords, cell.TD);
-          }
-          else if (that.wtDom.hasClass(event.target, 'corner')) {
-            that.instance.getSetting('onCellCornerDblClick', event, cell.coords, cell.TD);
-          }
-
-          clearTimeout(dblClickTimeout);
-          dblClickTimeout = null;
-        }
-        else {
-          clearTimeout(dblClickTimeout);
-          dblClickTimeout = setTimeout(function () {
-            dblClickTimeout = null;
-          }, 500);
-        }
-      }
-    }
-  };
-
-  $(this.instance.wtTable.parent).on('mousedown', onMouseDown);
-  $(this.instance.settings.table).on('mouseover', onMouseOver);
-  $(this.instance.wtTable.parent).on('mouseup', onMouseUp);
-}
-
-WalkontableEvent.prototype.parentCell = function (elem) {
-  var cell = {};
-  cell.TD = this.wtDom.closest(elem, ['TD', 'TH']);
-  if (cell.TD) {
-    cell.coords = this.instance.wtTable.getCoords(cell.TD);
-  }
-  else if (!cell.TD && this.wtDom.hasClass(elem, 'wtBorder') && this.wtDom.hasClass(elem, 'current') && !this.wtDom.hasClass(elem, 'corner')) {
-    cell.coords = this.instance.selections.current.selected[0];
-    cell.TD = this.instance.wtTable.getCell(cell.coords);
-  }
-  return cell;
-};
-//http://stackoverflow.com/questions/3629183/why-doesnt-indexof-work-on-an-array-ie8
-if (!Array.prototype.indexOf) {
-  Array.prototype.indexOf = function (elt /*, from*/) {
-    var len = this.length >>> 0;
-
-    var from = Number(arguments[1]) || 0;
-    from = (from < 0)
-      ? Math.ceil(from)
-      : Math.floor(from);
-    if (from < 0)
-      from += len;
-
-    for (; from < len; from++) {
-      if (from in this &&
-        this[from] === elt)
-        return from;
-    }
-    return -1;
-  };
-}
-
-/**
- * http://notes.jetienne.com/2011/05/18/cancelRequestAnimFrame-for-paul-irish-requestAnimFrame.html
- */
-window.requestAnimFrame = (function () {
-  return  window.requestAnimationFrame ||
-    window.webkitRequestAnimationFrame ||
-    window.mozRequestAnimationFrame ||
-    window.oRequestAnimationFrame ||
-    window.msRequestAnimationFrame ||
-    function (/* function */ callback, /* DOMElement */ element) {
-      return window.setTimeout(callback, 1000 / 60);
-    };
-})();
-
-window.cancelRequestAnimFrame = (function () {
-  return window.cancelAnimationFrame ||
-    window.webkitCancelRequestAnimationFrame ||
-    window.mozCancelRequestAnimationFrame ||
-    window.oCancelRequestAnimationFrame ||
-    window.msCancelRequestAnimationFrame ||
-    clearTimeout
-})();
-function WalkontableScroll(instance) {
-  this.instance = instance;
-  this.wtScrollbarV = new WalkontableScrollbar(instance, 'vertical');
-  this.wtScrollbarH = new WalkontableScrollbar(instance, 'horizontal');
-}
-
-WalkontableScroll.prototype.refreshScrollbars = function () {
-  this.wtScrollbarV.refresh();
-  this.wtScrollbarH.refresh();
-  this.instance.wtTable.refreshHiderDimensions();
-  this.instance.wtTable.refreshStretching();
-};
-
-WalkontableScroll.prototype.scrollVertical = function (delta) {
-  var offsetRow = this.instance.getSetting('offsetRow')
-    , newOffsetRow
-    , max = this.instance.getSetting('totalRows') - this.instance.getSetting('viewportRows');
-  if (max < 0) {
-    max = 0;
-  }
-  newOffsetRow = offsetRow + delta;
-  if (newOffsetRow < 0) {
-    newOffsetRow = 0;
-  }
-  else if (newOffsetRow >= max) {
-    newOffsetRow = max;
-  }
-  if (newOffsetRow !== offsetRow) {
-    this.instance.update('offsetRow', newOffsetRow);
-  }
-  return this.instance;
-};
-
-WalkontableScroll.prototype.scrollHorizontal = function (delta) {
-  var viewportColumns = this.instance.getSetting('viewportColumns');
-  if (viewportColumns !== null) {
-    var offsetColumn = this.instance.getSetting('offsetColumn')
-      , newOffsetColumn
-      , max = this.instance.getSetting('totalColumns') - viewportColumns;
-    if (max < 0) {
-      max = 0;
-    }
-    newOffsetColumn = offsetColumn + delta;
-    if (newOffsetColumn < 0) {
-      newOffsetColumn = 0;
-    }
-    else if (newOffsetColumn >= max) {
-      newOffsetColumn = max;
-    }
-    if (newOffsetColumn !== offsetColumn) {
-      this.instance.update('offsetColumn', newOffsetColumn);
-    }
-  }
-  return this.instance;
-};
-
-/**
- * Scrolls viewport to a cell by minimum number of cells
- */
-WalkontableScroll.prototype.scrollViewport = function (coords) {
-  var offsetRow = this.instance.getSetting('offsetRow')
-    , offsetColumn = this.instance.getSetting('offsetColumn')
-    , viewportRows = this.instance.getSetting('viewportRows')
-    , viewportColumns = this.instance.getSetting('viewportColumns')
-    , totalRows = this.instance.getSetting('totalRows')
-    , totalColumns = this.instance.getSetting('totalColumns');
-
-  if (coords[0] < 0 || coords[0] > totalRows - 1) {
-    throw new Error('row ' + coords[0] + ' does not exist');
-  }
-  else if (coords[1] < 0 || coords[1] > totalColumns - 1) {
-    throw new Error('column ' + coords[1] + ' does not exist');
-  }
-
-  if (viewportRows < totalRows) {
-    if (coords[0] > offsetRow + viewportRows - 1) {
-      this.scrollVertical(coords[0] - (offsetRow + viewportRows - 1));
-    }
-    else if (coords[0] < offsetRow) {
-      this.scrollVertical(coords[0] - offsetRow);
-    }
-    else {
-      this.scrollVertical(0); //Craig's issue: remove row from the last scroll page should scroll viewport a row up if needed
-    }
-  }
-  else {
-    this.scrollVertical(0); //Craig's issue
-  }
-
-  if (viewportColumns > 0 && viewportColumns < totalColumns) {
-    if (coords[1] > offsetColumn + viewportColumns - 1) {
-      this.scrollHorizontal(coords[1] - (offsetColumn + viewportColumns - 1));
-    }
-    else if (coords[1] < offsetColumn) {
-      this.scrollHorizontal(coords[1] - offsetColumn);
-    }
-    else {
-      this.scrollHorizontal(0); //Craig's issue
-    }
-  }
-  else {
-    this.scrollHorizontal(0); //Craig's issue
-  }
-
-  return this.instance;
-};
-function WalkontableScrollbar(instance, type) {
-  var that = this;
-
-  //reference to instance
-  this.instance = instance;
-  this.type = type;
-  this.$table = $(this.instance.wtTable.TABLE);
-
-  //create elements
-  this.slider = document.createElement('DIV');
-  this.slider.style.position = 'absolute';
-  this.slider.style.top = '0';
-  this.slider.style.left = '0';
-  this.slider.className = 'dragdealer ' + type;
-
-  this.handle = document.createElement('DIV');
-  this.handle.className = 'handle';
-
-  this.slider.appendChild(this.handle);
-  this.instance.wtTable.parent.appendChild(this.slider);
-
-  that.waitTimeout = null;
-  that.queuedAnimationCallback = null;
-  this.dragdealer = new Dragdealer(this.slider, {
-    vertical: (type === 'vertical'),
-    horizontal: (type === 'horizontal'),
-    speed: 100,
-    yPrecision: 100,
-    animationCallback: function (x, y) {
-      that.skipRefresh = true;
-      var nextRender = function () {
-        if (that.skipRefresh) { //mouse button still not released
-          that.onScroll(type === 'vertical' ? y : x);
-        }
-        that.waitTimeout = setTimeout(function () {
-          that.waitTimeout = null;
-          if (that.queuedAnimationCallback) {
-            that.queuedAnimationCallback();
-            that.queuedAnimationCallback = null;
-          }
-        }, 100);
-      };
-      if (that.waitTimeout === null) {
-        nextRender();
-      }
-      else {
-        that.queuedAnimationCallback = nextRender;
-      }
-    },
-    callback: function (x, y) {
-      that.skipRefresh = false;
-      that.onScroll(type === 'vertical' ? y : x);
-    }
-  });
-  that.skipRefresh = false;
-}
-
-WalkontableScrollbar.prototype.onScroll = function (delta) {
-  if (this.instance.drawn) {
-    var keys = this.type === 'vertical' ? ['offsetRow', 'totalRows', 'viewportRows'] : ['offsetColumn', 'totalColumns', 'viewportColumns'];
-    var total = this.instance.getSetting(keys[1]);
-    var display = this.instance.getSetting(keys[2]);
-    if (total > display) {
-      var newOffset = Math.max(0, Math.round((total - display) * delta));
-      if (newOffset !== this.instance.getSetting(keys[0])) { //is new offset different than old offset
-        this.instance.update(keys[0], newOffset);
-        this.instance.draw();
-      }
-    }
-  }
-};
-
-WalkontableScrollbar.prototype.refresh = function () {
-  if (this.skipRefresh) {
-    return;
-  }
-  var ratio = 1
-    , handleSize
-    , handlePosition
-    , offsetRow = this.instance.getSetting('offsetRow')
-    , offsetColumn = this.instance.getSetting('offsetColumn')
-    , totalRows = this.instance.getSetting('totalRows')
-    , totalColumns = this.instance.getSetting('totalColumns')
-    , tableWidth = this.instance.hasSetting('width') ? this.instance.getSetting('width') : this.$table.outerWidth()
-    , tableHeight = this.instance.hasSetting('height') ? this.instance.getSetting('height') : this.$table.outerHeight()
-    , viewportRows = Math.min(this.instance.getSetting('viewportRows'), totalRows)
-    , viewportColumns = Math.min(this.instance.getSetting('viewportColumns'), totalColumns);
-
-  if (!tableWidth) {
-    throw new Error("I could not compute table width. Is the <table> element attached to the DOM?");
-  }
-  if (!tableHeight) {
-    throw new Error("I could not compute table height. Is the <table> element attached to the DOM?");
-  }
-
-  tableWidth -= this.instance.getSetting('scrollbarWidth');
-  tableHeight -= this.instance.getSetting('scrollbarHeight');
-
-  if (this.type === 'vertical') {
-    if (totalRows) {
-      ratio = viewportRows / totalRows;
-    }
-
-    var scrollV = this.instance.getSetting('scrollV');
-    if ((ratio === 1 && scrollV === 'auto') || scrollV === 'none') {
-      this.slider.style.display = 'none';
-      this.visible = false;
-    }
-    else {
-      handleSize = Math.round($(this.slider).height() * ratio);
-      if (handleSize < 10) {
-        handleSize = 30;
-      }
-      handlePosition = Math.round((tableHeight - handleSize) * (offsetRow / totalRows));
-      if (handlePosition > tableHeight - handleSize) {
-        handlePosition = tableHeight - handleSize;
-      }
-
-      this.slider.style.display = 'block';
-      this.visible = true;
-      this.slider.style.top = this.$table.position().top + 'px';
-      this.slider.style.left = tableWidth - 1 + 'px'; //1 is sliders border-width
-      this.slider.style.height = tableHeight - 2 + 'px'; //2 is sliders border-width
-      this.handle.style.height = handleSize + 'px';
-      this.handle.style.top = handlePosition + 'px';
-    }
-  }
-  else if (this.type === 'horizontal') {
-    if (totalColumns) {
-      ratio = viewportColumns / totalColumns;
-    }
-
-    var scrollH = this.instance.getSetting('scrollH');
-    if ((ratio === 1 && scrollH === 'auto') || scrollH === 'none') {
-      this.slider.style.display = 'none';
-      this.visible = false;
-      //this.instance.wtTable.TABLE.style.tableLayout = 'fixed';
-      //this.instance.wtTable.TABLE.style.width = tableWidth + 'px';
-    }
-    else {
-      handleSize = Math.round($(this.slider).width() * ratio);
-      if (handleSize < 10) {
-        handleSize = 30;
-      }
-      handlePosition = Math.round((tableWidth - handleSize) * (offsetColumn / totalColumns));
-      if (handlePosition > tableWidth - handleSize) {
-        handlePosition = tableWidth - handleSize;
-      }
-
-      //this.instance.wtTable.TABLE.style.tableLayout = 'auto';
-      //this.instance.wtTable.TABLE.style.width = '';
-      this.slider.style.display = 'block';
-      this.visible = true;
-      this.slider.style.left = this.$table.position().left + 'px';
-      this.slider.style.top = tableHeight - 1 + 'px'; //1 is sliders border-width
-      this.slider.style.width = tableWidth - 2 + 'px'; //2 is sliders border-width
-      this.handle.style.width = handleSize + 'px';
-      this.handle.style.left = handlePosition + 'px';
-    }
-  }
-
-  this.dragdealer.setWrapperOffset();
-  //this.dragdealer.setBoundsPadding();
-  this.dragdealer.setBounds();
-  //this.dragdealer.setSteps();
-};
-function WalkontableSelection(instance, settings) {
-  this.instance = instance;
-  this.settings = settings;
-  this.selected = [];
-  if (settings.border) {
-    this.border = new WalkontableBorder(instance, settings);
-  }
-  this.onAdd = function (coords) {
-    var TD = instance.wtTable.getCell(coords);
-    if (typeof TD === 'object') {
-      if (settings.className) {
-        instance.wtDom.addClass(TD, settings.className);
-      }
-    }
-  };
-  /*this.onRemove = function (coords) {
-   var TD = instance.wtTable.getCell(coords);
-   if (typeof TD === 'object') {
-   if (settings.className) {
-   instance.wtDom.removeClass(TD, settings.className);
-   }
-   }
-   };*/
-}
-
-WalkontableSelection.prototype.add = function (coords) {
-  this.selected.push(coords);
-};
-
-WalkontableSelection.prototype.remove = function (coords) {
-  var index = this.isSelected(coords);
-  if (index > -1) {
-    this.selected.splice(index, 1);
-  }
-};
-
-WalkontableSelection.prototype.clear = function () {
-  this.selected.length = 0; //http://jsperf.com/clear-arrayxxx
-};
-
-WalkontableSelection.prototype.isSelected = function (coords) {
-  for (var i = 0, ilen = this.selected.length; i < ilen; i++) {
-    if (this.selected[i][0] === coords[0] && this.selected[i][1] === coords[1]) {
-      return i;
-    }
-  }
-  return -1;
-};
-
-WalkontableSelection.prototype.getSelected = function () {
-  return this.selected;
-};
-
-/**
- * Returns the top left (TL) and bottom right (BR) selection coordinates
- * @returns {Object}
- */
-WalkontableSelection.prototype.getCorners = function () {
-  var minRow
-    , minColumn
-    , maxRow
-    , maxColumn
-    , i
-    , ilen = this.selected.length;
-
-  if (ilen > 0) {
-    minRow = maxRow = this.selected[0][0];
-    minColumn = maxColumn = this.selected[0][1];
-
-    if (ilen > 1) {
-      for (i = 1; i < ilen; i++) {
-        if (this.selected[i][0] < minRow) {
-          minRow = this.selected[i][0];
-        }
-        else if (this.selected[i][0] > maxRow) {
-          maxRow = this.selected[i][0];
-        }
-
-        if (this.selected[i][1] < minColumn) {
-          minColumn = this.selected[i][1];
-        }
-        else if (this.selected[i][1] > maxColumn) {
-          maxColumn = this.selected[i][1];
-        }
-      }
-    }
-  }
-
-  return [minRow, minColumn, maxRow, maxColumn];
-};
-
-WalkontableSelection.prototype.draw = function (selectionsOnly) {
-  var TDs, TD, i, ilen, corners, r, c;
-
-  ilen = this.selected.length;
-  if (ilen) {
-    corners = this.getCorners();
-    var offsetRow = this.instance.getSetting('offsetRow')
-      , lastVisibleRow = offsetRow + this.instance.getSetting('displayRows') - 1
-      , offsetColumn = this.instance.getSetting('offsetColumn')
-      , lastVisibleColumn = offsetColumn + this.instance.getSetting('displayColumns') - 1
-      , currentRowClassName = this.instance.getSetting('currentRowClassName')
-      , currentColumnClassName = this.instance.getSetting('currentColumnClassName');
-
-    for (r = offsetRow; r <= lastVisibleRow; r++) {
-      for (c = offsetColumn; c <= lastVisibleColumn; c++) {
-        TD = this.instance.wtTable.getCell([r, c]);
-        if (r >= corners[0] && r <= corners[2] && c >= corners[1] && c <= corners[3]) {
-          //selected cell
-          currentRowClassName && this.instance.wtDom.removeClass(TD, currentRowClassName);
-          currentColumnClassName && this.instance.wtDom.removeClass(TD, currentColumnClassName);
-          this.onAdd([r, c], TD);
-        }
-        else if (r >= corners[0] && r <= corners[2]) {
-          //selection is in this row
-          currentColumnClassName && this.instance.wtDom.removeClass(TD, currentColumnClassName);
-          currentRowClassName && this.instance.wtDom.addClass(TD, currentRowClassName);
-          this.instance.wtDom.removeClass(TD, this.settings.className);
-        }
-        else if (c >= corners[1] && c <= corners[3]) {
-          //selection is in this column
-          currentRowClassName && this.instance.wtDom.removeClass(TD, currentRowClassName);
-          currentColumnClassName && this.instance.wtDom.addClass(TD, currentColumnClassName);
-          this.instance.wtDom.removeClass(TD, this.settings.className);
-        }
-        else {
-          //no selection
-          currentRowClassName && this.instance.wtDom.removeClass(TD, currentRowClassName);
-          currentColumnClassName && this.instance.wtDom.removeClass(TD, currentColumnClassName);
-          this.instance.wtDom.removeClass(TD, this.settings.className);
-      }
-    }
-  }
-
-    this.border && this.border.appear(corners);
-    }
-    else {
-    if (selectionsOnly && this.settings.className) {
-      TDs = this.instance.wtTable.TABLE.getElementsByTagName('TD');
-      for (i = 0, ilen = TDs.length; i < ilen; i++) {
-        this.instance.wtDom.removeClass(TDs[i], this.settings.className);
-    }
-  }
-    this.border && this.border.disappear();
-  }
-};
-
-/*WalkontableSelection.prototype.rectangleSize = function () {
- var that = this
- , rowLengths = {}
- , rowBegins = {}
- , rowEnds = {}
- , row
- , col
- , rowSpan
- , colSpan
- , lastRow
- , i
- , ilen
- , j
- , height = 0
- , tableSection
- , lastTableSection;
-
- this.selected.sort(function (a, b) {
- return that.wtCell.colIndex(a) - that.wtCell.colIndex(b);
- });
-
- this.selected.sort(function (a, b) {
- return that.wtCell.rowIndex(a) - that.wtCell.rowIndex(b);
- });
-
- for (i = 0, ilen = this.selected.length; i < ilen; i++) {
- tableSection = this.wtDom.closestParent(this.selected[i], ['THEAD', 'TBODY', 'TFOOT', 'TABLE']);
- if(lastTableSection && lastTableSection !== tableSection) {
- return null; //can only select cells that are in the same section (thead, tbody, tfoot or table if none of them is defined)
- }
- lastTableSection = tableSection;
-
- row = this.wtCell.rowIndex(this.selected[i]);
- col = this.wtCell.colIndex(this.selected[i]);
- rowSpan = this.selected[i].rowSpan;
- colSpan = this.selected[i].colSpan;
- for (j = 0; j < rowSpan; j++) {
- if (typeof rowBegins[row + j] === 'undefined' || col < rowBegins[row + j]) {
- rowBegins[row + j] = col;
- }
- if (typeof rowEnds[row + j] === 'undefined' || col + colSpan - 1 > rowEnds[row + j]) {
- rowEnds[row + j] = col + colSpan - 1;
- }
- if (typeof rowLengths[row + j] === 'undefined') {
- rowLengths[row + j] = 0;
- height++;
- }
- rowLengths[row + j] += colSpan;
- }
- }
-
- if (!ilen) {
- return null; //empty selection
- }
-
- lastRow = -1;
- for (i in rowBegins) {
- if (rowBegins.hasOwnProperty(i)) {
- if (lastRow !== -1 && rowBegins[i] !== lastRow) {
- return null; //selected rows begin in different column
- }
- lastRow = rowBegins[i];
- }
- }
-
- lastRow = -1;
- for (i in rowEnds) {
- if (rowEnds.hasOwnProperty(i)) {
- if (lastRow !== -1 && rowEnds[i] !== lastRow) {
- return null; //selected rows end in different column
- }
- if (rowEnds[i] !== rowBegins[i] + rowLengths[i] - 1) {
- return null; //selected rows end does not match begin + length
- }
- lastRow = rowEnds[i];
- }
- }
-
- lastRow = -1;
- for (i in rowLengths) {
- if (rowLengths.hasOwnProperty(i)) {
- if (lastRow !== -1 && rowLengths[i] !== lastRow) {
- return null; //selected rows have different length
- }
- if (lastRow !== -1 && !rowLengths.hasOwnProperty(i - 1)) {
- return null; //there is a row gap in selection
- }
- lastRow = rowLengths[i];
- }
- }
-
- return {width: lastRow, height: height};
- };*/
-function WalkontableTable(instance) {
-  //reference to instance
-  this.instance = instance;
-  this.TABLE = this.instance.getSetting('table');
-  this.wtDom = new WalkontableDom();
-  this.wtDom.removeTextNodes(this.TABLE);
-
-  this.hasEmptyCellProblem = ($.browser.msie && (parseInt($.browser.version, 10) <= 7));
-  this.hasCellSpacingProblem = ($.browser.msie && (parseInt($.browser.version, 10) <= 7));
-
-  if (this.hasCellSpacingProblem) { //IE7
-    this.TABLE.cellSpacing = 0;
-  }
-
-  this.visibilityEdgeRow = this.visibilityEdgeColumn = null;
-
-  //wtSpreader
-  var parent = this.TABLE.parentNode;
-  if (!parent || parent.nodeType !== 1 || !this.wtDom.hasClass(parent, 'wtHolder')) {
-    var spreader = document.createElement('DIV');
-    if (this.instance.hasSetting('width') && this.instance.hasSetting('height')) {
-      spreader.style.position = 'absolute';
-      spreader.style.top = '0';
-      spreader.style.left = '0';
-      spreader.style.width = '4000px';
-      spreader.style.height = '4000px';
-    }
-    spreader.className = 'wtSpreader';
-    if (parent) {
-      parent.insertBefore(spreader, this.TABLE); //if TABLE is detached (e.g. in Jasmine test), it has no parentNode so we cannot attach holder to it
-    }
-    spreader.appendChild(this.TABLE);
-  }
-  this.spreader = this.TABLE.parentNode;
-
-  //wtHider
-  parent = this.spreader.parentNode;
-  if (!parent || parent.nodeType !== 1 || !this.wtDom.hasClass(parent, 'wtHolder')) {
-    var hider = document.createElement('DIV');
-    hider.style.position = 'relative';
-    hider.className = 'wtHider';
-    if (parent) {
-      parent.insertBefore(hider, this.spreader); //if TABLE is detached (e.g. in Jasmine test), it has no parentNode so we cannot attach holder to it
-    }
-    hider.appendChild(this.spreader);
-  }
-  this.hider = this.spreader.parentNode;
-
-  //wtHolder
-  parent = this.hider.parentNode;
-  if (!parent || parent.nodeType !== 1 || !this.wtDom.hasClass(parent, 'wtHolder')) {
-    var holder = document.createElement('DIV');
-    holder.style.position = 'relative';
-    holder.className = 'wtHolder';
-    if (parent) {
-      parent.insertBefore(holder, this.hider); //if TABLE is detached (e.g. in Jasmine test), it has no parentNode so we cannot attach holder to it
-    }
-    holder.appendChild(this.hider);
-  }
-  this.parent = this.hider.parentNode;
-
-  //bootstrap from settings
-  this.TBODY = this.TABLE.getElementsByTagName('TBODY')[0];
-  if (!this.TBODY) {
-    this.TBODY = document.createElement('TBODY');
-    this.TABLE.appendChild(this.TBODY);
-  }
-  this.THEAD = this.TABLE.getElementsByTagName('THEAD')[0];
-  if (!this.THEAD) {
-    this.THEAD = document.createElement('THEAD');
-    this.TABLE.insertBefore(this.THEAD, this.TBODY);
-  }
-  this.COLGROUP = this.TABLE.getElementsByTagName('COLGROUP')[0];
-  if (!this.COLGROUP) {
-    this.COLGROUP = document.createElement('COLGROUP');
-    this.TABLE.insertBefore(this.COLGROUP, this.THEAD);
-  }
-
-  if (this.instance.hasSetting('columnHeaders')) {
-    if (!this.THEAD.childNodes.length) {
-      var TR = document.createElement('TR');
-      this.THEAD.appendChild(TR);
-    }
-  }
-
-  this.colgroupChildrenLength = this.COLGROUP.childNodes.length;
-  this.theadChildrenLength = this.THEAD.firstChild ? this.THEAD.firstChild.childNodes.length : 0;
-  this.tbodyChildrenLength = this.TBODY.childNodes.length;
-}
-
-WalkontableTable.prototype.refreshHiderDimensions = function () {
-  var height = this.instance.getSetting('height');
-  var width = this.instance.getSetting('width');
-
-  if (height || width) {
-    this.hider.style.overflow = 'hidden';
-  }
-
-  if (height) {
-    if (this.instance.wtScroll.wtScrollbarH.visible) {
-      this.hider.style.height = height - this.instance.getSetting('scrollbarHeight') + 'px';
-    }
-    else {
-      this.hider.style.height = height + 'px';
-    }
-  }
-  if (width) {
-    if (this.instance.wtScroll.wtScrollbarV.visible) {
-      this.hider.style.width = width - this.instance.getSetting('scrollbarWidth') + 'px';
-    }
-    else {
-      this.hider.style.width = width + 'px';
-    }
-  }
-};
-
-WalkontableTable.prototype.refreshStretching = function () {
-  var stretchH = this.instance.getSetting('stretchH')
-    , totalColumns = this.instance.getSetting('totalColumns')
-    , displayColumns = this.instance.getSetting('displayColumns')
-    , displayTds = Math.min(displayColumns, totalColumns)
-    , offsetColumn = this.instance.getSetting('offsetColumn')
-    , frozenColumns = this.instance.getSetting('frozenColumns')
-    , frozenColumnsCount = frozenColumns ? frozenColumns.length : 0;
-
-  if (stretchH === 'all' || stretchH === 'last') {
-    var containerWidth = this.instance.getSetting('width');
-    if (this.instance.wtScroll.wtScrollbarV.visible) {
-      containerWidth -= this.instance.getSetting('scrollbarWidth');
-    }
-
-    var domWidth = $(this.instance.wtTable.TABLE).outerWidth();
-    var diff = containerWidth - domWidth;
-    if (diff > 0) {
-      var widths = [];
-      var widthSum = 0;
-      if (this.instance.hasSetting('columnWidth')) {
-        for (var c = 0; c < displayTds; c++) {
-          if (this.instance.wtTable.TBODY.firstChild) {
-            widths.push($(this.instance.wtTable.TBODY.firstChild.childNodes[c + frozenColumnsCount]).outerWidth()); //this is needed until td contents are clipped to be exactly the width of "columnWidth"
-          }
-          //widths.push(this.instance.getSetting('columnWidth', offsetColumn + c));
-          widthSum += widths[c];
-        }
-
-        if (widthSum) {
-          if (stretchH === 'all') {
-            var newWidth;
-            var remainingDiff = diff;
-            var ratio = diff / widthSum;
-
-            for (c = 0; c < displayTds; c++) {
-              if (widths[c]) {
-                if (c === displayTds - 1) {
-                  newWidth = widths[c] + remainingDiff;
-                }
-                else {
-                  newWidth = widths[c] + Math.round(ratio * widths[c]);
-                  remainingDiff -= Math.round(ratio * widths[c]);
-                }
-              }
-              this.instance.wtTable.COLGROUP.childNodes[c + frozenColumnsCount].style.width = newWidth + 'px';
-            }
-          }
-          else {
-            if (widths[widths.length - 1]) {
-              this.instance.wtTable.COLGROUP.lastChild.style.width = widths[widths.length - 1] + diff + 'px';
-            }
-          }
-        }
-      }
-    }
-  }
-};
-
-WalkontableTable.prototype.adjustAvailableNodes = function () {
-  var totalRows = this.instance.getSetting('totalRows')
-    , totalColumns = this.instance.getSetting('totalColumns')
-    , displayRows = this.instance.getSetting('displayRows')
-    , displayColumns = this.instance.getSetting('displayColumns')
-    , displayTds
-    , frozenColumns = this.instance.getSetting('frozenColumns')
-    , frozenColumnsCount = frozenColumns ? frozenColumns.length : 0
-    , TR
-    , c;
-
-  displayRows = Math.min(displayRows, totalRows);
-  displayTds = Math.min(displayColumns, totalColumns);
-
-  //adjust COLGROUP
-  while (this.colgroupChildrenLength < displayTds + frozenColumnsCount) {
-    this.COLGROUP.appendChild(document.createElement('COL'));
-    this.colgroupChildrenLength++;
-  }
-  while (this.colgroupChildrenLength > displayTds + frozenColumnsCount) {
-    this.COLGROUP.removeChild(this.COLGROUP.lastChild);
-    this.colgroupChildrenLength--;
-  }
-
-  //adjust THEAD
-  if (this.instance.hasSetting('columnHeaders')) {
-    while (this.theadChildrenLength < displayTds + frozenColumnsCount) {
-      this.THEAD.firstChild.appendChild(document.createElement('TH'));
-      this.theadChildrenLength++;
-    }
-    while (this.theadChildrenLength > displayTds + frozenColumnsCount) {
-      this.THEAD.firstChild.removeChild(this.THEAD.firstChild.lastChild);
-      this.theadChildrenLength--;
-    }
-  }
-
-  //adjust TBODY
-  while (this.tbodyChildrenLength < displayRows) {
-    TR = document.createElement('TR');
-    for (c = 0; c < frozenColumnsCount; c++) {
-      TR.appendChild(document.createElement('TH'));
-    }
-    for (c = 0; c < displayTds; c++) {
-      TR.appendChild(document.createElement('TD'));
-    }
-    this.TBODY.appendChild(TR);
-    this.tbodyChildrenLength++;
-  }
-  while (this.tbodyChildrenLength > displayRows) {
-    this.TBODY.removeChild(this.TBODY.lastChild);
-    this.tbodyChildrenLength--;
-  }
-
-  var TRs = this.TBODY.childNodes;
-  var trChildrenLength;
-  for (var r = 0, rlen = TRs.length; r < rlen; r++) {
-    trChildrenLength = TRs[r].childNodes.length;
-    while (trChildrenLength < displayTds + frozenColumnsCount) {
-      TRs[r].appendChild(document.createElement('TD'));
-      trChildrenLength++;
-    }
-    while (trChildrenLength > displayTds + frozenColumnsCount) {
-      TRs[r].removeChild(TRs[r].lastChild);
-      trChildrenLength--;
-    }
-  }
-};
-
-WalkontableTable.prototype.draw = function (selectionsOnly) {
-  if (!selectionsOnly) {
-    this.tableOffset = this.wtDom.offset(this.TABLE);
-    //this.TABLE.removeChild(this.TBODY); //possible future optimization - http://jsperf.com/table-scrolling/9
-    this.adjustAvailableNodes();
-    this._doDraw(selectionsOnly);
-    //this.TABLE.appendChild(this.TBODY);
-  }
-
-  //redraw selections and scrollbars
-  if (this.instance.hasSetting('async')) {
-    var that = this;
-    window.cancelRequestAnimFrame(this.selectionsFrame);
-    that.selectionsFrame = window.requestAnimFrame(function () {
-      that.refreshPositions(selectionsOnly);
-    });
-  }
-  else {
-    this.refreshPositions(selectionsOnly);
-  }
-
-  this.instance.drawn = true;
-
-  //this.instance.scrollViewport([this.instance.getSetting('offsetRow'), this.instance.getSetting('offsetColumn')]); //needed by WalkontableScroll -> remove row from the last scroll page should scroll viewport a row up if needed
-  return this;
-};
-
-WalkontableTable.prototype._doDraw = function () {
-  var r
-    , c
-    , offsetRow = this.instance.getSetting('offsetRow')
-    , offsetColumn = this.instance.getSetting('offsetColumn')
-    , totalRows = this.instance.getSetting('totalRows')
-    , totalColumns = this.instance.getSetting('totalColumns')
-    , displayRows = this.instance.getSetting('displayRows')
-    , displayColumns = this.instance.getSetting('displayColumns')
-    , displayTds
-    , frozenColumns = this.instance.getSetting('frozenColumns')
-    , frozenColumnsCount = frozenColumns ? frozenColumns.length : 0
-    , TR
-    , TH
-    , TD
-    , cellData;
-
-  displayRows = Math.min(displayRows, totalRows);
-  displayTds = Math.min(displayColumns, totalColumns);
-
-  //draw COLGROUP
-  for (c = 0; c < this.colgroupChildrenLength; c++) {
-    if (c < frozenColumnsCount) {
-      this.wtDom.addClass(this.COLGROUP.childNodes[c], 'rowHeader');
-      if (typeof frozenColumns[c] === "function") {
-        frozenColumns[c](null, this.COLGROUP.childNodes[c])
-      }
-    }
-    else {
-      this.wtDom.removeClass(this.COLGROUP.childNodes[c], 'rowHeader');
-    }
-  }
-
-  var width;
-  if (this.instance.hasSetting('columnWidth')) {
-    for (c = 0; c < displayTds; c++) {
-      width = this.instance.getSetting('columnWidth', offsetColumn + c);
-      if (width) {
-        this.COLGROUP.childNodes[c + frozenColumnsCount].style.width = this.instance.getSetting('columnWidth', offsetColumn + c) + 'px';
-      }
-      else {
-        this.COLGROUP.childNodes[c + frozenColumnsCount].style.width = '';
-      }
-    }
-  }
-
-  //draw THEAD
-  if (frozenColumnsCount && this.instance.hasSetting('columnHeaders')) {
-    for (c = 0; c < frozenColumnsCount; c++) {
-      TH = this.THEAD.childNodes[0].childNodes[c];
-      if (typeof frozenColumns[c] === "function") {
-        frozenColumns[c](null, TH);
-      }
-      else {
-        TH.innerHTML = '';
-      }
-      if (this.hasEmptyCellProblem && TH.innerHTML === '') { //IE7
-        TH.innerHTML = '&nbsp;';
-      }
-    }
-  }
-
-  if (this.instance.hasSetting('columnHeaders')) {
-    for (c = 0; c < displayTds; c++) {
-      this.THEAD.childNodes[0].childNodes[frozenColumnsCount + c].innerHTML = this.instance.getSetting('columnHeaders', offsetColumn + c);
-    }
-  }
-
-  //draw TBODY
-  this.visibilityEdgeRow = this.visibilityEdgeColumn = null;
-  for (r = 0; r < displayRows; r++) {
-    TR = this.TBODY.childNodes[r];
-    for (c = 0; c < frozenColumnsCount; c++) { //in future use nextSibling; http://jsperf.com/nextsibling-vs-indexed-childnodes
-      TH = TR.childNodes[c];
-      cellData = typeof frozenColumns[c] === "function" ? frozenColumns[c](offsetRow + r, TH) : frozenColumns[c];
-      if (cellData !== void 0) {
-        TH.innerHTML = cellData;
-      }
-      /*
-       we can assume that frozenColumns[c] function took care of inserting content into TH
-       else {
-       TH.innerHTML = '';
-       }*/
-    }
-    for (c = 0; c < displayTds; c++) { //in future use nextSibling; http://jsperf.com/nextsibling-vs-indexed-childnodes
-      if (this.visibilityEdgeColumn !== null && offsetColumn + c > this.visibilityEdgeColumn) {
-        break;
-      }
-      else {
-        TD = TR.childNodes[c + frozenColumnsCount];
-        TD.className = '';
-        this.instance.getSetting('cellRenderer', offsetRow + r, offsetColumn + c, TD);
-        if (this.hasEmptyCellProblem && TD.innerHTML === '') { //IE7
-          TD.innerHTML = '&nbsp;';
-        }
-
-        var visibility = this.isCellVisible(TD);
-        if (this.visibilityEdgeRow === null && this.visibilityEdgeColumn === null && visibility === 1 && c !== 0) {
-          this.visibilityEdgeColumn = offsetColumn + c;
-        }
-        if (this.visibilityEdgeRow === null && visibility === 1 && c === 0) {
-          this.visibilityEdgeRow = offsetRow + r;
-        }
-      }
-    }
-    if (this.visibilityEdgeRow !== null && offsetRow + r > this.visibilityEdgeRow) {
-      break;
-    }
-  }
-
-  this.refreshSelections();
-};
-
-WalkontableTable.prototype.refreshPositions = function (selectionsOnly) {
-  if (selectionsOnly) { //otherwise it was already rendered by _doDraw
-    this.refreshSelections(selectionsOnly);
-  }
-
-  this.instance.wtScroll.refreshScrollbars();
-};
-
-WalkontableTable.prototype.refreshSelections = function (selectionsOnly) {
-  var r;
-  if (this.instance.selections) {
-    for (r in this.instance.selections) {
-      if (this.instance.selections.hasOwnProperty(r)) {
-        this.instance.selections[r].draw(selectionsOnly);
-      }
-    }
-  }
-};
-
-//0 if no
-//1 if partially
-//2 is fully
-WalkontableTable.prototype.isCellVisible = function (TD) {
-  var offsetRow = this.instance.getSetting('offsetRow')
-    , offsetColumn = this.instance.getSetting('offsetColumn')
-    , displayRows = this.instance.getSetting('displayRows')
-    , displayColumns = this.instance.getSetting('displayColumns')
-    , frozenColumns = this.instance.getSetting('frozenColumns');
-
-  var out;
-
-  var cellOffset = this.wtDom.offset(TD);
-  var tableOffset = this.tableOffset;
-  var innerOffsetTop = cellOffset.top - tableOffset.top;
-  var innerOffsetLeft = cellOffset.left - tableOffset.left;
-  var width = $(TD).outerWidth();
-  var height = $(TD).outerHeight();
-
-  var tableWidth = this.instance.hasSetting('width') ? this.instance.getSetting('width') : $(this.TABLE).outerWidth()
-    , tableHeight = this.instance.hasSetting('height') ? this.instance.getSetting('height') : $(this.TABLE).outerHeight();
-
-  if (this.instance.wtScroll.wtScrollbarV.visible) {
-    tableHeight -= this.instance.getSetting('scrollbarHeight');
-  }
-  if (this.instance.wtScroll.wtScrollbarH.visible) {
-    tableWidth -= this.instance.getSetting('scrollbarWidth');
-  }
-
-  if (innerOffsetTop > tableHeight) {
-    out = 0;
-  }
-  else if (innerOffsetLeft > tableWidth) {
-    out = 0;
-  }
-  else if (innerOffsetTop + height > tableHeight) {
-    out = 1;
-  }
-  else if (innerOffsetLeft + width > tableWidth) {
-    out = 1;
-  }
-  else {
-    out = 2;
-  }
-
-  return out;
-};
-
-/**
- * getCell
- * @param {Array} coords
- * @return {Object} HTMLElement on success or {Number} one of the exit codes on error:
- *  -1 row before viewport
- *  -2 row after viewport
- *  -3 column before viewport
- *  -4 column after viewport
- *
- */
-WalkontableTable.prototype.getCell = function (coords) {
-  var offsetRow = this.instance.getSetting('offsetRow');
-  if (coords[0] < offsetRow) {
-    return -1; //row before viewport
-  }
-  else if (coords[0] > offsetRow + this.instance.getSetting('displayRows') - 1) {
-    return -2; //row after viewport
-  }
-  else {
-    var offsetColumn = this.instance.getSetting('offsetColumn');
-    if (coords[1] < offsetColumn) {
-      return -3; //column before viewport
-    }
-    else if (coords[1] > offsetColumn + this.instance.getSetting('displayColumns') - 1) {
-      return -4; //column after viewport
-    }
-    else {
-      var frozenColumns = this.instance.getSetting('frozenColumns')
-        , frozenColumnsCount = frozenColumns ? frozenColumns.length : 0;
-      return this.TBODY.childNodes[coords[0] - offsetRow].childNodes[coords[1] - offsetColumn + frozenColumnsCount];
-    }
-  }
-};
-
-WalkontableTable.prototype.getCoords = function (TD) {
-  var frozenColumns = this.instance.getSetting('frozenColumns')
-    , frozenColumnsCount = frozenColumns ? frozenColumns.length : 0;
-  return [
-    this.wtDom.prevSiblings(TD.parentNode).length + this.instance.getSetting('offsetRow'),
-    TD.cellIndex + this.instance.getSetting('offsetColumn') - frozenColumnsCount
-  ];
-};
-function WalkontableWheel(instance) {
-  var that = this;
-
-  //reference to instance
-  this.instance = instance;
-  var wheelTimeout;
-  $(this.instance.settings.table).on('mousewheel', function (event, delta, deltaX, deltaY) {
-    clearTimeout(wheelTimeout);
-    wheelTimeout = setTimeout(function () { //timeout is needed because with fast-wheel scrolling mousewheel event comes dozen times per second
-      if (deltaY) {
-        //ceil is needed because jquery-mousewheel reports fractional mousewheel deltas on touchpad scroll
-        //see http://stackoverflow.com/questions/5527601/normalizing-mousewheel-speed-across-browsers
-        that.instance.scrollVertical(-Math.ceil(deltaY)).draw();
-      }
-      else if (deltaX) {
-        that.instance.scrollHorizontal(Math.ceil(deltaX)).draw();
-      }
-    }, 0);
-    event.preventDefault();
-  });
-}
-/**
- * Dragdealer JS v0.9.5 - patched by Walkontable at line 66
- * http://code.ovidiu.ch/dragdealer-js
- *
- * Copyright (c) 2010, Ovidiu Chereches
- * MIT License
- * http://legal.ovidiu.ch/licenses/MIT
- */
-
-/* Cursor */
-
-var Cursor =
-{
-	x: 0, y: 0,
-	init: function()
-	{
-		this.setEvent('mouse');
-		this.setEvent('touch');
-	},
-	setEvent: function(type)
-	{
-		var moveHandler = document['on' + type + 'move'] || function(){};
-		document['on' + type + 'move'] = function(e)
-		{
-			moveHandler(e);
-			Cursor.refresh(e);
-		}
-	},
-	refresh: function(e)
-	{
-		if(!e)
-		{
-			e = window.event;
-		}
-		if(e.type == 'mousemove')
-		{
-			this.set(e);
-		}
-		else if(e.touches)
-		{
-			this.set(e.touches[0]);
-		}
-	},
-	set: function(e)
-	{
-		if(e.pageX || e.pageY)
-		{
-			this.x = e.pageX;
-			this.y = e.pageY;
-		}
-		else if(e.clientX || e.clientY)
-		{
-			this.x = e.clientX + document.body.scrollLeft + document.documentElement.scrollLeft;
-			this.y = e.clientY + document.body.scrollTop + document.documentElement.scrollTop;
-		}
-	}
-};
-Cursor.init();
-
-/* Position */
-
-var Position =
-{
-	get: function(obj)
-	{
-		var curtop = 0, curleft = 0; //Walkontable patch. Original (var curleft = curtop = 0;) created curtop in global scope
-		if(obj.offsetParent)
-		{
-			do
-			{
-				curleft += obj.offsetLeft;
-				curtop += obj.offsetTop;
-			}
-			while((obj = obj.offsetParent));
-		}
-		return [curleft, curtop];
-	}
-};
-
-/* Dragdealer */
-
-var Dragdealer = function(wrapper, options)
-{
-	if(typeof(wrapper) == 'string')
-	{
-		wrapper = document.getElementById(wrapper);
-	}
-	if(!wrapper)
-	{
-		return;
-	}
-	var handle = wrapper.getElementsByTagName('div')[0];
-	if(!handle || handle.className.search(/(^|\s)handle(\s|$)/) == -1)
-	{
-		return;
-	}
-	this.init(wrapper, handle, options || {});
-	this.setup();
-};
-Dragdealer.prototype =
-{
-	init: function(wrapper, handle, options)
-	{
-		this.wrapper = wrapper;
-		this.handle = handle;
-		this.options = options;
-		
-		this.disabled = this.getOption('disabled', false);
-		this.horizontal = this.getOption('horizontal', true);
-		this.vertical = this.getOption('vertical', false);
-		this.slide = this.getOption('slide', true);
-		this.steps = this.getOption('steps', 0);
-		this.snap = this.getOption('snap', false);
-		this.loose = this.getOption('loose', false);
-		this.speed = this.getOption('speed', 10) / 100;
-		this.xPrecision = this.getOption('xPrecision', 0);
-		this.yPrecision = this.getOption('yPrecision', 0);
-		
-		this.callback = options.callback || null;
-		this.animationCallback = options.animationCallback || null;
-		
-		this.bounds = {
-			left: options.left || 0, right: -(options.right || 0),
-			top: options.top || 0, bottom: -(options.bottom || 0),
-			x0: 0, x1: 0, xRange: 0,
-			y0: 0, y1: 0, yRange: 0
-		};
-		this.value = {
-			prev: [-1, -1],
-			current: [options.x || 0, options.y || 0],
-			target: [options.x || 0, options.y || 0]
-		};
-		this.offset = {
-			wrapper: [0, 0],
-			mouse: [0, 0],
-			prev: [-999999, -999999],
-			current: [0, 0],
-			target: [0, 0]
-		};
-		this.change = [0, 0];
-		
-		this.activity = false;
-		this.dragging = false;
-		this.tapping = false;
-	},
-	getOption: function(name, defaultValue)
-	{
-		return this.options[name] !== undefined ? this.options[name] : defaultValue;
-	},
-	setup: function()
-	{
-		this.setWrapperOffset();
-		this.setBoundsPadding();
-		this.setBounds();
-		this.setSteps();
-		
-		this.addListeners();
-	},
-	setWrapperOffset: function()
-	{
-		this.offset.wrapper = Position.get(this.wrapper);
-	},
-	setBoundsPadding: function()
-	{
-		if(!this.bounds.left && !this.bounds.right)
-		{
-			this.bounds.left = Position.get(this.handle)[0] - this.offset.wrapper[0];
-			this.bounds.right = -this.bounds.left;
-		}
-		if(!this.bounds.top && !this.bounds.bottom)
-		{
-			this.bounds.top = Position.get(this.handle)[1] - this.offset.wrapper[1];
-			this.bounds.bottom = -this.bounds.top;
-		}
-	},
-	setBounds: function()
-	{
-		this.bounds.x0 = this.bounds.left;
-		this.bounds.x1 = this.wrapper.offsetWidth + this.bounds.right;
-		this.bounds.xRange = (this.bounds.x1 - this.bounds.x0) - this.handle.offsetWidth;
-		
-		this.bounds.y0 = this.bounds.top;
-		this.bounds.y1 = this.wrapper.offsetHeight + this.bounds.bottom;
-		this.bounds.yRange = (this.bounds.y1 - this.bounds.y0) - this.handle.offsetHeight;
-		
-		this.bounds.xStep = 1 / (this.xPrecision || Math.max(this.wrapper.offsetWidth, this.handle.offsetWidth));
-		this.bounds.yStep = 1 / (this.yPrecision || Math.max(this.wrapper.offsetHeight, this.handle.offsetHeight));
-	},
-	setSteps: function()
-	{
-		if(this.steps > 1)
-		{
-			this.stepRatios = [];
-			for(var i = 0; i <= this.steps - 1; i++)
-			{
-				this.stepRatios[i] = i / (this.steps - 1);
-			}
-		}
-	},
-	addListeners: function()
-	{
-		var self = this;
-		
-		this.wrapper.onselectstart = function()
-		{
-			return false;
-		}
-		this.handle.onmousedown = this.handle.ontouchstart = function(e)
-		{
-			self.handleDownHandler(e);
-		};
-		this.wrapper.onmousedown = this.wrapper.ontouchstart = function(e)
-		{
-			self.wrapperDownHandler(e);
-		};
-		var mouseUpHandler = document.onmouseup || function(){};
-		document.onmouseup = function(e)
-		{
-			mouseUpHandler(e);
-			self.documentUpHandler(e);
-		};
-		var touchEndHandler = document.ontouchend || function(){};
-		document.ontouchend = function(e)
-		{
-			touchEndHandler(e);
-			self.documentUpHandler(e);
-		};
-		var resizeHandler = window.onresize || function(){};
-		window.onresize = function(e)
-		{
-			resizeHandler(e);
-			self.documentResizeHandler(e);
-		};
-		this.wrapper.onmousemove = function(e)
-		{
-			self.activity = true;
-		}
-		this.wrapper.onclick = function(e)
-		{
-			return !self.activity;
-		}
-		
-		this.interval = setInterval(function(){ self.animate() }, 25);
-		self.animate(false, true);
-	},
-	handleDownHandler: function(e)
-	{
-		this.activity = false;
-		Cursor.refresh(e);
-		
-		this.preventDefaults(e, true);
-		this.startDrag();
-		this.cancelEvent(e);
-	},
-	wrapperDownHandler: function(e)
-	{
-		Cursor.refresh(e);
-		
-		this.preventDefaults(e, true);
-		this.startTap();
-	},
-	documentUpHandler: function(e)
-	{
-		this.stopDrag();
-		this.stopTap();
-		//this.cancelEvent(e);
-	},
-	documentResizeHandler: function(e)
-	{
-		this.setWrapperOffset();
-		this.setBounds();
-		
-		this.update();
-	},
-	enable: function()
-	{
-		this.disabled = false;
-		this.handle.className = this.handle.className.replace(/\s?disabled/g, '');
-	},
-	disable: function()
-	{
-		this.disabled = true;
-		this.handle.className += ' disabled';
-	},
-	setStep: function(x, y, snap)
-	{
-		this.setValue(
-			this.steps && x > 1 ? (x - 1) / (this.steps - 1) : 0,
-			this.steps && y > 1 ? (y - 1) / (this.steps - 1) : 0,
-			snap
-		);
-	},
-	setValue: function(x, y, snap)
-	{
-		this.setTargetValue([x, y || 0]);
-		if(snap)
-		{
-			this.groupCopy(this.value.current, this.value.target);
-		}
-	},
-	startTap: function(target)
-	{
-		if(this.disabled)
-		{
-			return;
-		}
-		this.tapping = true;
-		
-		if(target === undefined)
-		{
-			target = [
-				Cursor.x - this.offset.wrapper[0] - (this.handle.offsetWidth / 2),
-				Cursor.y - this.offset.wrapper[1] - (this.handle.offsetHeight / 2)
-			];
-		}
-		this.setTargetOffset(target);
-	},
-	stopTap: function()
-	{
-		if(this.disabled || !this.tapping)
-		{
-			return;
-		}
-		this.tapping = false;
-		
-		this.setTargetValue(this.value.current);
-		this.result();
-	},
-	startDrag: function()
-	{
-		if(this.disabled)
-		{
-			return;
-		}
-		this.offset.mouse = [
-			Cursor.x - Position.get(this.handle)[0],
-			Cursor.y - Position.get(this.handle)[1]
-		];
-		
-		this.dragging = true;
-	},
-	stopDrag: function()
-	{
-		if(this.disabled || !this.dragging)
-		{
-			return;
-		}
-		this.dragging = false;
-		
-		var target = this.groupClone(this.value.current);
-		if(this.slide)
-		{
-			var ratioChange = this.change;
-			target[0] += ratioChange[0] * 4;
-			target[1] += ratioChange[1] * 4;
-		}
-		this.setTargetValue(target);
-		this.result();
-	},
-	feedback: function()
-	{
-		var value = this.value.current;
-		if(this.snap && this.steps > 1)
-		{
-			value = this.getClosestSteps(value);
-		}
-		if(!this.groupCompare(value, this.value.prev))
-		{
-			if(typeof(this.animationCallback) == 'function')
-			{
-				this.animationCallback(value[0], value[1]);
-			}
-			this.groupCopy(this.value.prev, value);
-		}
-	},
-	result: function()
-	{
-		if(typeof(this.callback) == 'function')
-		{
-			this.callback(this.value.target[0], this.value.target[1]);
-		}
-	},
-	animate: function(direct, first)
-	{
-		if(direct && !this.dragging)
-		{
-			return;
-		}
-		if(this.dragging)
-		{
-			var prevTarget = this.groupClone(this.value.target);
-			
-			var offset = [
-				Cursor.x - this.offset.wrapper[0] - this.offset.mouse[0],
-				Cursor.y - this.offset.wrapper[1] - this.offset.mouse[1]
-			];
-			this.setTargetOffset(offset, this.loose);
-			
-			this.change = [
-				this.value.target[0] - prevTarget[0],
-				this.value.target[1] - prevTarget[1]
-			];
-		}
-		if(this.dragging || first)
-		{
-			this.groupCopy(this.value.current, this.value.target);
-		}
-		if(this.dragging || this.glide() || first)
-		{
-			this.update();
-			this.feedback();
-		}
-	},
-	glide: function()
-	{
-		var diff = [
-			this.value.target[0] - this.value.current[0],
-			this.value.target[1] - this.value.current[1]
-		];
-		if(!diff[0] && !diff[1])
-		{
-			return false;
-		}
-		if(Math.abs(diff[0]) > this.bounds.xStep || Math.abs(diff[1]) > this.bounds.yStep)
-		{
-			this.value.current[0] += diff[0] * this.speed;
-			this.value.current[1] += diff[1] * this.speed;
-		}
-		else
-		{
-			this.groupCopy(this.value.current, this.value.target);
-		}
-		return true;
-	},
-	update: function()
-	{
-		if(!this.snap)
-		{
-			this.offset.current = this.getOffsetsByRatios(this.value.current);
-		}
-		else
-		{
-			this.offset.current = this.getOffsetsByRatios(
-				this.getClosestSteps(this.value.current)
-			);
-		}
-		this.show();
-	},
-	show: function()
-	{
-		if(!this.groupCompare(this.offset.current, this.offset.prev))
-		{
-			if(this.horizontal)
-			{
-				this.handle.style.left = String(this.offset.current[0]) + 'px';
-			}
-			if(this.vertical)
-			{
-				this.handle.style.top = String(this.offset.current[1]) + 'px';
-			}
-			this.groupCopy(this.offset.prev, this.offset.current);
-		}
-	},
-	setTargetValue: function(value, loose)
-	{
-		var target = loose ? this.getLooseValue(value) : this.getProperValue(value);
-		
-		this.groupCopy(this.value.target, target);
-		this.offset.target = this.getOffsetsByRatios(target);
-	},
-	setTargetOffset: function(offset, loose)
-	{
-		var value = this.getRatiosByOffsets(offset);
-		var target = loose ? this.getLooseValue(value) : this.getProperValue(value);
-		
-		this.groupCopy(this.value.target, target);
-		this.offset.target = this.getOffsetsByRatios(target);
-	},
-	getLooseValue: function(value)
-	{
-		var proper = this.getProperValue(value);
-		return [
-			proper[0] + ((value[0] - proper[0]) / 4),
-			proper[1] + ((value[1] - proper[1]) / 4)
-		];
-	},
-	getProperValue: function(value)
-	{
-		var proper = this.groupClone(value);
-
-		proper[0] = Math.max(proper[0], 0);
-		proper[1] = Math.max(proper[1], 0);
-		proper[0] = Math.min(proper[0], 1);
-		proper[1] = Math.min(proper[1], 1);
-		
-		if((!this.dragging && !this.tapping) || this.snap)
-		{
-			if(this.steps > 1)
-			{
-				proper = this.getClosestSteps(proper);
-			}
-		}
-		return proper;
-	},
-	getRatiosByOffsets: function(group)
-	{
-		return [
-			this.getRatioByOffset(group[0], this.bounds.xRange, this.bounds.x0),
-			this.getRatioByOffset(group[1], this.bounds.yRange, this.bounds.y0)
-		];
-	},
-	getRatioByOffset: function(offset, range, padding)
-	{
-		return range ? (offset - padding) / range : 0;
-	},
-	getOffsetsByRatios: function(group)
-	{
-		return [
-			this.getOffsetByRatio(group[0], this.bounds.xRange, this.bounds.x0),
-			this.getOffsetByRatio(group[1], this.bounds.yRange, this.bounds.y0)
-		];
-	},
-	getOffsetByRatio: function(ratio, range, padding)
-	{
-		return Math.round(ratio * range) + padding;
-	},
-	getClosestSteps: function(group)
-	{
-		return [
-			this.getClosestStep(group[0]),
-			this.getClosestStep(group[1])
-		];
-	},
-	getClosestStep: function(value)
-	{
-		var k = 0;
-		var min = 1;
-		for(var i = 0; i <= this.steps - 1; i++)
-		{
-			if(Math.abs(this.stepRatios[i] - value) < min)
-			{
-				min = Math.abs(this.stepRatios[i] - value);
-				k = i;
-			}
-		}
-		return this.stepRatios[k];
-	},
-	groupCompare: function(a, b)
-	{
-		return a[0] == b[0] && a[1] == b[1];
-	},
-	groupCopy: function(a, b)
-	{
-		a[0] = b[0];
-		a[1] = b[1];
-	},
-	groupClone: function(a)
-	{
-		return [a[0], a[1]];
-	},
-	preventDefaults: function(e, selection)
-	{
-		if(!e)
-		{
-			e = window.event;
-		}
-		if(e.preventDefault)
-		{
-			e.preventDefault();
-		}
-		e.returnValue = false;
-		
-		if(selection && document.selection)
-		{
-			document.selection.empty();
-		}
-	},
-	cancelEvent: function(e)
-	{
-		if(!e)
-		{
-			e = window.event;
-		}
-		if(e.stopPropagation)
-		{
-			e.stopPropagation();
-		}
-		e.cancelBubble = true;
-	}
-};
-
-/*! Copyright (c) 2011 Brandon Aaron (http://brandonaaron.net)
- * Licensed under the MIT License (LICENSE.txt).
- *
- * Thanks to: http://adomas.org/javascript-mouse-wheel/ for some pointers.
- * Thanks to: Mathias Bank(http://www.mathias-bank.de) for a scope bug fix.
- * Thanks to: Seamus Leahy for adding deltaX and deltaY
- *
- * Version: 3.0.6
- * 
- * Requires: 1.2.2+
- */
-
-(function($) {
-
-var types = ['DOMMouseScroll', 'mousewheel'];
-
-if ($.event.fixHooks) {
-    for ( var i=types.length; i; ) {
-        $.event.fixHooks[ types[--i] ] = $.event.mouseHooks;
-    }
-}
-
-$.event.special.mousewheel = {
-    setup: function() {
-        if ( this.addEventListener ) {
-            for ( var i=types.length; i; ) {
-                this.addEventListener( types[--i], handler, false );
-            }
-        } else {
-            this.onmousewheel = handler;
-        }
-    },
-    
-    teardown: function() {
-        if ( this.removeEventListener ) {
-            for ( var i=types.length; i; ) {
-                this.removeEventListener( types[--i], handler, false );
-            }
-        } else {
-            this.onmousewheel = null;
-        }
-    }
-};
-
-$.fn.extend({
-    mousewheel: function(fn) {
-        return fn ? this.bind("mousewheel", fn) : this.trigger("mousewheel");
-    },
-    
-    unmousewheel: function(fn) {
-        return this.unbind("mousewheel", fn);
-    }
-});
-
-
-function handler(event) {
-    var orgEvent = event || window.event, args = [].slice.call( arguments, 1 ), delta = 0, returnValue = true, deltaX = 0, deltaY = 0;
-    event = $.event.fix(orgEvent);
-    event.type = "mousewheel";
-    
-    // Old school scrollwheel delta
-    if ( orgEvent.wheelDelta ) { delta = orgEvent.wheelDelta/120; }
-    if ( orgEvent.detail     ) { delta = -orgEvent.detail/3; }
-    
-    // New school multidimensional scroll (touchpads) deltas
-    deltaY = delta;
-    
-    // Gecko
-    if ( orgEvent.axis !== undefined && orgEvent.axis === orgEvent.HORIZONTAL_AXIS ) {
-        deltaY = 0;
-        deltaX = -1*delta;
-    }
-    
-    // Webkit
-    if ( orgEvent.wheelDeltaY !== undefined ) { deltaY = orgEvent.wheelDeltaY/120; }
-    if ( orgEvent.wheelDeltaX !== undefined ) { deltaX = -1*orgEvent.wheelDeltaX/120; }
-    
-    // Add event and delta to the front of the arguments
-    args.unshift(event, delta, deltaX, deltaY);
-    
-    return ($.event.dispatch || $.event.handle).apply(this, args);
-}
-
-})(jQuery);
-
+/**
+ * Handsontable 0.8.2
+ * Handsontable is a simple jQuery plugin for editable tables with basic copy-paste compatibility with Excel and Google Docs
+ *
+ * Copyright 2012, Marcin Warpechowski
+ * Licensed under the MIT license.
+ * http://handsontable.com/
+ *
+ * Date: Mon Jan 14 2013 11:03:53 GMT+0100 (Central European Standard Time)
+ */
+/*jslint white: true, browser: true, plusplus: true, indent: 4, maxerr: 50 */
+
+var Handsontable = { //class namespace
+  extension: {}, //extenstion namespace
+  helper: {} //helper namespace
+};
+
+(function ($, window, Handsontable) {
+  "use strict";
+/**
+ * Handsontable constructor
+ * @param rootElement The jQuery element in which Handsontable DOM will be inserted
+ * @param settings
+ * @constructor
+ */
+Handsontable.Core = function (rootElement, settings) {
+  this.rootElement = rootElement;
+
+  var priv, datamap, grid, selection, editproxy, autofill, validate, self = this;
+
+  priv = {
+    settings: {},
+    selStart: (new Handsontable.SelectionPoint()),
+    selEnd: (new Handsontable.SelectionPoint()),
+    editProxy: false,
+    isPopulated: null,
+    scrollable: null,
+    undoRedo: null,
+    extensions: {},
+    colToProp: null,
+    propToCol: null,
+    dataSchema: null,
+    dataType: 'array',
+    firstRun: true
+  };
+
+  datamap = {
+    recursiveDuckSchema: function (obj) {
+      var schema;
+      if ($.isPlainObject(obj)) {
+        schema = {};
+        for (var i in obj) {
+          if (obj.hasOwnProperty(i)) {
+            if ($.isPlainObject(obj[i])) {
+              schema[i] = datamap.recursiveDuckSchema(obj[i]);
+            }
+            else {
+              schema[i] = null;
+            }
+          }
+        }
+      }
+      else {
+        schema = [];
+      }
+      return schema;
+    },
+
+    recursiveDuckColumns: function (schema, lastCol, parent) {
+      var prop, i;
+      if (typeof lastCol === 'undefined') {
+        lastCol = 0;
+        parent = '';
+      }
+      if ($.isPlainObject(schema)) {
+        for (i in schema) {
+          if (schema.hasOwnProperty(i)) {
+            if (schema[i] === null) {
+              prop = parent + i;
+              priv.colToProp.push(prop);
+              priv.propToCol[prop] = lastCol;
+              lastCol++;
+            }
+            else {
+              lastCol = datamap.recursiveDuckColumns(schema[i], lastCol, i + '.');
+            }
+          }
+        }
+      }
+      return lastCol;
+    },
+
+    createMap: function () {
+      if (typeof datamap.getSchema() === "undefined") {
+        throw new Error("trying to create `columns` definition but you didnt' provide `schema` nor `data`");
+      }
+      var i, ilen, schema = datamap.getSchema();
+      priv.colToProp = [];
+      priv.propToCol = {};
+      if (priv.settings.columns) {
+        for (i = 0, ilen = priv.settings.columns.length; i < ilen; i++) {
+          priv.colToProp[i] = priv.settings.columns[i].data;
+          priv.propToCol[priv.settings.columns[i].data] = i;
+        }
+      }
+      else {
+        datamap.recursiveDuckColumns(schema);
+      }
+    },
+
+    colToProp: function (col) {
+      if (priv.colToProp && typeof priv.colToProp[col] !== 'undefined') {
+        return priv.colToProp[col];
+      }
+      else {
+        return col;
+      }
+    },
+
+    propToCol: function (prop) {
+      if (typeof priv.propToCol[prop] !== 'undefined') {
+        return priv.propToCol[prop];
+      }
+      else {
+        return prop;
+      }
+
+    },
+
+    getSchema: function () {
+      if (priv.settings.dataSchema) {
+        if (typeof priv.settings.dataSchema === 'function') {
+          return priv.settings.dataSchema();
+        }
+        return priv.settings.dataSchema;
+      }
+      return priv.duckDataSchema;
+    },
+
+    /**
+     * Creates row at the bottom of the data array
+     * @param {Object} [coords] Optional. Coords of the cell before which the new row will be inserted
+     */
+    createRow: function (coords) {
+      var row;
+      if (priv.dataType === 'array') {
+        row = [];
+        for (var c = 0, clen = self.countCols(); c < clen; c++) {
+          row.push(null);
+        }
+      }
+      else {
+        row = $.extend(true, {}, datamap.getSchema());
+      }
+      if (!coords || coords.row >= self.countRows()) {
+        if (priv.settings.onCreateRow) {
+          priv.settings.onCreateRow(self.countRows(), row);
+        }
+        priv.settings.data.push(row);
+      }
+      else {
+        if (priv.settings.onCreateRow) {
+          priv.settings.onCreateRow(coords.row, row);
+        }
+        priv.settings.data.splice(coords.row, 0, row);
+      }
+      self.forceFullRender = true; //used when data was changed
+    },
+
+    /**
+     * Creates col at the right of the data array
+     * @param {Object} [coords] Optional. Coords of the cell before which the new column will be inserted
+     */
+    createCol: function (coords) {
+      if (priv.dataType === 'object' || priv.settings.columns) {
+        throw new Error("Cannot create new column. When data source in an object, you can only have as much columns as defined in first data row, data schema or in the 'columns' setting");
+      }
+      var r = 0, rlen = self.countRows();
+      if (!coords || coords.col >= self.countCols()) {
+        for (; r < rlen; r++) {
+          if (typeof priv.settings.data[r] === 'undefined') {
+            priv.settings.data[r] = [];
+          }
+          priv.settings.data[r].push('');
+        }
+      }
+      else {
+        for (; r < rlen; r++) {
+          priv.settings.data[r].splice(coords.col, 0, '');
+        }
+      }
+      self.forceFullRender = true; //used when data was changed
+    },
+
+    /**
+     * Removes row at the bottom of the data array
+     * @param {Object} [coords] Optional. Coords of the cell which row will be removed
+     * @param {Object} [toCoords] Required if coords is defined. Coords of the cell until which all rows will be removed
+     */
+    removeRow: function (coords, toCoords) {
+      if (!coords || coords.row === self.countRows() - 1) {
+        priv.settings.data.pop();
+      }
+      else {
+        priv.settings.data.splice(coords.row, toCoords.row - coords.row + 1);
+      }
+      self.forceFullRender = true; //used when data was changed
+    },
+
+    /**
+     * Removes col at the right of the data array
+     * @param {Object} [coords] Optional. Coords of the cell which col will be removed
+     * @param {Object} [toCoords] Required if coords is defined. Coords of the cell until which all cols will be removed
+     */
+    removeCol: function (coords, toCoords) {
+      if (priv.dataType === 'object' || priv.settings.columns) {
+        throw new Error("cannot remove column with object data source or columns option specified");
+      }
+      var r = 0;
+      if (!coords || coords.col === self.countCols() - 1) {
+        for (; r < self.countRows(); r++) {
+          priv.settings.data[r].pop();
+        }
+      }
+      else {
+        var howMany = toCoords.col - coords.col + 1;
+        for (; r < self.countRows(); r++) {
+          priv.settings.data[r].splice(coords.col, howMany);
+        }
+      }
+      self.forceFullRender = true; //used when data was changed
+    },
+
+    /**
+     * Returns single value from the data array
+     * @param {Number} row
+     * @param {Number} prop
+     */
+    getVars: {},
+    get: function (row, prop) {
+      datamap.getVars.row = row;
+      datamap.getVars.prop = prop;
+      Handsontable.PluginHooks.run(self, 'beforeGet', datamap.getVars);
+      if (typeof datamap.getVars.prop === 'string' && datamap.getVars.prop.indexOf('.') > -1) {
+        var sliced = datamap.getVars.prop.split(".");
+        var out = priv.settings.data[datamap.getVars.row];
+        if (!out) {
+          return null;
+        }
+        for (var i = 0, ilen = sliced.length; i < ilen; i++) {
+          out = out[sliced[i]];
+          if (typeof out === 'undefined') {
+            return null;
+          }
+        }
+        return out;
+      }
+      else {
+        return priv.settings.data[datamap.getVars.row] ? priv.settings.data[datamap.getVars.row][datamap.getVars.prop] : null;
+      }
+    },
+
+    /**
+     * Saves single value to the data array
+     * @param {Number} row
+     * @param {Number} prop
+     * @param {String} value
+     */
+    setVars: {},
+    set: function (row, prop, value) {
+      datamap.setVars.row = row;
+      datamap.setVars.prop = prop;
+      datamap.setVars.value = value;
+      Handsontable.PluginHooks.run(self, 'beforeSet', datamap.setVars);
+      if (typeof datamap.setVars.prop === 'string' && datamap.setVars.prop.indexOf('.') > -1) {
+        var sliced = datamap.setVars.prop.split(".");
+        var out = priv.settings.data[datamap.setVars.row];
+        for (var i = 0, ilen = sliced.length - 1; i < ilen; i++) {
+          out = out[sliced[i]];
+        }
+        out[sliced[i]] = datamap.setVars.value;
+      }
+      else {
+        priv.settings.data[datamap.setVars.row][datamap.setVars.prop] = datamap.setVars.value;
+      }
+    },
+
+    /**
+     * Clears the data array
+     */
+    clear: function () {
+      for (var r = 0; r < self.countRows(); r++) {
+        for (var c = 0; c < self.countCols(); c++) {
+          datamap.set(r, datamap.colToProp(c), '');
+        }
+      }
+    },
+
+    /**
+     * Returns the data array
+     * @return {Array}
+     */
+    getAll: function () {
+      return priv.settings.data;
+    },
+
+    /**
+     * Returns data range as array
+     * @param {Object} start Start selection position
+     * @param {Object} end End selection position
+     * @return {Array}
+     */
+    getRange: function (start, end) {
+      var r, rlen, c, clen, output = [], row;
+      rlen = Math.max(start.row, end.row);
+      clen = Math.max(start.col, end.col);
+      for (r = Math.min(start.row, end.row); r <= rlen; r++) {
+        row = [];
+        for (c = Math.min(start.col, end.col); c <= clen; c++) {
+          row.push(datamap.get(r, datamap.colToProp(c)));
+        }
+        output.push(row);
+      }
+      return output;
+    },
+
+    /**
+     * Return data as text (tab separated columns)
+     * @param {Object} start (Optional) Start selection position
+     * @param {Object} end (Optional) End selection position
+     * @return {String}
+     */
+    getText: function (start, end) {
+      return SheetClip.stringify(datamap.getRange(start, end));
+    }
+  };
+
+  grid = {
+    /**
+     * Alter grid
+     * @param {String} action Possible values: "insert_row", "insert_col", "remove_row", "remove_col"
+     * @param {Object} coords
+     * @param {Object} [toCoords] Required only for actions "remove_row" and "remove_col"
+     */
+    alter: function (action, coords, toCoords) {
+      var oldData, newData, changes, r, rlen, c, clen;
+      oldData = $.extend(true, [], datamap.getAll());
+
+      switch (action) {
+        case "insert_row":
+          if (self.countRows() < priv.settings.maxRows) {
+            datamap.createRow(coords);
+            if (priv.selStart.exists() && priv.selStart.row() >= coords.row) {
+              priv.selStart.row(priv.selStart.row() + 1);
+              selection.transformEnd(1, 0); //will call render() internally
+            }
+            else {
+              selection.refreshBorders(); //it will call render and prepare methods
+            }
+          }
+          break;
+
+        case "insert_col":
+          if (self.countCols() < priv.settings.maxCols) {
+            datamap.createCol(coords);
+            if (priv.selStart.exists() && priv.selStart.col() >= coords.col) {
+              priv.selStart.col(priv.selStart.col() + 1);
+              selection.transformEnd(0, 1); //will call render() internally
+            }
+            else {
+              selection.refreshBorders(); //it will call render and prepare methods
+            }
+          }
+          break;
+
+        case "remove_row":
+          datamap.removeRow(coords, toCoords);
+          grid.keepEmptyRows();
+          selection.refreshBorders(); //it will call render and prepare methods
+          break;
+
+        case "remove_col":
+          datamap.removeCol(coords, toCoords);
+          grid.keepEmptyRows();
+          selection.refreshBorders(); //it will call render and prepare methods
+          break;
+      }
+
+      changes = [];
+      newData = datamap.getAll();
+      for (r = 0, rlen = newData.length; r < rlen; r++) {
+        for (c = 0, clen = newData[r].length; c < clen; c++) {
+          changes.push([r, c, oldData[r] ? oldData[r][c] : null, newData[r][c]]);
+        }
+      }
+      fireEvent("datachange.handsontable", [changes, 'alter']);
+      grid.keepEmptyRows(); //makes sure that we did not add rows that will be removed in next refresh
+    },
+
+    /**
+     * Makes sure there are empty rows at the bottom of the table
+     */
+    keepEmptyRows: function () {
+      var r, c, rlen, clen, emptyRows = 0, emptyCols = 0, val;
+
+      //count currently empty rows
+      rows : for (r = self.countRows() - 1; r >= 0; r--) {
+        for (c = 0, clen = self.countCols(); c < clen; c++) {
+          val = datamap.get(r, datamap.colToProp(c));
+          if (val !== '' && val !== null && typeof val !== 'undefined') {
+            break rows;
+          }
+        }
+        emptyRows++;
+      }
+
+      //should I add empty rows to data source to meet startRows?
+      rlen = self.countRows();
+      if (rlen < priv.settings.minRows) {
+        for (r = 0; r < priv.settings.minRows - rlen; r++) {
+          datamap.createRow();
+        }
+      }
+
+      //should I add empty rows to meet minSpareRows?
+      if (emptyRows < priv.settings.minSpareRows) {
+        for (; emptyRows < priv.settings.minSpareRows && self.countRows() < priv.settings.maxRows; emptyRows++) {
+          datamap.createRow();
+        }
+      }
+
+      //count currently empty cols
+      if (self.countRows() - 1 > 0) {
+        cols : for (c = self.countCols() - 1; c >= 0; c--) {
+          for (r = 0; r < self.countRows(); r++) {
+            val = datamap.get(r, datamap.colToProp(c));
+            if (val !== '' && val !== null && typeof val !== 'undefined') {
+              break cols;
+            }
+          }
+          emptyCols++;
+        }
+      }
+
+      //should I add empty cols to meet minCols?
+      if (!priv.settings.columns && self.countCols() < priv.settings.minCols) {
+        for (; self.countCols() < priv.settings.minCols; emptyCols++) {
+          datamap.createCol();
+        }
+      }
+
+      //should I add empty cols to meet minSpareCols?
+      if (!priv.settings.columns && priv.dataType === 'array' && emptyCols < priv.settings.minSpareCols) {
+        for (; emptyCols < priv.settings.minSpareCols && self.countCols() < priv.settings.maxCols; emptyCols++) {
+          datamap.createCol();
+        }
+      }
+
+      if (priv.settings.enterBeginsEditing) {
+        for (; (((priv.settings.minRows || priv.settings.minSpareRows) && self.countRows() > priv.settings.minRows) && (priv.settings.minSpareRows && emptyRows > priv.settings.minSpareRows)); emptyRows--) {
+          datamap.removeRow();
+        }
+      }
+
+      if (priv.settings.enterBeginsEditing && !priv.settings.columns) {
+        for (; (((priv.settings.minCols || priv.settings.minSpareCols) && self.countCols() > priv.settings.minCols) && (priv.settings.minSpareCols && emptyCols > priv.settings.minSpareCols)); emptyCols--) {
+          datamap.removeCol();
+        }
+      }
+
+      var rowCount = self.countRows();
+      var colCount = self.countCols();
+
+      if (rowCount === 0 || colCount === 0) {
+        selection.deselect();
+      }
+
+      if (priv.selStart.exists()) {
+        var selectionChanged;
+        var fromRow = priv.selStart.row();
+        var fromCol = priv.selStart.col();
+        var toRow = priv.selEnd.row();
+        var toCol = priv.selEnd.col();
+
+        //if selection is outside, move selection to last row
+        if (fromRow > rowCount - 1) {
+          fromRow = rowCount - 1;
+          selectionChanged = true;
+          if (toRow > fromRow) {
+            toRow = fromRow;
+          }
+        } else if (toRow > rowCount - 1) {
+          toRow = rowCount - 1;
+          selectionChanged = true;
+          if (fromRow > toRow) {
+            fromRow = toRow;
+          }
+        }
+
+        //if selection is outside, move selection to last row
+        if (fromCol > colCount - 1) {
+          fromCol = colCount - 1;
+          selectionChanged = true;
+          if (toCol > fromCol) {
+            toCol = fromCol;
+          }
+        } else if (toCol > colCount - 1) {
+          toCol = colCount - 1;
+          selectionChanged = true;
+          if (fromCol > toCol) {
+            fromCol = toCol;
+          }
+        }
+
+        if (selectionChanged) {
+          self.selectCell(fromRow, fromCol, toRow, toCol);
+        }
+      }
+    },
+
+    /**
+     * Populate cells at position with 2d array
+     * @param {Object} start Start selection position
+     * @param {Array} input 2d array
+     * @param {Object} [end] End selection position (only for drag-down mode)
+     * @param {String} [source="populateFromArray"]
+     * @return {Object|undefined} ending td in pasted area (only if any cell was changed)
+     */
+    populateFromArray: function (start, input, end, source) {
+      var r, rlen, c, clen, setData = [], current = {};
+      rlen = input.length;
+      if (rlen === 0) {
+        return false;
+      }
+      current.row = start.row;
+      current.col = start.col;
+      for (r = 0; r < rlen; r++) {
+        if ((end && current.row > end.row) || (!priv.settings.minSpareRows && current.row > self.countRows() - 1) || (current.row >= priv.settings.maxRows)) {
+          break;
+        }
+        current.col = start.col;
+        clen = input[r] ? input[r].length : 0;
+        for (c = 0; c < clen; c++) {
+          if ((end && current.col > end.col) || (!priv.settings.minSpareCols && current.col > self.countCols() - 1) || (current.col >= priv.settings.maxCols)) {
+            break;
+          }
+          if (self.getCellMeta(current.row, current.col).isWritable) {
+            var p = datamap.colToProp(current.col);
+            setData.push([current.row, p, input[r][c]]);
+          }
+          current.col++;
+          if (end && c === clen - 1) {
+            c = -1;
+          }
+        }
+        current.row++;
+        if (end && r === rlen - 1) {
+          r = -1;
+        }
+      }
+      self.setDataAtCell(setData, null, null, source || 'populateFromArray');
+    },
+
+    /**
+     * Returns the top left (TL) and bottom right (BR) selection coordinates
+     * @param {Object[]} coordsArr
+     * @returns {Object}
+     */
+    getCornerCoords: function (coordsArr) {
+      function mapProp(func, array, prop) {
+        function getProp(el) {
+          return el[prop];
+        }
+
+        if (Array.prototype.map) {
+          return func.apply(Math, array.map(getProp));
+        }
+        return func.apply(Math, $.map(array, getProp));
+      }
+
+      return {
+        TL: {
+          row: mapProp(Math.min, coordsArr, "row"),
+          col: mapProp(Math.min, coordsArr, "col")
+        },
+        BR: {
+          row: mapProp(Math.max, coordsArr, "row"),
+          col: mapProp(Math.max, coordsArr, "col")
+        }
+      };
+    },
+
+    /**
+     * Returns array of td objects given start and end coordinates
+     */
+    getCellsAtCoords: function (start, end) {
+      var corners = grid.getCornerCoords([start, end]);
+      var r, c, output = [];
+      for (r = corners.TL.row; r <= corners.BR.row; r++) {
+        for (c = corners.TL.col; c <= corners.BR.col; c++) {
+          output.push(self.view.getCellAtCoords({
+            row: r,
+            col: c
+          }));
+        }
+      }
+      return output;
+    }
+  };
+
+  this.selection = selection = { //this public assignment is only temporary
+    /**
+     * Starts selection range on given td object
+     * @param {Object} coords
+     */
+    setRangeStart: function (coords) {
+      selection.deselect();
+      priv.selStart.coords(coords);
+      selection.setRangeEnd(coords);
+    },
+
+    /**
+     * Ends selection range on given td object
+     * @param {Object} coords
+     * @param {Boolean} [scrollToCell=true] If true, viewport will be scrolled to range end
+     */
+    setRangeEnd: function (coords, scrollToCell) {
+      priv.selEnd.coords(coords);
+      if (!priv.settings.multiSelect) {
+        priv.selStart.coords(coords);
+      }
+
+      //set up current selection
+      self.view.wt.selections.current.clear();
+      self.view.wt.selections.current.add(priv.selStart.arr());
+
+      //set up area selection
+      self.view.wt.selections.area.clear();
+      if (selection.isMultiple()) {
+        self.view.wt.selections.area.add(priv.selStart.arr());
+        self.view.wt.selections.area.add(priv.selEnd.arr());
+      }
+
+      //trigger handlers
+      self.rootElement.triggerHandler("selection.handsontable", [priv.selStart.row(), priv.selStart.col(), priv.selEnd.row(), priv.selEnd.col()]);
+      self.rootElement.triggerHandler("selectionbyprop.handsontable", [priv.selStart.row(), datamap.colToProp(priv.selStart.col()), priv.selEnd.row(), datamap.colToProp(priv.selEnd.col())]);
+      if (scrollToCell !== false) {
+        self.view.scrollViewport(coords);
+
+        self.view.wt.draw(true); //these two lines are needed to fix scrolling viewport when cell dimensions are significantly bigger than assumed by Walkontable
+        self.view.scrollViewport(coords);
+      }
+      selection.refreshBorders();
+    },
+
+    /**
+     * Destroys editor, redraws borders around cells, prepares editor
+     * @param {Boolean} revertOriginal
+     * @param {Boolean} keepEditor
+     */
+    refreshBorders: function (revertOriginal, keepEditor) {
+      if (!keepEditor) {
+        editproxy.destroy(revertOriginal);
+      }
+      self.view.render();
+      if (selection.isSelected() && !keepEditor) {
+        editproxy.prepare();
+      }
+    },
+
+    /**
+     * Returns information if we have a multiselection
+     * @return {Boolean}
+     */
+    isMultiple: function () {
+      return !(priv.selEnd.col() === priv.selStart.col() && priv.selEnd.row() === priv.selStart.row());
+    },
+
+    /**
+     * Selects cell relative to current cell (if possible)
+     */
+    transformStart: function (rowDelta, colDelta, force) {
+      if (priv.selStart.row() + rowDelta > self.countRows() - 1) {
+        if (force && priv.settings.minSpareRows > 0) {
+          self.alter("insert_row", self.countRows());
+        }
+        else if (priv.settings.autoWrapCol && priv.selStart.col() + colDelta < self.countCols() - 1) {
+          rowDelta = 1 - self.countRows();
+          colDelta = 1;
+        }
+      }
+      else if (priv.settings.autoWrapCol && priv.selStart.row() + rowDelta < 0 && priv.selStart.col() + colDelta >= 0) {
+        rowDelta = self.countRows() - 1;
+        colDelta = -1;
+      }
+      if (priv.selStart.col() + colDelta > self.countCols() - 1) {
+        if (force && priv.settings.minSpareCols > 0) {
+          self.alter("insert_col", self.countCols());
+        }
+        else if (priv.settings.autoWrapRow && priv.selStart.row() + rowDelta < self.countRows() - 1) {
+          rowDelta = 1;
+          colDelta = 1 - self.countCols();
+        }
+      }
+      else if (priv.settings.autoWrapRow && priv.selStart.col() + colDelta < 0 && priv.selStart.row() + rowDelta >= 0) {
+        rowDelta = -1;
+        colDelta = self.countCols() - 1;
+      }
+
+      var totalRows = self.countRows();
+      var totalCols = self.countCols();
+      var coords = {
+        row: (priv.selStart.row() + rowDelta),
+        col: priv.selStart.col() + colDelta
+      };
+
+      if (coords.row < 0) {
+        coords.row = 0;
+      }
+      else if (coords.row > 0 && coords.row >= totalRows) {
+        coords.row = totalRows - 1;
+      }
+
+      if (coords.col < 0) {
+        coords.col = 0;
+      }
+      else if (coords.col > 0 && coords.col >= totalCols) {
+        coords.col = totalCols - 1;
+      }
+
+      selection.setRangeStart(coords);
+    },
+
+    /**
+     * Sets selection end cell relative to current selection end cell (if possible)
+     */
+    transformEnd: function (rowDelta, colDelta) {
+      if (priv.selEnd.exists()) {
+        var totalRows = self.countRows();
+        var totalCols = self.countCols();
+        var coords = {
+          row: priv.selEnd.row() + rowDelta,
+          col: priv.selEnd.col() + colDelta
+        };
+
+        if (coords.row < 0) {
+          coords.row = 0;
+        }
+        else if (coords.row > 0 && coords.row >= totalRows) {
+          coords.row = totalRows - 1;
+        }
+
+        if (coords.col < 0) {
+          coords.col = 0;
+        }
+        else if (coords.col > 0 && coords.col >= totalCols) {
+          coords.col = totalCols - 1;
+        }
+
+        selection.setRangeEnd(coords);
+      }
+    },
+
+    /**
+     * Returns true if currently there is a selection on screen, false otherwise
+     * @return {Boolean}
+     */
+    isSelected: function () {
+      return priv.selEnd.exists();
+    },
+
+    /**
+     * Returns true if coords is within current selection coords
+     * @return {Boolean}
+     */
+    inInSelection: function (coords) {
+      if (!selection.isSelected()) {
+        return false;
+      }
+      var sel = grid.getCornerCoords([priv.selStart.coords(), priv.selEnd.coords()]);
+      return (sel.TL.row <= coords.row && sel.BR.row >= coords.row && sel.TL.col <= coords.col && sel.BR.col >= coords.col);
+    },
+
+    /**
+     * Deselects all selected cells
+     */
+    deselect: function () {
+      if (!selection.isSelected()) {
+        return;
+      }
+      priv.selEnd = new Handsontable.SelectionPoint(); //create new empty point to remove the existing one
+      editproxy.destroy();
+      self.rootElement.triggerHandler('deselect.handsontable');
+    },
+
+    /**
+     * Select all cells
+     */
+    selectAll: function () {
+      if (!priv.settings.multiSelect) {
+        return;
+      }
+      selection.setRangeStart({
+        row: 0,
+        col: 0
+      });
+      selection.setRangeEnd({
+        row: self.countRows() - 1,
+        col: self.countCols() - 1
+      }, false);
+    },
+
+    /**
+     * Deletes data from selected cells
+     */
+    empty: function () {
+      if (!selection.isSelected()) {
+        return;
+      }
+      var corners = grid.getCornerCoords([priv.selStart.coords(), priv.selEnd.coords()]);
+      var r, c, changes = [];
+      for (r = corners.TL.row; r <= corners.BR.row; r++) {
+        for (c = corners.TL.col; c <= corners.BR.col; c++) {
+          if (self.getCellMeta(r, c).isWritable) {
+            changes.push([r, datamap.colToProp(c), '']);
+          }
+        }
+      }
+      self.setDataAtCell(changes);
+    }
+  };
+
+  this.autofill = autofill = { //this public assignment is only temporary
+    handle: null,
+
+    /**
+     * Create fill handle and fill border objects
+     */
+    init: function () {
+      if (!autofill.handle) {
+        autofill.handle = {};
+      }
+      else {
+        autofill.handle.disabled = false;
+      }
+    },
+
+    /**
+     * Hide fill handle and fill border permanently
+     */
+    disable: function () {
+      autofill.handle.disabled = true;
+    },
+
+    /**
+     * Selects cells down to the last row in the left column, then fills down to that cell
+     */
+    selectAdjacent: function () {
+      var select, data, r, maxR, c;
+
+      if (selection.isMultiple()) {
+        select = self.view.wt.selections.area.getCorners();
+      }
+      else {
+        select = self.view.wt.selections.current.getCorners();
+      }
+
+      data = datamap.getAll();
+      rows : for (r = select[2] + 1; r < self.countRows(); r++) {
+        for (c = select[1]; c <= select[3]; c++) {
+          if (data[r][c]) {
+            break rows;
+          }
+        }
+        if (!!data[r][select[1] - 1] || !!data[r][select[3] + 1]) {
+          maxR = r;
+        }
+      }
+      if (maxR) {
+        self.view.wt.selections.fill.clear();
+        self.view.wt.selections.fill.add([select[0], select[1]]);
+        self.view.wt.selections.fill.add([maxR, select[3]]);
+        autofill.apply();
+      }
+    },
+
+    /**
+     * Apply fill values to the area in fill border, omitting the selection border
+     */
+    apply: function () {
+      var drag, select, start, end;
+
+      autofill.handle.isDragged = 0;
+
+      drag = self.view.wt.selections.fill.getCorners();
+      if (!drag) {
+        return;
+      }
+
+      self.view.wt.selections.fill.clear();
+
+      if (selection.isMultiple()) {
+        select = self.view.wt.selections.area.getCorners();
+      }
+      else {
+        select = self.view.wt.selections.current.getCorners();
+      }
+
+      if (drag[0] === select[0] && drag[1] < select[1]) {
+        start = {
+          row: drag[0],
+          col: drag[1]
+        };
+        end = {
+          row: drag[2],
+          col: select[1] - 1
+        };
+      }
+      else if (drag[0] === select[0] && drag[3] > select[3]) {
+        start = {
+          row: drag[0],
+          col: select[3] + 1
+        };
+        end = {
+          row: drag[2],
+          col: drag[3]
+        };
+      }
+      else if (drag[0] < select[0] && drag[1] === select[1]) {
+        start = {
+          row: drag[0],
+          col: drag[1]
+        };
+        end = {
+          row: select[0] - 1,
+          col: drag[3]
+        };
+      }
+      else if (drag[2] > select[2] && drag[1] === select[1]) {
+        start = {
+          row: select[2] + 1,
+          col: drag[1]
+        };
+        end = {
+          row: drag[2],
+          col: drag[3]
+        };
+      }
+
+      if (start) {
+        grid.populateFromArray(start, SheetClip.parse(datamap.getText(priv.selStart.coords(), priv.selEnd.coords())), end, 'autofill');
+
+        selection.setRangeStart({row: drag[0], col: drag[1]});
+        selection.setRangeEnd({row: drag[2], col: drag[3]});
+      }
+      /*else {
+       //reset to avoid some range bug
+       selection.refreshBorders();
+       }*/
+    },
+
+    /**
+     * Show fill border
+     */
+    showBorder: function (coords) {
+      coords.row = coords[0];
+      coords.col = coords[1];
+
+      var corners = grid.getCornerCoords([priv.selStart.coords(), priv.selEnd.coords()]);
+      if (priv.settings.fillHandle !== 'horizontal' && (corners.BR.row < coords.row || corners.TL.row > coords.row)) {
+        coords = [coords.row, corners.BR.col];
+      }
+      else if (priv.settings.fillHandle !== 'vertical') {
+        coords = [corners.BR.row, coords.col];
+      }
+      else {
+        return; //wrong direction
+      }
+
+      self.view.wt.selections.fill.clear();
+      self.view.wt.selections.fill.add([priv.selStart.coords().row, priv.selStart.coords().col]);
+      self.view.wt.selections.fill.add([priv.selEnd.coords().row, priv.selEnd.coords().col]);
+      self.view.wt.selections.fill.add(coords);
+      self.view.render();
+    }
+  };
+
+  editproxy = { //this public assignment is only temporary
+    /**
+     * Create input field
+     */
+    init: function () {
+      priv.editProxy = $('<textarea class="handsontableInput">');
+      priv.editProxyHolder = $('<div class="handsontableInputHolder">');
+      priv.editProxyHolder.append(priv.editProxy);
+
+      function onClick(event) {
+        event.stopPropagation();
+      }
+
+      function onCut() {
+        setTimeout(function () {
+          selection.empty();
+        }, 100);
+      }
+
+      function onPaste() {
+        setTimeout(function () {
+          self.rootElement.one("datachange.handsontable", function (event, changes, source) {
+            if (changes.length) {
+              var last = changes[changes.length - 1];
+              selection.setRangeEnd({row: last[0], col: self.propToCol(last[1])});
+            }
+          });
+
+          var input = priv.editProxy[0].value.replace(/^[\r\n]*/g, '').replace(/[\r\n]*$/g, ''), //remove newline from the start and the end of the input
+            inputArray = SheetClip.parse(input),
+            coords = grid.getCornerCoords([priv.selStart.coords(), priv.selEnd.coords()]);
+
+          grid.populateFromArray(coords.TL, inputArray, {
+            row: Math.max(coords.BR.row, inputArray.length - 1 + coords.TL.row),
+            col: Math.max(coords.BR.col, inputArray[0].length - 1 + coords.TL.col)
+          }, 'paste');
+        }, 100);
+      }
+
+      var $body = $(document.body);
+
+      function onKeyDown(event) {
+        if ($body.children('.context-menu-list:visible').length) {
+          return;
+        }
+
+        if (event.keyCode === 17 || event.keyCode === 224 || event.keyCode === 91 || event.keyCode === 93) {
+          //when CTRL is pressed, prepare selectable text in textarea
+          //http://stackoverflow.com/questions/3902635/how-does-one-capture-a-macs-command-key-via-javascript
+          editproxy.setCopyableText();
+          return;
+        }
+
+        priv.lastKeyCode = event.keyCode;
+        if (selection.isSelected()) {
+          var ctrlDown = (event.ctrlKey || event.metaKey) && !event.altKey; //catch CTRL but not right ALT (which in some systems triggers ALT+CTRL)
+          if (Handsontable.helper.isPrintableChar(event.keyCode) && ctrlDown) {
+            if (event.keyCode === 65) { //CTRL + A
+              selection.selectAll(); //select all cells
+              editproxy.setCopyableText();
+            }
+            else if (event.keyCode === 88 && $.browser.opera) { //CTRL + X
+              priv.editProxyHolder.triggerHandler('cut'); //simulate oncut for Opera
+            }
+            else if (event.keyCode === 86 && $.browser.opera) { //CTRL + V
+              priv.editProxyHolder.triggerHandler('paste'); //simulate onpaste for Opera
+            }
+            else if (event.keyCode === 89 || (event.shiftKey && event.keyCode === 90)) { //CTRL + Y or CTRL + SHIFT + Z
+              priv.undoRedo && priv.undoRedo.redo();
+            }
+            else if (event.keyCode === 90) { //CTRL + Z
+              priv.undoRedo && priv.undoRedo.undo();
+            }
+            return;
+          }
+
+          var rangeModifier = event.shiftKey ? selection.setRangeEnd : selection.setRangeStart;
+
+          switch (event.keyCode) {
+            case 38: /* arrow up */
+              if (event.shiftKey) {
+                selection.transformEnd(-1, 0);
+              }
+              else {
+                selection.transformStart(-1, 0);
+              }
+              event.preventDefault();
+              break;
+
+            case 9: /* tab */
+              var tabMoves = typeof priv.settings.tabMoves === 'function' ? priv.settings.tabMoves(event) : priv.settings.tabMoves;
+              if (event.shiftKey) {
+                selection.transformStart(-tabMoves.row, -tabMoves.col); //move selection left
+              }
+              else {
+                selection.transformStart(tabMoves.row, tabMoves.col, true); //move selection right (add a new column if needed)
+              }
+              event.preventDefault();
+              break;
+
+            case 39: /* arrow right */
+              if (event.shiftKey) {
+                selection.transformEnd(0, 1);
+              }
+              else {
+                selection.transformStart(0, 1);
+              }
+              event.preventDefault();
+              break;
+
+            case 37: /* arrow left */
+              if (event.shiftKey) {
+                selection.transformEnd(0, -1);
+              }
+              else {
+                selection.transformStart(0, -1);
+              }
+              event.preventDefault();
+              break;
+
+            case 8: /* backspace */
+            case 46: /* delete */
+              selection.empty(event);
+              event.preventDefault();
+              break;
+
+            case 40: /* arrow down */
+              if (event.shiftKey) {
+                selection.transformEnd(1, 0); //expanding selection down with shift
+              }
+              else {
+                selection.transformStart(1, 0); //move selection down
+              }
+              event.preventDefault();
+              break;
+
+            case 113: /* F2 */
+              event.preventDefault(); //prevent Opera from opening Go to Page dialog
+              break;
+
+            case 13: /* return/enter */
+              var enterMoves = typeof priv.settings.enterMoves === 'function' ? priv.settings.enterMoves(event) : priv.settings.enterMoves;
+              if (event.shiftKey) {
+                selection.transformStart(-enterMoves.row, -enterMoves.col); //move selection up
+              }
+              else {
+                selection.transformStart(enterMoves.row, enterMoves.col, true); //move selection down (add a new row if needed)
+              }
+              event.preventDefault(); //don't add newline to field
+              break;
+
+            case 36: /* home */
+              if (event.ctrlKey || event.metaKey) {
+                rangeModifier({row: 0, col: priv.selStart.col()});
+              }
+              else {
+                rangeModifier({row: priv.selStart.row(), col: 0});
+              }
+              break;
+
+            case 35: /* end */
+              if (event.ctrlKey || event.metaKey) {
+                rangeModifier({row: self.countRows() - 1, col: priv.selStart.col()});
+              }
+              else {
+                rangeModifier({row: priv.selStart.row(), col: self.countCols() - 1});
+              }
+              break;
+
+            case 33: /* pg up */
+              selection.transformStart(-self.countVisibleRows(), 0);
+              self.view.wt.scrollVertical(-self.countVisibleRows());
+              self.view.render();
+              event.preventDefault(); //don't page up the window
+              break;
+
+            case 34: /* pg down */
+              selection.transformStart(self.countVisibleRows(), 0);
+              self.view.wt.scrollVertical(self.countVisibleRows());
+              self.view.render();
+              event.preventDefault(); //don't page down the window
+              break;
+
+            default:
+              break;
+          }
+        }
+      }
+
+      priv.editProxy.on('click', onClick);
+      priv.editProxyHolder.on('cut', onCut);
+      priv.editProxyHolder.on('paste', onPaste);
+      priv.editProxyHolder.on('keydown', onKeyDown);
+      self.rootElement.append(priv.editProxyHolder);
+    },
+
+    /**
+     * Destroy current editor, if exists
+     * @param {Boolean} revertOriginal
+     */
+    destroy: function (revertOriginal) {
+      if (typeof priv.editorDestroyer === "function") {
+        priv.editorDestroyer(revertOriginal);
+        priv.editorDestroyer = null;
+      }
+    },
+
+    /**
+     * Prepares copyable text in the invisible textarea
+     */
+    setCopyableText: function () {
+      var startRow = Math.min(priv.selStart.row(), priv.selEnd.row());
+      var startCol = Math.min(priv.selStart.col(), priv.selEnd.col());
+      var endRow = Math.max(priv.selStart.row(), priv.selEnd.row());
+      var endCol = Math.max(priv.selStart.col(), priv.selEnd.col());
+      var finalEndRow = Math.min(endRow, startRow + priv.settings.copyRowsLimit - 1);
+      var finalEndCol = Math.min(endCol, startCol + priv.settings.copyColsLimit - 1);
+
+      priv.editProxy[0].value = datamap.getText({row: startRow, col: startCol}, {row: finalEndRow, col: finalEndCol});
+      setTimeout(editproxy.focus, 1);
+
+      if ((endRow !== finalEndRow || endCol !== finalEndCol) && priv.settings.onCopyLimit) {
+        priv.settings.onCopyLimit(endRow - startRow + 1, endCol - startCol + 1, priv.settings.copyRowsLimit, priv.settings.copyColsLimit);
+      }
+    },
+
+    /**
+     * Prepare text input to be displayed at given grid cell
+     */
+    prepare: function () {
+      priv.editProxy.height(priv.editProxy.parent().innerHeight() - 4);
+      //editproxy.setCopyableText();
+      priv.editProxy[0].value = '';
+      setTimeout(editproxy.focus, 1);
+      if (priv.settings.asyncRendering) {
+        clearTimeout(window.prepareFrame);
+        window.prepareFrame = setTimeout(function () {
+          priv.editorDestroyer = self.view.applyCellTypeMethod('editor', self.view.getCellAtCoords(priv.selStart.coords()), priv.selStart.coords(), priv.editProxy);
+        }, 0);
+      }
+      else {
+        priv.editorDestroyer = self.view.applyCellTypeMethod('editor', self.view.getCellAtCoords(priv.selStart.coords()), priv.selStart.coords(), priv.editProxy);
+      }
+    },
+
+    /**
+     * Sets focus to textarea
+     */
+    focus: function () {
+      try { //calling select() on hidden textarea causes problem in IE9 - similar to https://github.com/ajaxorg/ace/issues/251
+        priv.editProxy[0].select();
+      }
+      catch (e) {
+
+      }
+    }
+  };
+
+  this.init = function () {
+    Handsontable.PluginHooks.run(self, 'beforeInit');
+    editproxy.init();
+
+    bindEvents();
+    this.updateSettings(settings);
+    this.view = new Handsontable.TableView(this);
+
+    if (typeof priv.firstRun === 'object') {
+      fireEvent('datachange.handsontable', priv.firstRun);
+      priv.firstRun = false;
+    }
+    Handsontable.PluginHooks.run(self, 'afterInit');
+  };
+
+  validate = function (changes, source) {
+    var validated = $.Deferred();
+    var deferreds = [];
+
+    if (source === 'paste') {
+      //validate strict autocompletes
+      var process = function (i) {
+        var deferred = $.Deferred();
+        deferreds.push(deferred);
+
+        var originalVal = changes[i][3];
+        var lowercaseVal = typeof originalVal === 'string' ? originalVal.toLowerCase() : null;
+
+        return function (source) {
+          var found = false;
+          for (var s = 0, slen = source.length; s < slen; s++) {
+            if (originalVal === source[s]) {
+              found = true; //perfect match
+              break;
+            }
+            else if (lowercaseVal === source[s].toLowerCase()) {
+              changes[i][3] = source[s]; //good match, fix the case
+              found = true;
+              break;
+            }
+          }
+          if (!found) {
+            changes[i] = null;
+          }
+          deferred.resolve();
+        }
+      };
+
+      for (var i = changes.length - 1; i >= 0; i--) {
+        var cellProperties = self.getCellMeta(changes[i][0], changes[i][1]);
+        if (cellProperties.strict && cellProperties.source) {
+          var items = $.isFunction(cellProperties.source) ? cellProperties.source(changes[i][3], process(i)) : cellProperties.source;
+          if (items) {
+            process(i)(items)
+          }
+        }
+      }
+    }
+
+    $.when(deferreds).then(function () {
+      for (var i = changes.length - 1; i >= 0; i--) {
+        if (changes[i] === null) {
+          changes.splice(i, 1);
+        }
+      }
+
+      if (priv.settings.onBeforeChange && changes.length) {
+        var result = priv.settings.onBeforeChange.apply(self.rootElement[0], [changes, source]);
+        if (typeof result === 'function') {
+          $.when(result).then(function () {
+            validated.resolve();
+          });
+        }
+        else {
+          if (result === false) {
+            changes.splice(0, changes.length); //invalidate all changes (remove everything from array)
+          }
+          validated.resolve();
+        }
+      }
+      else {
+        validated.resolve();
+      }
+    });
+
+    return $.when(validated);
+  };
+
+  var fireEvent = function (name, params) {
+    if (priv.settings.asyncRendering) {
+      setTimeout(function () {
+        self.rootElement.triggerHandler(name, params);
+      }, 0);
+    }
+    else {
+      self.rootElement.triggerHandler(name, params);
+    }
+  }
+
+  var bindEvents = function () {
+    self.rootElement.on("datachange.handsontable", function (event, changes, source) {
+      if (priv.settings.onChange) {
+        priv.settings.onChange.apply(self.rootElement[0], [changes, source]);
+      }
+    });
+    self.rootElement.on("selection.handsontable", function (event, row, col, endRow, endCol) {
+      if (priv.settings.onSelection) {
+        priv.settings.onSelection.apply(self.rootElement[0], [row, col, endRow, endCol]);
+      }
+    });
+    self.rootElement.on("selectionbyprop.handsontable", function (event, row, prop, endRow, endProp) {
+      if (priv.settings.onSelectionByProp) {
+        priv.settings.onSelectionByProp.apply(self.rootElement[0], [row, prop, endRow, endProp]);
+      }
+    });
+  };
+
+  /**
+   * Set data at given cell
+   * @public
+   * @param {Number|Array} row or array of changes in format [[row, col, value], ...]
+   * @param {Number} prop
+   * @param {String} value
+   * @param {String} [source='edit'] String that identifies how this change will be described in changes array (useful in onChange callback)
+   */
+  this.setDataAtCell = function (row, prop, value, source) {
+    var changes, i, ilen;
+
+    if (typeof row === "object") { //is it an array of changes
+      changes = row;
+    }
+    else if ($.isPlainObject(value)) { //backwards compatibility
+      changes = value;
+    }
+    else {
+      changes = [
+        [row, prop, value]
+      ];
+    }
+
+    for (i = 0, ilen = changes.length; i < ilen; i++) {
+      changes[i].splice(2, 0, datamap.get(changes[i][0], changes[i][1])); //add old value at index 2
+    }
+
+    validate(changes, source).then(function () { //when validate is resolved...
+      for (i = 0, ilen = changes.length; i < ilen; i++) {
+        row = changes[i][0];
+        prop = changes[i][1];
+        var col = datamap.propToCol(prop);
+        value = changes[i][3];
+
+        if (priv.settings.minSpareRows) {
+          while (row > self.countRows() - 1) {
+            datamap.createRow();
+          }
+        }
+        if (priv.dataType === 'array' && priv.settings.minSpareCols) {
+          while (col > self.countCols() - 1) {
+            datamap.createCol();
+          }
+        }
+        datamap.set(row, prop, value);
+      }
+      self.forceFullRender = true; //used when data was changed
+      grid.keepEmptyRows();
+      selection.refreshBorders();
+      fireEvent("datachange.handsontable", [changes, source || 'edit']);
+    });
+  };
+
+  /**
+   * Destroys current editor, renders and selects current cell. If revertOriginal != true, edited data is saved
+   * @param {Boolean} revertOriginal
+   */
+  this.destroyEditor = function (revertOriginal) {
+    selection.refreshBorders(revertOriginal);
+  };
+
+  /**
+   * Populate cells at position with 2d array
+   * @param {Object} start Start selection position
+   * @param {Array} input 2d array
+   * @param {Object} [end] End selection position (only for drag-down mode)
+   * @param {String} [source="populateFromArray"]
+   * @return {Object|undefined} ending td in pasted area (only if any cell was changed)
+   */
+  this.populateFromArray = function (start, input, end, source) {
+    return grid.populateFromArray(start, input, end, source);
+  };
+
+  /**
+   * Returns the top left (TL) and bottom right (BR) selection coordinates
+   * @param {Object[]} coordsArr
+   * @returns {Object}
+   */
+  this.getCornerCoords = function (coordsArr) {
+    return grid.getCornerCoords(coordsArr);
+  };
+
+  /**
+   * Returns current selection. Returns undefined if there is no selection.
+   * @public
+   * @return {Array} [topLeftRow, topLeftCol, bottomRightRow, bottomRightCol]
+   */
+  this.getSelected = function () { //https://github.com/warpech/jquery-handsontable/issues/44  //cjl
+    if (selection.isSelected()) {
+      var coords = grid.getCornerCoords([priv.selStart.coords(), priv.selEnd.coords()]);
+      return [coords.TL.row, coords.TL.col, coords.BR.row, coords.BR.col];
+    }
+  };
+
+  /**
+   * Render visible data
+   * @public
+   */
+  this.render = function () {
+    if (self.view) {
+      self.forceFullRender = true; //used when data was changed
+      selection.refreshBorders(null, true);
+      priv.editProxy.triggerHandler('refreshBorder'); //refresh size of the textarea in case cell dimensions have changed
+    }
+  };
+
+  /**
+   * Load data from array
+   * @public
+   * @param {Array} data
+   */
+  this.loadData = function (data, isInitial) {
+    var changes, r, rlen, c, clen, p;
+    priv.isPopulated = false;
+    priv.settings.data = data;
+    if ($.isPlainObject(priv.settings.dataSchema) || $.isPlainObject(data[0])) {
+      priv.dataType = 'object';
+    }
+    else {
+      priv.dataType = 'array';
+    }
+    if (data[0]) {
+      priv.duckDataSchema = datamap.recursiveDuckSchema(data[0]);
+    }
+    else {
+      priv.duckDataSchema = {};
+    }
+    datamap.createMap();
+
+    if (isInitial) {
+      rlen = self.countRows();
+      if (priv.settings.startRows) {
+        while (priv.settings.startRows > rlen) {
+          datamap.createRow();
+          rlen++;
+        }
+      }
+    }
+
+    grid.keepEmptyRows();
+    Handsontable.PluginHooks.run(self, 'afterLoadData');
+
+    if (priv.firstRun) {
+      priv.firstRun = [null, 'loadData'];
+    }
+    else {
+      fireEvent('datachange.handsontable', [null, 'loadData']);
+      self.render();
+    }
+    priv.isPopulated = true;
+    self.clearUndo();
+  };
+
+  /**
+   * Return the current data object (the same that was passed by `data` configuration option or `loadData` method). Optionally you can provide cell range `r`, `c`, `r2`, `c2` to get only a fragment of grid data
+   * @public
+   * @param {Number} r (Optional) From row
+   * @param {Number} c (Optional) From col
+   * @param {Number} r2 (Optional) To row
+   * @param {Number} c2 (Optional) To col
+   * @return {Array|Object}
+   */
+  this.getData = function (r, c, r2, c2) {
+    if (typeof r === 'undefined') {
+      return datamap.getAll();
+    }
+    else {
+      return datamap.getRange({row: r, col: c}, {row: r2, col: c2});
+    }
+  };
+
+  /**
+   * Update settings
+   * @public
+   */
+  this.updateSettings = function (settings) {
+    var i;
+
+    if (typeof settings.rows !== "undefined") {
+      throw new Error("'rows' setting is no longer supported. do you mean startRows, minRows or maxRows?");
+    }
+    if (typeof settings.cols !== "undefined") {
+      throw new Error("'cols' setting is no longer supported. do you mean startCols, minCols or maxCols?");
+    }
+
+    if (typeof settings.undo !== "undefined") {
+      if (priv.undoRedo && settings.undo === false) {
+        priv.undoRedo = null;
+      }
+      else if (!priv.undoRedo && settings.undo === true) {
+        priv.undoRedo = new Handsontable.UndoRedo(self);
+      }
+    }
+
+    for (i in settings) {
+      if (i === 'data') {
+        continue; //loadData will be triggered later
+      }
+      else if (settings.hasOwnProperty(i)) {
+        priv.settings[i] = settings[i];
+
+        //launch extensions
+        if (Handsontable.extension[i]) {
+          priv.extensions[i] = new Handsontable.extension[i](self, settings[i]);
+        }
+      }
+    }
+
+    if (priv.settings.data === void 0) {
+      if (settings.data === void 0) {
+        settings.data = [];
+        var row;
+        for (var r = 0, rlen = priv.settings.startRows; r < rlen; r++) {
+          row = [];
+          for (var c = 0, clen = priv.settings.startCols; c < clen; c++) {
+            row.push(null);
+          }
+          settings.data.push(row);
+        }
+      }
+    }
+
+    if (settings.data !== void 0) {
+      self.loadData(settings.data, true);
+    }
+    else if (settings.columns !== void 0) {
+      datamap.createMap();
+    }
+
+    if (typeof settings.fillHandle !== "undefined") {
+      if (autofill.handle && settings.fillHandle === false) {
+        autofill.disable();
+      }
+      else if (!autofill.handle && settings.fillHandle !== false) {
+        autofill.init();
+      }
+    }
+
+    grid.keepEmptyRows();
+    if (self.view) {
+      self.forceFullRender = true; //used when data was changed
+      selection.refreshBorders(null, true);
+    }
+  };
+
+  /**
+   * Returns current settings object
+   * @return {Object}
+   */
+  this.getSettings = function () {
+    return priv.settings;
+  };
+
+  /**
+   * Clears grid
+   * @public
+   */
+  this.clear = function () {
+    selection.selectAll();
+    selection.empty();
+  };
+
+  /**
+   * Return true if undo can be performed, false otherwise
+   * @public
+   */
+  this.isUndoAvailable = function () {
+    return priv.undoRedo && priv.undoRedo.isUndoAvailable();
+  };
+
+  /**
+   * Return true if redo can be performed, false otherwise
+   * @public
+   */
+  this.isRedoAvailable = function () {
+    return priv.undoRedo && priv.undoRedo.isRedoAvailable();
+  };
+
+  /**
+   * Undo last edit
+   * @public
+   */
+  this.undo = function () {
+    priv.undoRedo && priv.undoRedo.undo();
+  };
+
+  /**
+   * Redo edit (used to reverse an undo)
+   * @public
+   */
+  this.redo = function () {
+    priv.undoRedo && priv.undoRedo.redo();
+  };
+
+  /**
+   * Clears undo history
+   * @public
+   */
+  this.clearUndo = function () {
+    priv.undoRedo && priv.undoRedo.clear();
+  };
+
+  /**
+   * Alters the grid
+   * @param {String} action See grid.alter for possible values
+   * @param {Number} from
+   * @param {Number} [to] Optional. Used only for actions "remove_row" and "remove_col"
+   * @public
+   */
+  this.alter = function (action, from, to) {
+    if (typeof to === "undefined") {
+      to = from;
+    }
+    switch (action) {
+      case "insert_row":
+      case "remove_row":
+        grid.alter(action, {row: from, col: 0}, {row: to, col: 0});
+        break;
+
+      case "insert_col":
+      case "remove_col":
+        grid.alter(action, {row: 0, col: from}, {row: 0, col: to});
+        break;
+
+      default:
+        throw Error('There is no such action "' + action + '"');
+        break;
+    }
+  };
+
+  /**
+   * Returns <td> element corresponding to params row, col
+   * @param {Number} row
+   * @param {Number} col
+   * @public
+   * @return {Element}
+   */
+  this.getCell = function (row, col) {
+    return self.view.getCellAtCoords({row: row, col: col});
+  };
+
+  /**
+   * Returns property name associated with column number
+   * @param {Number} col
+   * @public
+   * @return {String}
+   */
+  this.colToProp = function (col) {
+    return datamap.colToProp(col);
+  };
+
+  /**
+   * Returns column number associated with property name
+   * @param {String} prop
+   * @public
+   * @return {Number}
+   */
+  this.propToCol = function (prop) {
+    return datamap.propToCol(prop);
+  };
+
+  /**
+   * Return cell value at `row`, `col`
+   * @param {Number} row
+   * @param {Number} col
+   * @public
+   * @return {string}
+   */
+  this.getDataAtCell = function (row, col) {
+    return datamap.get(row, datamap.colToProp(col));
+  };
+
+  /**
+   * Returns cell meta data object corresponding to params row, col
+   * @param {Number} row
+   * @param {Number} col
+   * @public
+   * @return {Object}
+   */
+  this.getCellMeta = function (row, col) {
+    var cellProperites = {}
+      , prop = datamap.colToProp(col);
+    if (priv.settings.columns) {
+      cellProperites = $.extend(true, cellProperites, priv.settings.columns[col] || {});
+    }
+    if (priv.settings.cells) {
+      cellProperites = $.extend(true, cellProperites, priv.settings.cells(row, col, prop) || {});
+    }
+    cellProperites.isWritable = !cellProperites.readOnly;
+    Handsontable.PluginHooks.run(self, 'afterGetCellMeta', row, col, cellProperites);
+    return cellProperites;
+  };
+
+  /**
+   * Return array of row headers (if they are enabled). If param `row` given, return header at given row as string
+   * @param {Number} row (Optional)
+   * @return {Array|String}
+   */
+  this.getRowHeader = function (row) {
+    if (Object.prototype.toString.call(priv.settings.rowHeaders) === '[object Array]' && priv.settings.rowHeaders[row] !== void 0) {
+      return priv.settings.rowHeaders[row];
+    }
+    else if (typeof priv.settings.rowHeaders === 'function') {
+      return priv.settings.rowHeaders(row);
+    }
+    else if (priv.settings.rowHeaders && typeof priv.settings.rowHeaders !== 'string' && typeof priv.settings.rowHeaders !== 'number') {
+      return row + 1;
+    }
+    else {
+      return priv.settings.rowHeaders;
+    }
+  };
+
+  /**
+   * Return column header at given col as HTML string
+   * @param {Number} col (Optional)
+   * @return {Array|String}
+   */
+  this.getColHeader = function (col) {
+    var response = {};
+    if (priv.settings.columns && priv.settings.columns[col] && priv.settings.columns[col].title) {
+      response.html = priv.settings.columns[col].title;
+    }
+    else if (Object.prototype.toString.call(priv.settings.colHeaders) === '[object Array]' && priv.settings.colHeaders[col] !== void 0) {
+      response.html = priv.settings.colHeaders[col];
+    }
+    else if (typeof priv.settings.colHeaders === 'function') {
+      response.html = priv.settings.colHeaders(col);
+    }
+    else if (priv.settings.colHeaders && typeof priv.settings.colHeaders !== 'string' && typeof priv.settings.colHeaders !== 'number') {
+      var dividend = col + 1;
+      var columnLabel = '';
+      var modulo;
+      while (dividend > 0) {
+        modulo = (dividend - 1) % 26;
+        columnLabel = String.fromCharCode(65 + modulo) + columnLabel;
+        dividend = parseInt((dividend - modulo) / 26);
+      }
+      response.html = columnLabel;
+    }
+    else {
+      response.html = priv.settings.colHeaders;
+    }
+    Handsontable.PluginHooks.run(self, 'afterGetColHeader', col, response);
+    return response.html;
+  };
+
+  /**
+   * Return column width
+   * @param {Number} col
+   * @return {Number}
+   */
+  this.getColWidth = function (col) {
+    var response = {};
+    if (priv.settings.columns && priv.settings.columns[col] && priv.settings.columns[col].width) {
+      response.width = priv.settings.columns[col].width;
+    }
+    else if (Object.prototype.toString.call(priv.settings.colWidths) === '[object Array]' && priv.settings.colWidths[col] !== void 0) {
+      response.width = priv.settings.colWidths[col];
+    }
+    else {
+      response.width = 50;
+    }
+    Handsontable.PluginHooks.run(self, 'afterGetColWidth', col, response);
+    return response.width;
+  };
+
+  /**
+   * Return total number of rows in grid
+   * @return {Number}
+   */
+  this.countRows = function () {
+    return priv.settings.data.length;
+  };
+
+  /**
+   * Return total number of columns in grid
+   * @return {Number}
+   */
+  this.countCols = function () {
+    if (priv.dataType === 'object') {
+      if (priv.settings.columns && priv.settings.columns.length) {
+        return priv.settings.columns.length;
+      }
+      else {
+        return priv.colToProp.length;
+      }
+    }
+    else if (priv.dataType === 'array') {
+      if (priv.settings.columns && priv.settings.columns.length) {
+        return priv.settings.columns.length;
+      }
+      else {
+        return Math.max((priv.settings.columns && priv.settings.columns.length) || 0, (priv.settings.data && priv.settings.data[0] && priv.settings.data[0].length) || 0);
+      }
+    }
+  };
+
+  /**
+   * Return index of first visible row
+   * @return {Number}
+   */
+  this.rowOffset = function () {
+    return self.view.wt.getSetting('offsetRow');
+  };
+
+  /**
+   * Return index of first visible column
+   * @return {Number}
+   */
+  this.colOffset = function () {
+    return self.view.wt.getSetting('offsetColumn');
+  };
+
+  /**
+   * Return number of visible rows
+   * @return {Number}
+   */
+  this.countVisibleRows = function () {
+    return self.view.wt.getSetting('viewportRows');
+  };
+
+  /**
+   * Return number of visible columns
+   * @return {Number}
+   */
+  this.countVisibleCols = function () {
+    return self.view.wt.getSetting('viewportColumns');
+  };
+
+  /**
+   * Selects cell on grid. Optionally selects range to another cell
+   * @param {Number} row
+   * @param {Number} col
+   * @param {Number} [endRow]
+   * @param {Number} [endCol]
+   * @param {Boolean} [scrollToCell=true] If true, viewport will be scrolled to the selection
+   * @public
+   */
+  this.selectCell = function (row, col, endRow, endCol, scrollToCell) {
+    if (typeof row !== 'number' || row < 0 || row >= self.countRows()) {
+      return false;
+    }
+    if (typeof col !== 'number' || col < 0 || col >= self.countCols()) {
+      return false;
+    }
+    if (typeof endRow !== "undefined") {
+      if (typeof endRow !== 'number' || endRow < 0 || endRow >= self.countRows()) {
+        return false;
+      }
+      if (typeof endCol !== 'number' || endCol < 0 || endCol >= self.countCols()) {
+        return false;
+      }
+    }
+    priv.selStart.coords({row: row, col: col});
+    if (typeof endRow === "undefined") {
+      selection.setRangeEnd({row: row, col: col}, scrollToCell);
+    }
+    else {
+      selection.setRangeEnd({row: endRow, col: endCol}, scrollToCell);
+    }
+  };
+
+  this.selectCellByProp = function (row, prop, endRow, endProp, scrollToCell) {
+    arguments[1] = datamap.propToCol(arguments[1]);
+    if (typeof arguments[3] !== "undefined") {
+      arguments[3] = datamap.propToCol(arguments[3]);
+    }
+    return self.selectCell.apply(self, arguments);
+  };
+
+  /**
+   * Deselects current sell selection on grid
+   * @public
+   */
+  this.deselectCell = function () {
+    selection.deselect();
+  };
+
+  /**
+   * Remove grid from DOM
+   * @public
+   */
+  this.destroy = function () {
+    self.rootElement.empty();
+    self.rootElement.removeData('handsontable');
+    self.rootElement.off('.handsontable');
+  };
+
+  /**
+   * Handsontable version
+   */
+  this.version = '0.8.2'; //inserted by grunt from package.json
+};
+
+var settings = {
+  'data': void 0,
+  'startRows': 5,
+  'startCols': 5,
+  'minRows': 0,
+  'minCols': 0,
+  'maxRows': Infinity,
+  'maxCols': Infinity,
+  'minSpareRows': 0,
+  'minSpareCols': 0,
+  'multiSelect': true,
+  'fillHandle': true,
+  'undo': true,
+  'outsideClickDeselects': true,
+  'enterBeginsEditing': true,
+  'enterMoves': {row: 1, col: 0},
+  'tabMoves': {row: 0, col: 1},
+  'autoWrapRow': false,
+  'autoWrapCol': false,
+  'copyRowsLimit': 1000,
+  'copyColsLimit': 1000,
+  'currentRowClassName': void 0,
+  'currentColClassName': void 0,
+  'asyncRendering': true,
+  'stretchH': 'last'
+};
+
+$.fn.handsontable = function (action) {
+  var i, ilen, args, output = [], userSettings;
+  if (typeof action !== 'string') { //init
+    userSettings = action || {};
+    return this.each(function () {
+      var $this = $(this);
+      if ($this.data("handsontable")) {
+        instance = $this.data("handsontable");
+        instance.updateSettings(userSettings);
+      }
+      else {
+        var currentSettings = $.extend(true, {}, settings), instance;
+        for (i in userSettings) {
+          if (userSettings.hasOwnProperty(i)) {
+            currentSettings[i] = userSettings[i];
+          }
+        }
+        instance = new Handsontable.Core($this, currentSettings);
+        $this.data("handsontable", instance);
+        instance.init();
+      }
+    });
+  }
+  else {
+    args = [];
+    if (arguments.length > 1) {
+      for (i = 1, ilen = arguments.length; i < ilen; i++) {
+        args.push(arguments[i]);
+      }
+    }
+    this.each(function () {
+      output = $(this).data("handsontable")[action].apply(this, args);
+    });
+    return output;
+  }
+};
+/**
+ * Handsontable TableView constructor
+ * @param {Object} instance
+ */
+Handsontable.TableView = function (instance) {
+  var that = this;
+
+  this.instance = instance;
+  var settings = this.instance.getSettings();
+
+  instance.rootElement.addClass('handsontable');
+  var $table = $('<table class="htCore"><thead></thead><tbody></tbody></table>');
+  instance.rootElement.prepend($table);
+  var overflow = instance.rootElement.css('overflow');
+  var myWidth = settings.width;
+  var myHeight = settings.height;
+  if ((myWidth || myHeight) && !(overflow === 'scroll' || overflow === 'auto')) {
+    overflow = 'auto';
+  }
+  if (overflow === 'scroll' || overflow === 'auto') {
+    instance.rootElement[0].style.overflow = 'visible';
+
+    var computedWidth = this.instance.rootElement.width();
+    var computedHeight = this.instance.rootElement.height();
+
+    if (settings.width === void 0 && computedWidth > 0) {
+      myWidth = computedWidth;
+      instance.rootElement[0].style.width = '';
+    }
+    if (settings.height === void 0 && computedHeight > 0) {
+      myHeight = computedHeight;
+      instance.rootElement[0].style.height = '';
+    }
+  }
+
+  var isMouseDown
+    , dragInterval;
+
+  $(document.body).on('mouseup', function () {
+    isMouseDown = false;
+    clearInterval(dragInterval);
+    dragInterval = null;
+
+    if (instance.autofill.handle && instance.autofill.handle.isDragged) {
+      if (instance.autofill.handle.isDragged > 1) {
+        instance.autofill.apply();
+      }
+      instance.autofill.handle.isDragged = 0;
+    }
+  });
+
+  $table.on('selectstart', function (event) {
+    //https://github.com/warpech/jquery-handsontable/issues/160
+    //selectstart is IE only event. Prevent text from being selected when performing drag down in IE8
+    event.preventDefault();
+  });
+
+  $table.on('mouseenter', function () {
+    if (dragInterval) { //if dragInterval was set (that means mouse was really outside of table, not over an element that is outside of <table> in DOM
+      clearInterval(dragInterval);
+      dragInterval = null;
+    }
+  });
+
+  $table.on('mouseleave', function (event) {
+    if (!(isMouseDown || (instance.autofill.handle && instance.autofill.handle.isDragged))) {
+      return;
+    }
+
+    var tolerance = 1 //this is needed because width() and height() contains stuff like cell borders
+      , offset = that.wt.wtDom.offset($table[0])
+      , offsetTop = offset.top + tolerance
+      , offsetLeft = offset.left + tolerance
+      , width = myWidth - that.wt.settings.scrollbarWidth - 2 * tolerance
+      , height = myHeight - that.wt.settings.scrollbarHeight - 2 * tolerance
+      , method
+      , row = 0
+      , col = 0
+      , dragFn;
+
+    if (event.pageY < offsetTop) { //top edge crossed
+      row = -1;
+      method = 'scrollVertical';
+    }
+    else if (event.pageY >= offsetTop + height) { //bottom edge crossed
+      row = 1;
+      method = 'scrollVertical';
+    }
+    else if (event.pageX < offsetLeft) { //left edge crossed
+      col = -1;
+      method = 'scrollHorizontal';
+    }
+    else if (event.pageX >= offsetLeft + width) { //right edge crossed
+      col = 1;
+      method = 'scrollHorizontal';
+    }
+
+    if (method) {
+      dragFn = function () {
+        if (isMouseDown || (instance.autofill.handle && instance.autofill.handle.isDragged)) {
+          //instance.selection.transformEnd(row, col);
+          that.wt[method](row + col).draw();
+        }
+      };
+      dragFn();
+      dragInterval = setInterval(dragFn, 100);
+    }
+  });
+
+  var walkontableConfig = {
+    table: $table[0],
+    async: settings.asyncRendering,
+    stretchH: settings.stretchH,
+    data: instance.getDataAtCell,
+    totalRows: instance.countRows,
+    totalColumns: instance.countCols,
+    offsetRow: 0,
+    offsetColumn: 0,
+    displayRows: null,
+    displayColumns: null,
+    width: myWidth,
+    height: myHeight,
+    frozenColumns: settings.rowHeaders ? [instance.getRowHeader] : null,
+    columnHeaders: settings.colHeaders ? instance.getColHeader : null,
+    columnWidth: instance.getColWidth,
+    cellRenderer: function (row, column, TD) {
+      that.applyCellTypeMethod('renderer', TD, {row: row, col: column}, instance.getDataAtCell(row, column));
+    },
+    currentRowClassName: settings.currentRowClassName,
+    currentColumnClassName: settings.currentColClassName,
+    selections: {
+      current: {
+        className: 'current',
+        border: {
+          width: 2,
+          color: '#5292F7',
+          style: 'solid',
+          cornerVisible: function () {
+            return settings.fillHandle && !texteditor.isCellEdited && !instance.selection.isMultiple()
+          }
+        }
+      },
+      area: {
+        className: 'area',
+        border: {
+          width: 1,
+          color: '#89AFF9',
+          style: 'solid',
+          cornerVisible: function () {
+            return settings.fillHandle && !texteditor.isCellEdited && instance.selection.isMultiple()
+          }
+        }
+      },
+      fill: {
+        className: 'fill',
+        border: {
+          width: 1,
+          color: 'red',
+          style: 'solid'
+        }
+      }
+    },
+    onCellMouseDown: function (event, coords, TD) {
+      isMouseDown = true;
+      var coordsObj = {row: coords[0], col: coords[1]};
+      if (event.button === 2 && instance.selection.inInSelection(coordsObj)) { //right mouse button
+        //do nothing
+      }
+      else if (event.shiftKey) {
+        instance.selection.setRangeEnd(coordsObj);
+      }
+      else {
+        instance.selection.setRangeStart(coordsObj);
+      }
+    },
+    onCellMouseOver: function (event, coords, TD) {
+      var coordsObj = {row: coords[0], col: coords[1]};
+      if (isMouseDown) {
+        instance.selection.setRangeEnd(coordsObj);
+      }
+      else if (instance.autofill.handle && instance.autofill.handle.isDragged) {
+        instance.autofill.handle.isDragged++;
+        instance.autofill.showBorder(coords);
+      }
+    },
+    onCellCornerMouseDown: function (event) {
+      instance.autofill.handle.isDragged = 1;
+      event.preventDefault();
+    },
+    onCellCornerDblClick: function (event) {
+      instance.autofill.selectAdjacent();
+    }
+  };
+
+  Handsontable.PluginHooks.run(this.instance, 'walkontableConfig', walkontableConfig);
+
+  this.wt = new Walkontable(walkontableConfig);
+  this.instance.forceFullRender = true; //used when data was changed
+  this.render();
+};
+
+Handsontable.TableView.prototype.render = function () {
+  if (this.instance.forceFullRender) {
+    Handsontable.PluginHooks.run(this.instance, 'beforeRender');
+  }
+  this.wt.draw(!this.instance.forceFullRender);
+  this.instance.rootElement.triggerHandler('render.handsontable');
+  this.instance.forceFullRender = false;
+  if (this.instance.forceFullRender) {
+    Handsontable.PluginHooks.run(this.instance, 'afterRender');
+  }
+};
+
+Handsontable.TableView.prototype.applyCellTypeMethod = function (methodName, td, coords, extraParam) {
+  var prop = this.instance.colToProp(coords.col)
+    , method
+    , cellProperties = this.instance.getCellMeta(coords.row, coords.col);
+
+  if (typeof cellProperties.type === 'string') {
+    switch (cellProperties.type) {
+      case 'autocomplete':
+        cellProperties.type = Handsontable.AutocompleteCell;
+        break;
+
+      case 'checkbox':
+        cellProperties.type = Handsontable.CheckboxCell;
+        break;
+    }
+  }
+
+  if (cellProperties.type && typeof cellProperties.type[methodName] === "function") {
+    method = cellProperties.type[methodName];
+  }
+  if (typeof method !== "function") {
+    method = Handsontable.TextCell[methodName];
+  }
+  return method(this.instance, td, coords.row, coords.col, prop, extraParam, cellProperties);
+};
+
+/**
+ * Returns td object given coordinates
+ */
+Handsontable.TableView.prototype.getCellAtCoords = function (coords) {
+  var td = this.wt.wtTable.getCell([coords.row, coords.col]);
+  if (td < 0) { //there was an exit code (cell is out of bounds)
+    return null;
+  }
+  else {
+    return td;
+  }
+};
+
+/**
+ * Scroll viewport to selection
+ * @param coords
+ */
+Handsontable.TableView.prototype.scrollViewport = function (coords) {
+  this.wt.scrollViewport([coords.row, coords.col]);
+};
+/**
+ * Returns true if keyCode represents a printable character
+ * @param {Number} keyCode
+ * @return {Boolean}
+ */
+Handsontable.helper.isPrintableChar = function (keyCode) {
+  return ((keyCode == 32) || //space
+    (keyCode >= 48 && keyCode <= 57) || //0-9
+    (keyCode >= 96 && keyCode <= 111) || //numpad
+    (keyCode >= 186 && keyCode <= 192) || //;=,-./`
+    (keyCode >= 219 && keyCode <= 222) || //[]{}\|"'
+    keyCode >= 226 || //special chars (229 for Asian chars)
+    (keyCode >= 65 && keyCode <= 90)); //a-z
+};
+
+/**
+ * Converts a value to string
+ * @param value
+ * @return {String}
+ */
+Handsontable.helper.stringify = function (value) {
+  switch (typeof value) {
+    case 'string':
+    case 'number':
+      return value + '';
+      break;
+
+    case 'object':
+      if (value === null) {
+        return '';
+      }
+      else {
+        return value.toString();
+      }
+      break;
+
+    case 'undefined':
+      return '';
+      break;
+
+    default:
+      return value.toString();
+  }
+};
+
+/**
+ * Handsontable UndoRedo class
+ */
+Handsontable.UndoRedo = function (instance) {
+  var that = this;
+  this.instance = instance;
+  this.clear();
+  instance.rootElement.on("datachange.handsontable", function (event, changes, origin) {
+    if (origin !== 'undo' && origin !== 'redo') {
+      that.add(changes);
+    }
+  });
+};
+
+/**
+ * Undo operation from current revision
+ */
+Handsontable.UndoRedo.prototype.undo = function () {
+  var i, ilen;
+  if (this.isUndoAvailable()) {
+    var setData = $.extend(true, [], this.data[this.rev]);
+    for (i = 0, ilen = setData.length; i < ilen; i++) {
+      setData[i].splice(3, 1);
+    }
+    this.instance.setDataAtCell(setData, null, null, 'undo');
+    this.rev--;
+  }
+};
+
+/**
+ * Redo operation from current revision
+ */
+Handsontable.UndoRedo.prototype.redo = function () {
+  var i, ilen;
+  if (this.isRedoAvailable()) {
+    this.rev++;
+    var setData = $.extend(true, [], this.data[this.rev]);
+    for (i = 0, ilen = setData.length; i < ilen; i++) {
+      setData[i].splice(2, 1);
+    }
+    this.instance.setDataAtCell(setData, null, null, 'redo');
+  }
+};
+
+/**
+ * Returns true if undo point is available
+ * @return {Boolean}
+ */
+Handsontable.UndoRedo.prototype.isUndoAvailable = function () {
+  return (this.rev >= 0);
+};
+
+/**
+ * Returns true if redo point is available
+ * @return {Boolean}
+ */
+Handsontable.UndoRedo.prototype.isRedoAvailable = function () {
+  return (this.rev < this.data.length - 1);
+};
+
+/**
+ * Add new history poins
+ * @param changes
+ */
+Handsontable.UndoRedo.prototype.add = function (changes) {
+  this.rev++;
+  this.data.splice(this.rev); //if we are in point abcdef(g)hijk in history, remove everything after (g)
+  this.data.push(changes);
+};
+
+/**
+ * Clears undo history
+ */
+Handsontable.UndoRedo.prototype.clear = function () {
+  this.data = [];
+  this.rev = -1;
+};
+Handsontable.SelectionPoint = function () {
+  this._row = null; //private use intended
+  this._col = null;
+};
+
+Handsontable.SelectionPoint.prototype.exists = function () {
+  return (this._row !== null);
+};
+
+Handsontable.SelectionPoint.prototype.row = function (val) {
+  if (val !== void 0) {
+    this._row = val;
+  }
+  return this._row;
+};
+
+Handsontable.SelectionPoint.prototype.col = function (val) {
+  if (val !== void 0) {
+    this._col = val;
+  }
+  return this._col;
+};
+
+Handsontable.SelectionPoint.prototype.coords = function (coords) {
+  if (coords !== void 0) {
+    this._row = coords.row;
+    this._col = coords.col;
+  }
+  return {
+    row: this._row,
+    col: this._col
+  }
+};
+
+Handsontable.SelectionPoint.prototype.arr = function (arr) {
+  if (arr !== void 0) {
+    this._row = arr[0];
+    this._col = arr[1];
+  }
+  return [this._row, this._col]
+};
+/**
+ * Default text renderer
+ * @param {Object} instance Handsontable instance
+ * @param {Element} td Table cell where to render
+ * @param {Number} row
+ * @param {Number} col
+ * @param {String|Number} prop Row object property name
+ * @param value Value to render (remember to escape unsafe HTML before inserting to DOM!)
+ * @param {Object} cellProperties Cell properites (shared by cell renderer and editor)
+ */
+Handsontable.TextRenderer = function (instance, td, row, col, prop, value, cellProperties) {
+  var escaped = Handsontable.helper.stringify(value);
+  escaped = escaped.replace(/&/g, "&amp;").replace(/</g, "&lt;").replace(/>/g, "&gt;").replace(/"/g, "&quot;").replace(/'/g, "&#039;"); //escape html special chars
+  td.innerHTML = escaped.replace(/\n/g, '<br/>');
+};
+/**
+ * Autocomplete renderer
+ * @param {Object} instance Handsontable instance
+ * @param {Element} td Table cell where to render
+ * @param {Number} row
+ * @param {Number} col
+ * @param {String|Number} prop Row object property name
+ * @param value Value to render (remember to escape unsafe HTML before inserting to DOM!)
+ * @param {Object} cellProperties Cell properites (shared by cell renderer and editor)
+ */
+Handsontable.AutocompleteRenderer = function (instance, td, row, col, prop, value, cellProperties) {
+  var $td = $(td);
+  var $text = $('<div class="htAutocomplete"></div>');
+  var $arrow = $('<div class="htAutocompleteArrow">&#x25BC;</div>');
+
+  $arrow.mouseup(function (event) {
+    instance.view.wt.getSetting('onCellDblClick');
+  });
+
+  Handsontable.TextCell.renderer(instance, $text[0], row, col, prop, value, cellProperties);
+
+  if ($text.html() === '') {
+    $text.html('&nbsp;');
+  }
+
+  $text.append($arrow);
+  $td.empty().append($text);
+};
+/**
+ * Checkbox renderer
+ * @param {Object} instance Handsontable instance
+ * @param {Element} td Table cell where to render
+ * @param {Number} row
+ * @param {Number} col
+ * @param {String|Number} prop Row object property name
+ * @param value Value to render (remember to escape unsafe HTML before inserting to DOM!)
+ * @param {Object} cellProperties Cell properites (shared by cell renderer and editor)
+ */
+Handsontable.CheckboxRenderer = function (instance, td, row, col, prop, value, cellProperties) {
+  if (typeof cellProperties.checkedTemplate === "undefined") {
+    cellProperties.checkedTemplate = true;
+  }
+  if (typeof cellProperties.uncheckedTemplate === "undefined") {
+    cellProperties.uncheckedTemplate = false;
+  }
+  if (value === cellProperties.checkedTemplate || value === Handsontable.helper.stringify(cellProperties.checkedTemplate)) {
+    td.innerHTML = "<input type='checkbox' checked autocomplete='no'>";
+  }
+  else if (value === cellProperties.uncheckedTemplate || value === Handsontable.helper.stringify(cellProperties.uncheckedTemplate)) {
+    td.innerHTML = "<input type='checkbox' autocomplete='no'>";
+  }
+  else if (value === null) { //default value
+    td.innerHTML = "<input type='checkbox' autocomplete='no' style='opacity: 0.5'>";
+  }
+  else {
+    td.innerHTML = "#bad value#";
+  }
+
+  var $input = $(td).find('input:first');
+  $input.mousedown(function (event) {
+    if (!$(this).is(':checked')) {
+      instance.setDataAtCell(row, prop, cellProperties.checkedTemplate);
+    }
+    else {
+      instance.setDataAtCell(row, prop, cellProperties.uncheckedTemplate);
+    }
+    event.stopPropagation(); //otherwise can confuse mousedown handler
+  });
+
+  $input.mouseup(function (event) {
+    event.stopPropagation(); //otherwise can confuse dblclick handler
+  });
+
+  return td;
+};
+var texteditor = {
+  isCellEdited: false,
+
+  /**
+   * Returns caret position in edit proxy
+   * @author http://stackoverflow.com/questions/263743/how-to-get-caret-position-in-textarea
+   * @return {Number}
+   */
+  getCaretPosition: function (keyboardProxy) {
+    var el = keyboardProxy[0];
+    if (el.selectionStart) {
+      return el.selectionStart;
+    }
+    else if (document.selection) {
+      el.focus();
+      var r = document.selection.createRange();
+      if (r == null) {
+        return 0;
+      }
+      var re = el.createTextRange(),
+        rc = re.duplicate();
+      re.moveToBookmark(r.getBookmark());
+      rc.setEndPoint('EndToStart', re);
+      return rc.text.length;
+    }
+    return 0;
+  },
+
+  /**
+   * Sets caret position in edit proxy
+   * @author http://blog.vishalon.net/index.php/javascript-getting-and-setting-caret-position-in-textarea/
+   * @param {Number}
+   */
+  setCaretPosition: function (keyboardProxy, pos) {
+    var el = keyboardProxy[0];
+    if (el.setSelectionRange) {
+      el.focus();
+      el.setSelectionRange(pos, pos);
+    }
+    else if (el.createTextRange) {
+      var range = el.createTextRange();
+      range.collapse(true);
+      range.moveEnd('character', pos);
+      range.moveStart('character', pos);
+      range.select();
+    }
+  },
+
+  /**
+   * Shows text input in grid cell
+   */
+  beginEditing: function (instance, td, row, col, prop, keyboardProxy, useOriginalValue, suffix) {
+    if (texteditor.isCellEdited) {
+      return;
+    }
+    texteditor.isCellEdited = true;
+
+    var coords = {row: row, col: col};
+    instance.view.scrollViewport(coords);
+    instance.view.render();
+
+    keyboardProxy.on('cut.editor', function (event) {
+      event.stopPropagation();
+    });
+
+    keyboardProxy.on('paste.editor', function (event) {
+      event.stopPropagation();
+    });
+
+    if (!instance.getCellMeta(row, col).isWritable) {
+      return;
+    }
+
+    if (useOriginalValue) {
+      var original = instance.getDataAtCell(row, prop);
+      original = Handsontable.helper.stringify(original) + (suffix || '');
+      keyboardProxy.val(original);
+      texteditor.setCaretPosition(keyboardProxy, original.length);
+    }
+    else {
+      keyboardProxy.val('');
+    }
+
+    if (instance.getSettings().asyncRendering) {
+      setTimeout(function () {
+        texteditor.refreshDimensions(instance, row, col, keyboardProxy);
+      }, 0);
+    }
+    else {
+      texteditor.refreshDimensions(instance, row, col, keyboardProxy);
+    }
+  },
+
+  refreshDimensions: function (instance, row, col, keyboardProxy) {
+    if (!texteditor.isCellEdited) {
+      return;
+    }
+
+    ///start prepare textarea position
+    var $td = $(instance.getCell(row, col)); //because old td may have been scrolled out with scrollViewport
+    var currentOffset = $td.offset();
+    var containerOffset = instance.rootElement.offset();
+    var scrollTop = instance.rootElement.scrollTop();
+    var scrollLeft = instance.rootElement.scrollLeft();
+    var editTop = currentOffset.top - containerOffset.top + scrollTop - 1;
+    var editLeft = currentOffset.left - containerOffset.left + scrollLeft - 1;
+
+    var settings = instance.getSettings();
+    var rowHeadersCount = settings.rowHeaders === false ? 0 : 1;
+    var colHeadersCount = settings.colHeaders === false ? 0 : 1;
+
+    if (editTop < 0) {
+      editTop = 0;
+    }
+    if (editLeft < 0) {
+      editLeft = 0;
+    }
+
+    if (rowHeadersCount > 0 && parseInt($td.css('border-top-width')) > 0) {
+      editTop += 1;
+    }
+    if (colHeadersCount > 0 && parseInt($td.css('border-left-width')) > 0) {
+      editLeft += 1;
+    }
+
+    if ($.browser.msie && parseInt($.browser.version, 10) <= 7) {
+      editTop -= 1;
+    }
+
+    keyboardProxy.parent().addClass('htHidden').css({
+      top: editTop,
+      left: editLeft
+    });
+    ///end prepare textarea position
+
+    var width = $td.width()
+      , height = $td.outerHeight() - 4;
+
+    if (parseInt($td.css('border-top-width')) > 0) {
+      height -= 1;
+    }
+    if (parseInt($td.css('border-left-width')) > 0) {
+      if (rowHeadersCount > 0) {
+        width -= 1;
+      }
+    }
+
+    keyboardProxy.autoResize({
+      maxHeight: 200,
+      minHeight: height,
+      minWidth: width,
+      maxWidth: Math.max(168, width),
+      animate: false,
+      extraSpace: 0
+    });
+
+    keyboardProxy.parent().removeClass('htHidden');
+
+    instance.rootElement.triggerHandler('beginediting.handsontable');
+
+    setTimeout(function () {
+      //async fix for Firefox 3.6.28 (needs manual testing)
+      keyboardProxy.parent().css({
+        overflow: 'visible'
+      });
+    }, 1);
+  },
+
+  /**
+   * Finishes text input in selected cells
+   */
+  finishEditing: function (instance, td, row, col, prop, keyboardProxy, isCancelled, ctrlDown) {
+    if (texteditor.triggerOnlyByDestroyer) {
+      return;
+    }
+    if (texteditor.isCellEdited) {
+      texteditor.isCellEdited = false;
+      var val;
+      if (isCancelled) {
+        val = [
+          [texteditor.originalValue]
+        ];
+      }
+      else {
+        val = [
+          [$.trim(keyboardProxy.val())]
+        ];
+      }
+      if (ctrlDown) { //if ctrl+enter and multiple cells selected, behave like Excel (finish editing and apply to all cells)
+        var sel = instance.getSelected();
+        instance.populateFromArray({row: sel[0], col: sel[1]}, val, {row: sel[2], col: sel[3]}, false, 'edit');
+      }
+      else {
+        instance.populateFromArray({row: row, col: col}, val, null, false, 'edit');
+      }
+    }
+    keyboardProxy.off(".editor");
+    instance.view.wt.update('onCellDblClick', null);
+
+    keyboardProxy.css({
+      width: 0,
+      height: 0
+    });
+    keyboardProxy.parent().addClass('htHidden').css({
+      overflow: 'hidden'
+    });
+
+    instance.rootElement.triggerHandler('finishediting.handsontable');
+  }
+};
+
+/**
+ * Default text editor
+ * @param {Object} instance Handsontable instance
+ * @param {Element} td Table cell where to render
+ * @param {Number} row
+ * @param {Number} col
+ * @param {String|Number} prop Row object property name
+ * @param {Object} keyboardProxy jQuery element of keyboard proxy that contains current editing value
+ * @param {Object} cellProperties Cell properites (shared by cell renderer and editor)
+ */
+Handsontable.TextEditor = function (instance, td, row, col, prop, keyboardProxy, cellProperties) {
+  texteditor.isCellEdited = false;
+  texteditor.originalValue = instance.getDataAtCell(row, prop);
+  texteditor.triggerOnlyByDestroyer = cellProperties.strict;
+
+  keyboardProxy.parent().addClass('htHidden').css({
+    top: 0,
+    left: 0,
+    overflow: 'hidden'
+  });
+  keyboardProxy.css({
+    width: 0,
+    height: 0
+  });
+
+  keyboardProxy.on('refreshBorder.editor', function () {
+    setTimeout(function () {
+      if (texteditor.isCellEdited) {
+        texteditor.refreshDimensions(instance, row, col, keyboardProxy);
+      }
+    }, 0);
+  });
+
+  keyboardProxy.on("keydown.editor", function (event) {
+    var ctrlDown = (event.ctrlKey || event.metaKey) && !event.altKey; //catch CTRL but not right ALT (which in some systems triggers ALT+CTRL)
+    if (Handsontable.helper.isPrintableChar(event.keyCode)) {
+      if (!texteditor.isCellEdited && !ctrlDown) { //disregard CTRL-key shortcuts
+        texteditor.beginEditing(instance, null, row, col, prop, keyboardProxy);
+        event.stopImmediatePropagation();
+      }
+      else if (ctrlDown) {
+        if (texteditor.isCellEdited && event.keyCode === 65) { //CTRL + A
+          event.stopPropagation();
+        }
+        else if (texteditor.isCellEdited && event.keyCode === 88 && $.browser.opera) { //CTRL + X
+          event.stopPropagation();
+        }
+        else if (texteditor.isCellEdited && event.keyCode === 86 && $.browser.opera) { //CTRL + V
+          event.stopPropagation();
+        }
+      }
+      return;
+    }
+
+    if (texteditor.isCellEdited && (event.keyCode === 17 || event.keyCode === 224 || event.keyCode === 91 || event.keyCode === 93)) {
+      //when CTRL is pressed and cell is edited, don't prepare selectable text in textarea
+      event.stopPropagation();
+      return;
+    }
+
+    switch (event.keyCode) {
+      case 38: /* arrow up */
+        if (texteditor.isCellEdited) {
+          texteditor.finishEditing(instance, null, row, col, prop, keyboardProxy, false);
+        }
+        break;
+
+      case 9: /* tab */
+        if (texteditor.isCellEdited) {
+          texteditor.finishEditing(instance, null, row, col, prop, keyboardProxy, false);
+        }
+        event.preventDefault();
+        break;
+
+      case 39: /* arrow right */
+        if (texteditor.isCellEdited) {
+          if (texteditor.getCaretPosition(keyboardProxy) === keyboardProxy.val().length) {
+            texteditor.finishEditing(instance, null, row, col, prop, keyboardProxy, false);
+
+          }
+          else {
+            event.stopPropagation();
+          }
+        }
+        break;
+
+      case 37: /* arrow left */
+        if (texteditor.isCellEdited) {
+          if (texteditor.getCaretPosition(keyboardProxy) === 0) {
+            texteditor.finishEditing(instance, null, row, col, prop, keyboardProxy, false);
+          }
+          else {
+            event.stopPropagation();
+          }
+        }
+        break;
+
+      case 8: /* backspace */
+      case 46: /* delete */
+        if (texteditor.isCellEdited) {
+          event.stopPropagation();
+        }
+        break;
+
+      case 40: /* arrow down */
+        if (texteditor.isCellEdited) {
+          texteditor.finishEditing(instance, null, row, col, prop, keyboardProxy, false);
+        }
+        break;
+
+      case 27: /* ESC */
+        if (texteditor.isCellEdited) {
+          instance.destroyEditor(true);
+          event.stopPropagation();
+        }
+        break;
+
+      case 113: /* F2 */
+        if (!texteditor.isCellEdited) {
+          texteditor.beginEditing(instance, null, row, col, prop, keyboardProxy, true); //show edit field
+          event.stopPropagation();
+          event.preventDefault(); //prevent Opera from opening Go to Page dialog
+        }
+        break;
+
+      case 13: /* return/enter */
+        if (texteditor.isCellEdited) {
+          var selected = instance.getSelected();
+          var isMultipleSelection = !(selected[0] === selected[2] && selected[1] === selected[3]);
+          if ((event.ctrlKey && !isMultipleSelection) || event.altKey) { //if ctrl+enter or alt+enter, add new line
+            keyboardProxy.val(keyboardProxy.val() + '\n');
+            keyboardProxy[0].focus();
+            event.stopPropagation();
+          }
+          else {
+            texteditor.finishEditing(instance, null, row, col, prop, keyboardProxy, false, ctrlDown);
+          }
+        }
+        else if (instance.getSettings().enterBeginsEditing) {
+          if ((ctrlDown && !selection.isMultiple()) || event.altKey) { //if ctrl+enter or alt+enter, add new line
+            texteditor.beginEditing(instance, null, row, col, prop, keyboardProxy, true, '\n'); //show edit field
+          }
+          else {
+            texteditor.beginEditing(instance, null, row, col, prop, keyboardProxy, true); //show edit field
+          }
+          event.stopPropagation();
+        }
+        event.preventDefault(); //don't add newline to field
+        break;
+
+      case 36: /* home */
+        if (texteditor.isCellEdited) {
+          event.stopPropagation();
+        }
+        break;
+
+      case 35: /* end */
+        if (texteditor.isCellEdited) {
+          event.stopPropagation();
+        }
+        break;
+    }
+  });
+
+  function onDblClick() {
+    keyboardProxy[0].focus();
+    texteditor.beginEditing(instance, null, row, col, prop, keyboardProxy, true);
+  }
+
+  instance.view.wt.update('onCellDblClick', onDblClick);
+
+  return function (isCancelled) {
+    texteditor.triggerOnlyByDestroyer = false;
+    texteditor.finishEditing(instance, null, row, col, prop, keyboardProxy, isCancelled);
+  }
+};
+function isAutoComplete(keyboardProxy) {
+  var typeahead = keyboardProxy.data("typeahead");
+  if (typeahead && typeahead.$menu.is(":visible")) {
+    return typeahead;
+  }
+  else {
+    return false;
+  }
+}
+
+/**
+ * Autocomplete editor
+ * @param {Object} instance Handsontable instance
+ * @param {Element} td Table cell where to render
+ * @param {Number} row
+ * @param {Number} col
+ * @param {String|Number} prop Row object property name
+ * @param {Object} keyboardProxy jQuery element of keyboard proxy that contains current editing value
+ * @param {Object} cellProperties Cell properites (shared by cell renderer and editor)
+ */
+Handsontable.AutocompleteEditor = function (instance, td, row, col, prop, keyboardProxy, cellProperties) {
+  var typeahead = keyboardProxy.data('typeahead')
+    , i
+    , j
+    , dontHide = false;
+
+  if (!typeahead) {
+    keyboardProxy.typeahead();
+    typeahead = keyboardProxy.data('typeahead');
+    typeahead._show = typeahead.show;
+    typeahead._hide = typeahead.hide;
+    typeahead._render = typeahead.render;
+    typeahead._highlighter = typeahead.highlighter;
+  }
+  else {
+    typeahead.$menu.off(); //remove previous typeahead bindings
+    keyboardProxy.off(); //remove previous typeahead bindings. Removing this will cause prepare to register 2 keydown listeners in typeahead
+    typeahead.listen(); //add typeahead bindings
+  }
+
+  typeahead.minLength = 0;
+  typeahead.highlighter = typeahead._highlighter;
+
+  typeahead.show = function () {
+    if (keyboardProxy.parent().hasClass('htHidden')) {
+      return;
+    }
+    return typeahead._show.call(this);
+  };
+
+  typeahead.hide = function () {
+    if (!dontHide) {
+      dontHide = false; //set to true by dblclick handler, otherwise appears and disappears immediately after double click
+      return typeahead._hide.call(this);
+    }
+  };
+
+  typeahead.lookup = function () {
+    var items;
+    this.query = this.$element.val();
+    items = $.isFunction(this.source) ? this.source(this.query, $.proxy(this.process, this)) : this.source;
+    return items ? this.process(items) : this;
+  };
+
+  typeahead.matcher = function () {
+    return true;
+  };
+
+  typeahead.select = function () {
+    var val = this.$menu.find('.active').attr('data-value') || keyboardProxy.val();
+    destroyer(true);
+    instance.setDataAtCell(row, prop, typeahead.updater(val));
+    return this.hide();
+  };
+
+  typeahead.render = function (items) {
+    typeahead._render.call(this, items);
+    if (!cellProperties.strict) {
+      this.$menu.find('li:eq(0)').removeClass('active');
+    }
+    return this;
+  };
+
+  /* overwrite typeahead options and methods (matcher, sorter, highlighter, updater, etc) if provided in cellProperties */
+  for (i in cellProperties) {
+    if (cellProperties.hasOwnProperty(i)) {
+      if (i === 'options') {
+        for (j in cellProperties.options) {
+          if (cellProperties.options.hasOwnProperty(j)) {
+            typeahead.options[j] = cellProperties.options[j];
+          }
+        }
+      }
+      else {
+        typeahead[i] = cellProperties[i];
+      }
+    }
+  }
+
+  var wasDestroyed = false;
+
+  keyboardProxy.on("keydown.editor", function (event) {
+    switch (event.keyCode) {
+      case 27: /* ESC */
+        dontHide = false;
+        break;
+
+      case 37: /* arrow left */
+      case 39: /* arrow right */
+      case 38: /* arrow up */
+      case 40: /* arrow down */
+      case 9: /* tab */
+      case 13: /* return/enter */
+        if (!keyboardProxy.parent().hasClass('htHidden')) {
+          event.stopImmediatePropagation();
+        }
+        event.preventDefault();
+    }
+  });
+
+  keyboardProxy.on("keyup.editor", function (event) {
+      switch (event.keyCode) {
+        case 9: /* tab */
+        case 13: /* return/enter */
+          if (!wasDestroyed && !isAutoComplete(keyboardProxy)) {
+            var ev = $.Event('keyup');
+            ev.keyCode = 113; //113 triggers lookup, in contrary to 13 or 9 which only trigger hide
+            keyboardProxy.trigger(ev);
+          }
+          else {
+            setTimeout(function () { //so pressing enter will move one row down after change is applied by 'select' above
+              var ev = $.Event('keydown');
+              ev.keyCode = event.keyCode;
+              keyboardProxy.parent().trigger(ev);
+            }, 10);
+          }
+          break;
+
+        default:
+          if (!wasDestroyed && !Handsontable.helper.isPrintableChar(event.keyCode)) { //otherwise Del or F12 would open suggestions list
+            event.stopImmediatePropagation();
+          }
+      }
+    }
+  );
+
+  var textDestroyer = Handsontable.TextEditor(instance, td, row, col, prop, keyboardProxy, cellProperties);
+
+  function onDblClick() {
+    keyboardProxy[0].focus();
+    texteditor.beginEditing(instance, null, row, col, prop, keyboardProxy, true);
+    dontHide = true;
+    setTimeout(function () { //otherwise is misaligned in IE9
+      keyboardProxy.data('typeahead').lookup();
+    }, 1);
+  }
+
+  instance.view.wt.update('onCellDblClick', onDblClick); //no need to destroy it here because it will be destroyed by TextEditor destroyer
+
+  var destroyer = function (isCancelled) {
+    wasDestroyed = true;
+    keyboardProxy.off(); //remove typeahead bindings
+    textDestroyer(isCancelled);
+    dontHide = false;
+    if (isAutoComplete(keyboardProxy)) {
+      isAutoComplete(keyboardProxy).hide();
+    }
+  };
+
+  return destroyer;
+};
+function toggleCheckboxCell(instance, row, prop, cellProperties) {
+  if (Handsontable.helper.stringify(instance.getDataAtCell(row, prop)) === Handsontable.helper.stringify(cellProperties.checkedTemplate)) {
+    instance.setDataAtCell(row, prop, cellProperties.uncheckedTemplate);
+  }
+  else {
+    instance.setDataAtCell(row, prop, cellProperties.checkedTemplate);
+  }
+}
+
+/**
+ * Checkbox editor
+ * @param {Object} instance Handsontable instance
+ * @param {Element} td Table cell where to render
+ * @param {Number} row
+ * @param {Number} col
+ * @param {String|Number} prop Row object property name
+ * @param {Object} keyboardProxy jQuery element of keyboard proxy that contains current editing value
+ * @param {Object} cellProperties Cell properites (shared by cell renderer and editor)
+ */
+Handsontable.CheckboxEditor = function (instance, td, row, col, prop, keyboardProxy, cellProperties) {
+  if (typeof cellProperties === "undefined") {
+    cellProperties = {};
+  }
+  if (typeof cellProperties.checkedTemplate === "undefined") {
+    cellProperties.checkedTemplate = true;
+  }
+  if (typeof cellProperties.uncheckedTemplate === "undefined") {
+    cellProperties.uncheckedTemplate = false;
+  }
+
+  keyboardProxy.on("keydown.editor", function (event) {
+    var ctrlDown = (event.ctrlKey || event.metaKey) && !event.altKey; //catch CTRL but not right ALT (which in some systems triggers ALT+CTRL)
+    if (!ctrlDown && Handsontable.helper.isPrintableChar(event.keyCode)) {
+      toggleCheckboxCell(instance, row, prop, cellProperties);
+      event.stopPropagation();
+    }
+  });
+
+  function onDblClick() {
+    toggleCheckboxCell(instance, row, prop, cellProperties);
+  }
+
+  instance.view.wt.update('onCellDblClick', onDblClick);
+
+  return function () {
+    keyboardProxy.off(".editor");
+    instance.view.wt.update('onCellDblClick', null);
+  }
+};
+Handsontable.AutocompleteCell = {
+  renderer: Handsontable.AutocompleteRenderer,
+  editor: Handsontable.AutocompleteEditor
+};
+
+Handsontable.CheckboxCell = {
+  renderer: Handsontable.CheckboxRenderer,
+  editor: Handsontable.CheckboxEditor
+};
+
+Handsontable.TextCell = {
+  renderer: Handsontable.TextRenderer,
+  editor: Handsontable.TextEditor
+};
+Handsontable.PluginHooks = {
+  hooks: {
+    beforeInit: [],
+    afterInit: [],
+    afterLoadData: [],
+    beforeRender: [],
+    afterRender: [],
+    beforeGet: [],
+    beforeSet: [],
+    afterGetCellMeta: [],
+    afterGetColHeader: [],
+    afterGetColWidth: [],
+    walkontableConfig: []
+  },
+
+  push: function (hook, fn) {
+    this.hooks[hook].push(fn);
+  },
+
+  unshift: function (hook, fn) {
+    this.hooks[hook].unshift(fn);
+  },
+
+  run: function (instance, hook, p1, p2, p3, p4, p5) {
+    //performance considerations - http://jsperf.com/call-vs-apply-for-a-plugin-architecture
+    for (var i = 0, ilen = this.hooks[hook].length; i < ilen; i++) {
+      this.hooks[hook][i].call(instance, p1, p2, p3, p4, p5);
+    }
+  }
+};
+/**
+ * This plugin determines the optimal column size for the data that's inside it
+ * @constructor
+ */
+function HandsontableAutoColumnSize() {
+  var instance;
+  var tmp;
+  var that = this;
+
+  var sampleCount = 5; //number of samples to take of each value length
+
+  this.beforeInit = function () {
+    this.autoColumnWidths = [];
+  }
+
+  this.determineColumnWidth = function (col) {
+    if (!tmp) {
+      tmp = document.createElement('TABLE');
+      tmp.style.position = 'absolute';
+      tmp.style.top = '0';
+      tmp.style.left = '0';
+      tmp.innerHTML = '<tbody><tr><td></td></tr></tbody>';
+      document.body.appendChild(tmp);
+    }
+
+    var rows = instance.countRows();
+    var samples = {};
+    for (var r = 0; r < rows; r++) {
+      var value = Handsontable.helper.stringify(instance.getDataAtCell(r, col));
+      var len = value.length;
+      if (!samples[len]) {
+        samples[len] = {
+          needed: sampleCount,
+          strings: []
+        };
+      }
+      if (samples[len].needed) {
+        samples[len].strings.push(value);
+        samples[len].needed--;
+      }
+    }
+
+    var txt = '';
+    var settings = instance.getSettings();
+    if (settings.colHeaders) {
+      txt += instance.getColHeader(col) + '<br>';
+    }
+    for (var i in samples) {
+      if (samples.hasOwnProperty(i)) {
+        for (var j = 0, jlen = samples[i].strings.length; j < jlen; j++) {
+          txt += samples[i].strings[j] + '<br>';
+        }
+      }
+    }
+    tmp.firstChild.firstChild.firstChild.innerHTML = txt; //TD innerHTML
+
+    tmp.style.display = 'block';
+    var width = $(tmp).outerWidth();
+    tmp.style.display = 'none';
+    return width;
+  }
+
+  this.determineColumnsWidth = function () {
+    instance = this;
+    var settings = this.getSettings();
+    if (settings.autoColumnSize || !settings.colWidths) {
+      var cols = this.countCols();
+      for (var c = 0; c < cols; c++) {
+        this.autoColumnWidths[c] = that.determineColumnWidth(c);
+      }
+    }
+  };
+
+  this.getColWidth = function (col, response) {
+    if (this.autoColumnWidths[col] && this.autoColumnWidths[col] > response.width) {
+      response.width = this.autoColumnWidths[col];
+    }
+  };
+}
+var htAutoColumnSize = new HandsontableAutoColumnSize();
+
+Handsontable.PluginHooks.push('beforeInit', htAutoColumnSize.beforeInit);
+Handsontable.PluginHooks.push('beforeRender', htAutoColumnSize.determineColumnsWidth);
+Handsontable.PluginHooks.push('afterGetColWidth', htAutoColumnSize.getColWidth);
+
+/**
+ * This plugin sorts the view by a column (but does not sort the data source!)
+ * @constructor
+ */
+function HandsontableColumnSorting() {
+  var plugin = this;
+
+  this.afterInit = function () {
+    var instance = this;
+    if (this.getSettings().columnSorting) {
+      this.sortIndex = [];
+      this.rootElement.on('click.handsontable', '.columnSorting', function (e) {
+        var $div = $(e.target);
+        if ($div.is('.columnSorting')) {
+          instance.sortColumn = $div.closest('th').index();
+          instance.sortOrder = !instance.sortOrder;
+          if (instance.getSettings().rowHeaders) {
+            instance.sortColumn--;
+          }
+          plugin.sort.call(instance);
+          instance.render();
+        }
+      });
+    }
+  };
+
+  this.sort = function () {
+    var instance = this;
+    this.sortIndex.length = 0;
+    var data = this.getData();
+    for (var i = 0, ilen = this.countRows(); i < ilen; i++) {
+      this.sortIndex.push([i, data[i][this.sortColumn]]);
+    }
+    this.sortIndex.sort(function (a, b) {
+      if (a[1] === b[1]) {
+        return 0;
+      }
+      if (a[1] === null) {
+        return 1;
+      }
+      if (b[1] === null) {
+        return -1;
+      }
+      if (a[1] < b[1]) return instance.sortOrder ? -1 : 1;
+      if (a[1] > b[1]) return instance.sortOrder ? 1 : -1;
+      return 0;
+    });
+  };
+
+  this.translateRow = function (getVars) {
+    if (this.sortIndex && this.sortIndex.length) {
+      getVars.row = this.sortIndex[getVars.row][0];
+    }
+  };
+
+  this.getColHeader = function (col, response) {
+    var prepend = '<span class="columnSorting">';
+    var append = '</span>';
+    response.html = prepend + response.html + append;
+  };
+}
+var htSortColumn = new HandsontableColumnSorting();
+
+Handsontable.PluginHooks.push('afterInit', htSortColumn.afterInit);
+Handsontable.PluginHooks.push('beforeGet', htSortColumn.translateRow);
+Handsontable.PluginHooks.push('beforeSet', htSortColumn.translateRow);
+Handsontable.PluginHooks.push('afterGetColHeader', htSortColumn.getColHeader);
+function createContextMenu() {
+  var instance = this
+    , defaultOptions = {
+      selector: "#" + instance.rootElement.attr('id') + ' table, #' + instance.rootElement.attr('id') + ' div',
+      trigger: 'right',
+      callback: onContextClick
+    },
+    allItems = {
+      "row_above": {name: "Insert row above", disabled: isDisabled},
+      "row_below": {name: "Insert row below", disabled: isDisabled},
+      "hsep1": "---------",
+      "col_left": {name: "Insert column on the left", disabled: isDisabled},
+      "col_right": {name: "Insert column on the right", disabled: isDisabled},
+      "hsep2": "---------",
+      "remove_row": {name: "Remove row", disabled: isDisabled},
+      "remove_col": {name: "Remove column", disabled: isDisabled},
+      "hsep3": "---------",
+      "undo": {name: "Undo", disabled: function () {
+        return !instance.isUndoAvailable();
+      }},
+      "redo": {name: "Redo", disabled: function () {
+        return !instance.isRedoAvailable();
+      }}
+    }
+    , options = {}
+    , i
+    , ilen
+    , settings = instance.getSettings();
+
+  function onContextClick(key) {
+    var corners = instance.getSelected(); //[top left row, top left col, bottom right row, bottom right col]
+
+    switch (key) {
+      case "row_above":
+        instance.alter("insert_row", corners[0]);
+        break;
+
+      case "row_below":
+        instance.alter("insert_row", corners[2] + 1);
+        break;
+
+      case "col_left":
+        instance.alter("insert_col", corners[1]);
+        break;
+
+      case "col_right":
+        instance.alter("insert_col", corners[3] + 1);
+        break;
+
+      case "remove_row":
+        instance.alter(key, corners[0], corners[2]);
+        break;
+
+      case "remove_col":
+        instance.alter(key, corners[1], corners[3]);
+        break;
+
+      case "undo":
+        instance.undo();
+        break;
+
+      case "redo":
+        instance.redo();
+        break;
+    }
+  }
+
+  function isDisabled(key) {
+    //TODO rewrite
+    /*if (instance.blockedCols.main.find('th.htRowHeader.active').length && (key === "remove_col" || key === "col_left" || key === "col_right")) {
+     return true;
+     }
+     else if (instance.blockedRows.main.find('th.htColHeader.active').length && (key === "remove_row" || key === "row_above" || key === "row_below")) {
+     return true;
+     }
+     else*/
+    if (instance.countRows() >= instance.getSettings().maxRows && (key === "row_above" || key === "row_below")) {
+      return true;
+    }
+    else if (instance.countCols() >= instance.getSettings().maxCols && (key === "col_left" || key === "col_right")) {
+      return true;
+    }
+    else {
+      return false;
+    }
+  }
+
+  if (!settings.contextMenu) {
+    return;
+  }
+  else if (settings.contextMenu === true) { //contextMenu is true
+    options.items = allItems;
+  }
+  else if (Object.prototype.toString.apply(settings.contextMenu) === '[object Array]') { //contextMenu is an array
+    options.items = {};
+    for (i = 0, ilen = settings.contextMenu.length; i < ilen; i++) {
+      var key = settings.contextMenu[i];
+      if (typeof allItems[key] === 'undefined') {
+        throw new Error('Context menu key "' + key + '" is not recognised');
+      }
+      options.items[key] = allItems[key];
+    }
+  }
+  else if (Object.prototype.toString.apply(settings.contextMenu) === '[object Object]') { //contextMenu is an options object as defined in http://medialize.github.com/jQuery-contextMenu/docs.html
+    options = settings.contextMenu;
+    if (options.items) {
+      for (i in options.items) {
+        if (options.items.hasOwnProperty(i) && allItems[i]) {
+          if (typeof options.items[i] === 'string') {
+            options.items[i] = allItems[i];
+          }
+          else {
+            options.items[i] = $.extend(true, allItems[i], options.items[i]);
+          }
+        }
+      }
+    }
+    else {
+      options.items = allItems;
+    }
+
+    if (options.callback) {
+      var handsontableCallback = defaultOptions.callback;
+      var customCallback = options.callback;
+      options.callback = function (key, options) {
+        handsontableCallback(key, options);
+        customCallback(key, options);
+      }
+    }
+  }
+
+  if (!instance.rootElement.attr('id')) {
+    throw new Error("Handsontable container must have an id");
+  }
+
+  $.contextMenu($.extend(true, defaultOptions, options));
+}
+
+Handsontable.PluginHooks.push('afterInit', createContextMenu);
+/**
+ * This plugin adds support for legacy features, deprecated APIs, etc.
+ */
+
+/**
+ * Support for old autocomplete syntax
+ * For old syntax, see: https://github.com/warpech/jquery-handsontable/blob/8c9e701d090ea4620fe08b6a1a048672fadf6c7e/README.md#defining-autocomplete
+ */
+Handsontable.PluginHooks.push('afterGetCellMeta', function (row, col, cellProperties) {
+  var settings = this.getSettings(), data = this.getData(), i, ilen, a;
+  if (settings.autoComplete) {
+    for (i = 0, ilen = settings.autoComplete.length; i < ilen; i++) {
+      if (settings.autoComplete[i].match(row, col, data)) {
+        if (typeof cellProperties.type === 'undefined') {
+          cellProperties.type = Handsontable.AutocompleteCell;
+        }
+        else {
+          if (typeof cellProperties.type.renderer === 'undefined') {
+            cellProperties.type.renderer = Handsontable.AutocompleteCell.renderer;
+          }
+          if (typeof cellProperties.type.editor === 'undefined') {
+            cellProperties.type.editor = Handsontable.AutocompleteCell.editor;
+          }
+        }
+        for (a in settings.autoComplete[i]) {
+          if (settings.autoComplete[i].hasOwnProperty(a) && a !== 'match' && typeof cellProperties[i] === 'undefined') {
+            if(a === 'source') {
+              cellProperties[a] = settings.autoComplete[i][a](row, col);
+            }
+            else {
+              cellProperties[a] = settings.autoComplete[i][a];
+            }
+          }
+        }
+        break;
+      }
+    }
+  }
+});
+function HandsontableManualColumnResize() {
+  var pressed
+    , currentCol
+    , currentWidth
+    , instance
+    , start
+    , startX
+    , startWidth
+    , startOffset;
+
+  var $line = $('<div class="manualColumnResizerLine"><div class="manualColumnResizer"></div></div>');
+  $line.css({
+    position: 'absolute',
+    top: 0,
+    left: 0,
+    width: 0,
+    borderRight: '1px dashed #777'
+  });
+
+  $(document).mousemove(function (e) {
+    if (pressed) {
+      currentWidth = startWidth + (e.pageX - startX);
+      setManualSize(currentCol, currentWidth); //save col width
+      $line[0].style.left = startOffset + currentWidth - 1 + 'px';
+      if ($line[0].style.display === 'none') {
+        $line[0].style.display = 'block';
+      }
+    }
+  });
+
+  $(document).mouseup(function () {
+    if (pressed) {
+      $('.manualColumnResizer.active').removeClass('active');
+      pressed = false;
+      instance.forceFullRender = true;
+      instance.view.render(); //updates all
+      $line[0].style.display = 'none';
+    }
+  });
+
+  $(document).dblclick(function (e) {
+    if ($(e.target).is('.manualColumnResizer')) {
+      setManualSize(currentCol, htAutoColumnSize.determineColumnWidth.call(instance, currentCol));
+    }
+  });
+
+  this.beforeInit = function () {
+    var that = this;
+    this.manualColumnWidths = [];
+    this.rootElement.on('mousedown.handsontable', '.manualColumnResizer', function (e) {
+      instance = that;
+      var $resizer = $(e.target);
+      currentCol = $resizer.attr('rel');
+      start = that.rootElement.find('col').eq($resizer.parent().parent().index());
+      pressed = true;
+      startX = e.pageX;
+      startWidth = start.width();
+      currentWidth = startWidth;
+      $resizer.addClass('active');
+
+      var $table = that.rootElement.find('.htCore');
+      $line.appendTo($table.parent()).height($table.height());
+      startOffset = parseInt($resizer.parent().parent().offset().left - $table.offset().left);
+      $line[0].style.left = startOffset + currentWidth - 1 + 'px';
+    });
+  }
+
+  var setManualSize = function (col, width) {
+    width = Math.max(width, 20);
+    width = Math.min(width, 500);
+    instance.manualColumnWidths[col] = width;
+  }
+
+  this.getColHeader = function (col, response) {
+    var prepend = '<div class="relative">';
+    var append = ' <div class="manualColumnResizer" rel="' + col + '" style="cursor: col-resize"></div></div>';
+    response.html = prepend + response.html + append;
+  };
+
+  this.getColWidth = function (col, response) {
+    if (this.manualColumnWidths[col]) {
+      response.width = this.manualColumnWidths[col];
+    }
+  };
+}
+var htManualColumnResize = new HandsontableManualColumnResize();
+
+Handsontable.PluginHooks.push('beforeInit', htManualColumnResize.beforeInit);
+Handsontable.PluginHooks.push('afterGetColHeader', htManualColumnResize.getColHeader);
+Handsontable.PluginHooks.push('afterGetColWidth', htManualColumnResize.getColWidth);
+
+/*
+ * jQuery.fn.autoResize 1.1+
+ * --
+ * https://github.com/warpech/jQuery.fn.autoResize
+ *
+ * This fork differs from others in a way that it autoresizes textarea in 2-dimensions (horizontally and vertically).
+ * It was originally forked from alexbardas's repo but maybe should be merged with dpashkevich's repo in future.
+ *
+ * originally forked from:
+ * https://github.com/jamespadolsey/jQuery.fn.autoResize
+ * which is now located here:
+ * https://github.com/alexbardas/jQuery.fn.autoResize
+ * though the mostly maintained for is here:
+ * https://github.com/dpashkevich/jQuery.fn.autoResize/network
+ *
+ * --
+ * This program is free software. It comes without any warranty, to
+ * the extent permitted by applicable law. You can redistribute it
+ * and/or modify it under the terms of the Do What The Fuck You Want
+ * To Public License, Version 2, as published by Sam Hocevar. See
+ * http://sam.zoy.org/wtfpl/COPYING for more details. */
+
+(function($){
+
+  autoResize.defaults = {
+    onResize: function(){},
+    animate: {
+      duration: 200,
+      complete: function(){}
+    },
+    extraSpace: 50,
+    minHeight: 'original',
+    maxHeight: 500,
+    minWidth: 'original',
+    maxWidth: 500
+  };
+
+  autoResize.cloneCSSProperties = [
+    'lineHeight', 'textDecoration', 'letterSpacing',
+    'fontSize', 'fontFamily', 'fontStyle', 'fontWeight',
+    'textTransform', 'textAlign', 'direction', 'wordSpacing', 'fontSizeAdjust',
+    'padding'
+  ];
+
+  autoResize.cloneCSSValues = {
+    position: 'absolute',
+    top: -9999,
+    left: -9999,
+    opacity: 0,
+    overflow: 'hidden',
+    border: '1px solid black',
+    padding: '0.49em' //this must be about the width of caps W character
+  };
+
+  autoResize.resizableFilterSelector = 'textarea,input:not(input[type]),input[type=text],input[type=password]';
+
+  autoResize.AutoResizer = AutoResizer;
+
+  $.fn.autoResize = autoResize;
+
+  function autoResize(config) {
+    this.filter(autoResize.resizableFilterSelector).each(function(){
+      new AutoResizer( $(this), config );
+    });
+    return this;
+  }
+
+  function AutoResizer(el, config) {
+
+    if(this.clones) return;
+
+    this.config = $.extend({}, autoResize.defaults, config);
+
+    this.el = el;
+
+    this.nodeName = el[0].nodeName.toLowerCase();
+
+    this.previousScrollTop = null;
+
+    if (config.maxWidth === 'original') config.maxWidth = el.width();
+    if (config.minWidth === 'original') config.minWidth = el.width();
+    if (config.maxHeight === 'original') config.maxHeight = el.height();
+    if (config.minHeight === 'original') config.minHeight = el.height();
+
+    if (this.nodeName === 'textarea') {
+      el.css({
+        resize: 'none',
+        overflowY: 'hidden'
+      });
+    }
+
+    el.data('AutoResizer', this);
+
+    this.createClone();
+    this.injectClone();
+    this.bind();
+
+  }
+
+  AutoResizer.prototype = {
+
+    bind: function() {
+
+      var check = $.proxy(function(){
+        this.check();
+        return true;
+      }, this);
+
+      this.unbind();
+
+      this.el
+        .bind('keyup.autoResize', check)
+        //.bind('keydown.autoResize', check)
+        .bind('change.autoResize', check);
+
+      this.check(null, true);
+
+    },
+
+    unbind: function() {
+      this.el.unbind('.autoResize');
+    },
+
+    createClone: function() {
+
+      var el = this.el,
+        self = this,
+        config = this.config;
+
+      this.clones = $();
+
+      if (config.minHeight !== 'original' || config.maxHeight !== 'original') {
+        this.hClone = el.clone().height('auto');
+        this.clones = this.clones.add(this.hClone);
+      }
+      if (config.minWidth !== 'original' || config.maxWidth !== 'original') {
+        this.wClone = $('<div/>').width('auto').css({
+          whiteSpace: 'nowrap',
+          'float': 'left'
+        });
+        this.clones = this.clones.add(this.wClone);
+      }
+
+      $.each(autoResize.cloneCSSProperties, function(i, p){
+        self.clones.css(p, el.css(p));
+      });
+
+      this.clones
+        .removeAttr('name')
+        .removeAttr('id')
+        .attr('tabIndex', -1)
+        .css(autoResize.cloneCSSValues);
+
+    },
+
+    check: function(e, immediate) {
+
+      var config = this.config,
+        wClone = this.wClone,
+        hClone = this.hClone,
+        el = this.el,
+        value = el.val();
+
+      if (wClone) {
+
+        wClone.text(value);
+
+        // Calculate new width + whether to change
+        var cloneWidth = wClone.outerWidth(),
+          newWidth = (cloneWidth + config.extraSpace) >= config.minWidth ?
+            cloneWidth + config.extraSpace : config.minWidth,
+          currentWidth = el.width();
+
+        newWidth = Math.min(newWidth, config.maxWidth);
+
+        if (
+          (newWidth < currentWidth && newWidth >= config.minWidth) ||
+            (newWidth >= config.minWidth && newWidth <= config.maxWidth)
+          ) {
+
+          config.onResize.call(el);
+
+          el.scrollLeft(0);
+
+          config.animate && !immediate ?
+            el.stop(1,1).animate({
+              width: newWidth
+            }, config.animate)
+            : el.width(newWidth);
+
+        }
+
+      }
+
+      if (hClone) {
+
+        if (newWidth) {
+          hClone.width(newWidth);
+        }
+
+        hClone.height(0).val(value).scrollTop(10000);
+
+        var scrollTop = hClone[0].scrollTop + config.extraSpace;
+
+        // Don't do anything if scrollTop hasen't changed:
+        if (this.previousScrollTop === scrollTop) {
+          return;
+        }
+
+        this.previousScrollTop = scrollTop;
+
+        if (scrollTop >= config.maxHeight) {
+          el.css('overflowY', '');
+          return;
+        }
+
+        el.css('overflowY', 'hidden');
+
+        if (scrollTop < config.minHeight) {
+          scrollTop = config.minHeight;
+        }
+
+        config.onResize.call(el);
+
+        // Either animate or directly apply height:
+        config.animate && !immediate ?
+          el.stop(1,1).animate({
+            height: scrollTop
+          }, config.animate)
+          : el.height(scrollTop);
+      }
+    },
+
+    destroy: function() {
+      this.unbind();
+      this.el.removeData('AutoResizer');
+      this.clones.remove();
+      delete this.el;
+      delete this.hClone;
+      delete this.wClone;
+      delete this.clones;
+    },
+
+    injectClone: function() {
+      (
+        autoResize.cloneContainer ||
+          (autoResize.cloneContainer = $('<arclones/>').appendTo('body'))
+        ).empty().append(this.clones); //this should be refactored so that a node is never cloned more than once
+    }
+
+  };
+
+})(jQuery);
+/**
+ * SheetClip - Spreadsheet Clipboard Parser
+ * version 0.2
+ *
+ * This tiny library transforms JavaScript arrays to strings that are pasteable by LibreOffice, OpenOffice,
+ * Google Docs and Microsoft Excel.
+ *
+ * Copyright 2012, Marcin Warpechowski
+ * Licensed under the MIT license.
+ * http://github.com/warpech/sheetclip/
+ */
+/*jslint white: true*/
+(function (global) {
+  "use strict";
+
+  function countQuotes(str) {
+    return str.split('"').length - 1;
+  }
+
+  global.SheetClip = {
+    parse: function (str) {
+      var r, rlen, rows, arr = [], a = 0, c, clen, multiline, last;
+      rows = str.split('\n');
+      if (rows.length > 1 && rows[rows.length - 1] === '') {
+        rows.pop();
+      }
+      for (r = 0, rlen = rows.length; r < rlen; r += 1) {
+        rows[r] = rows[r].split('\t');
+        for (c = 0, clen = rows[r].length; c < clen; c += 1) {
+          if (!arr[a]) {
+            arr[a] = [];
+          }
+          if (multiline && c === 0) {
+            last = arr[a].length - 1;
+            arr[a][last] = arr[a][last] + '\n' + rows[r][0];
+            if (multiline && countQuotes(rows[r][0]) % 2 === 1) {
+              multiline = false;
+              arr[a][last] = arr[a][last].substring(0, arr[a][last].length - 1).replace(/""/g, '"');
+            }
+          }
+          else {
+            if (c === clen - 1 && rows[r][c].indexOf('"') === 0) {
+              arr[a].push(rows[r][c].substring(1).replace(/""/g, '"'));
+              multiline = true;
+            }
+            else {
+              arr[a].push(rows[r][c].replace(/""/g, '"'));
+              multiline = false;
+            }
+          }
+        }
+        if (!multiline) {
+          a += 1;
+        }
+      }
+      return arr;
+    },
+
+    stringify: function (arr) {
+      var r, rlen, c, clen, str = '', val;
+      for (r = 0, rlen = arr.length; r < rlen; r += 1) {
+        for (c = 0, clen = arr[r].length; c < clen; c += 1) {
+          if (c > 0) {
+            str += '\t';
+          }
+          val = arr[r][c];
+          if (typeof val === 'string') {
+            if (val.indexOf('\n') > -1) {
+              str += '"' + val.replace(/"/g, '""') + '"';
+            }
+            else {
+              str += val;
+            }
+          }
+          else if (val === null || val === void 0) { //void 0 resolves to undefined
+            str += '';
+          }
+          else {
+            str += val;
+          }
+        }
+        str += '\n';
+      }
+      return str;
+    }
+  };
+}(window));
+/**
+ * walkontable 0.1
+ * 
+ * Date: Mon Jan 14 2013 10:56:02 GMT+0100 (Central European Standard Time)
+*/
+
+function WalkontableBorder(instance, settings) {
+  //reference to instance
+  this.instance = instance;
+  this.settings = settings;
+  this.wtDom = new WalkontableDom();
+
+  this.main = document.createElement("div");
+  this.main.style.position = 'absolute';
+  this.main.style.top = 0;
+  this.main.style.left = 0;
+
+  for (var i = 0; i < 5; i++) {
+    var DIV = document.createElement('DIV');
+    DIV.className = 'wtBorder ' + settings.className;
+    DIV.style.backgroundColor = settings.border.color;
+    DIV.style.height = settings.border.width + 'px';
+    DIV.style.width = settings.border.width + 'px';
+    this.main.appendChild(DIV);
+  }
+
+  this.top = this.main.childNodes[0];
+  this.left = this.main.childNodes[1];
+  this.bottom = this.main.childNodes[2];
+  this.right = this.main.childNodes[3];
+
+  this.corner = this.main.childNodes[4];
+  this.corner.className += ' corner';
+  this.corner.style.width = '5px';
+  this.corner.style.height = '5px';
+  this.corner.style.border = '2px solid #FFF';
+
+  this.disappear();
+  instance.wtTable.hider.appendChild(this.main);
+}
+
+/**
+ * Show border around one or many cells
+ * @param {Array} corners
+ */
+WalkontableBorder.prototype.appear = function (corners) {
+  var isMultiple, $from, $to, fromOffset, toOffset, containerOffset, top, minTop, left, minLeft, height, width;
+  if (this.disabled) {
+    return;
+  }
+
+  var offsetRow = this.instance.getSetting('offsetRow')
+    , offsetColumn = this.instance.getSetting('offsetColumn')
+    , displayRows = this.instance.getSetting('displayRows')
+    , displayColumns = this.instance.getSetting('displayColumns');
+
+  var hideTop = false, hideLeft = false, hideBottom = false, hideRight = false;
+
+  if (displayRows !== null) {
+    if (corners[0] > offsetRow + displayRows - 1 || corners[2] < offsetRow) {
+      hideTop = hideLeft = hideBottom = hideRight = true;
+    }
+    else {
+      if (corners[0] < offsetRow) {
+        corners[0] = offsetRow;
+        hideTop = true;
+      }
+      if (corners[2] > offsetRow + displayRows - 1) {
+        corners[2] = offsetRow + displayRows - 1;
+        hideBottom = true;
+      }
+    }
+  }
+
+  if (displayColumns !== null) {
+    if (corners[1] > offsetColumn + displayColumns - 1 || corners[3] < offsetColumn) {
+      hideTop = hideLeft = hideBottom = hideRight = true;
+    }
+    else {
+      if (corners[1] < offsetColumn) {
+        corners[1] = offsetColumn;
+        hideLeft = true;
+      }
+      if (corners[3] > offsetColumn + displayColumns - 1) {
+        corners[3] = offsetColumn + displayColumns - 1;
+        hideRight = true;
+      }
+    }
+  }
+
+  if (hideTop + hideLeft + hideBottom + hideRight < 4) { //at least one border is not hidden
+    isMultiple = (corners[0] !== corners[2] || corners[1] !== corners[3]);
+    $from = $(this.instance.wtTable.getCell([corners[0], corners[1]]));
+    $to = isMultiple ? $(this.instance.wtTable.getCell([corners[2], corners[3]])) : $from;
+    fromOffset = this.wtDom.offset($from[0]);
+    toOffset = isMultiple ? this.wtDom.offset($to[0]) : fromOffset;
+    containerOffset = this.wtDom.offset(this.instance.wtTable.TABLE);
+
+    minTop = fromOffset.top;
+    height = toOffset.top + $to.outerHeight() - minTop;
+    minLeft = fromOffset.left;
+    width = toOffset.left + $to.outerWidth() - minLeft;
+
+    top = minTop - containerOffset.top - 1;
+    left = minLeft - containerOffset.left - 1;
+
+    if (parseInt($from.css('border-top-width')) > 0) {
+      top += 1;
+      height -= 1;
+    }
+    if (parseInt($from.css('border-left-width')) > 0) {
+      left += 1;
+      width -= 1;
+    }
+  }
+
+  if (hideTop) {
+    this.top.style.display = 'none';
+  }
+  else {
+    this.top.style.top = top + 'px';
+    this.top.style.left = left + 'px';
+    this.top.style.width = width + 'px';
+    this.top.style.display = 'block';
+  }
+
+  if (hideLeft) {
+    this.left.style.display = 'none';
+  }
+  else {
+    this.left.style.top = top + 'px';
+    this.left.style.left = left + 'px';
+    this.left.style.height = height + 'px';
+    this.left.style.display = 'block';
+  }
+
+  var delta = Math.floor(this.settings.border.width / 2);
+
+  if (hideBottom) {
+    this.bottom.style.display = 'none';
+  }
+  else {
+    this.bottom.style.top = top + height - delta + 'px';
+    this.bottom.style.left = left + 'px';
+    this.bottom.style.width = width + 'px';
+    this.bottom.style.display = 'block';
+  }
+
+  if (hideRight) {
+    this.right.style.display = 'none';
+  }
+  else {
+    this.right.style.top = top + 'px';
+    this.right.style.left = left + width - delta + 'px';
+    this.right.style.height = height + 1 + 'px';
+    this.right.style.display = 'block';
+  }
+
+  if (hideBottom && hideRight || !this.hasSetting(this.settings.border.cornerVisible)) {
+    this.corner.style.display = 'none';
+  }
+  else {
+    this.corner.style.top = top + height - 4 + 'px';
+    this.corner.style.left = left + width - 4 + 'px';
+    this.corner.style.display = 'block';
+  }
+};
+
+/**
+ * Hide border
+ */
+WalkontableBorder.prototype.disappear = function () {
+  this.top.style.display = 'none';
+  this.left.style.display = 'none';
+  this.bottom.style.display = 'none';
+  this.right.style.display = 'none';
+  this.corner.style.display = 'none';
+};
+
+WalkontableBorder.prototype.hasSetting = function (setting) {
+  if (typeof setting === 'function') {
+    return setting();
+  }
+  return !!setting;
+};
+function Walkontable(settings) {
+  var that = this;
+  var originalHeaders = [];
+
+  //default settings. void 0 means it is required, null means it can be empty
+  this.defaults = {
+    table: void 0,
+
+    //presentation mode
+    async: false,
+    scrollH: 'auto', //values: scroll (always show scrollbar), auto (show scrollbar if table does not fit in the container), none (never show scrollbar)
+    scrollV: 'auto', //values: see above
+    stretchH: 'last', //values: all, last, none
+    currentRowClassName: null,
+    currentColumnClassName: null,
+
+    //data source
+    data: void 0,
+    offsetRow: 0,
+    offsetColumn: 0,
+    frozenColumns: null,
+    columnHeaders: false,
+    totalRows: void 0,
+    totalColumns: void 0,
+    width: null,
+    height: null,
+    displayRows: null,
+    displayColumns: null,
+    cellRenderer: function (row, column, TD) {
+      var cellData = that.getSetting('data', row, column);
+      if (cellData !== void 0) {
+        TD.innerHTML = cellData;
+      }
+      else {
+        TD.innerHTML = '';
+      }
+    },
+    columnWidth: 50,
+    selections: null,
+
+    //callbacks
+    onCellMouseDown: null,
+    onCellMouseOver: null,
+    onCellDblClick: null,
+    onCellCornerMouseDown: null,
+    onCellCornerDblClick: null,
+
+    //constants
+    scrollbarWidth: 9,
+    scrollbarHeight: 9
+  };
+
+  //reference to settings
+  this.settings = {};
+  for (var i in this.defaults) {
+    if (this.defaults.hasOwnProperty(i)) {
+      if (settings[i] !== void 0) {
+        this.settings[i] = settings[i];
+      }
+      else if (this.defaults[i] === void 0) {
+        throw new Error('A required setting "' + i + '" was not provided');
+      }
+      else {
+        this.settings[i] = this.defaults[i];
+      }
+    }
+  }
+
+  //bootstrap from settings
+  this.wtTable = new WalkontableTable(this);
+  this.wtScroll = new WalkontableScroll(this);
+  this.wtWheel = new WalkontableWheel(this);
+  this.wtEvent = new WalkontableEvent(this);
+  this.wtDom = new WalkontableDom();
+
+  //find original headers
+  if (this.wtTable.THEAD.childNodes.length && this.wtTable.THEAD.childNodes[0].childNodes.length) {
+    for (var c = 0, clen = this.wtTable.THEAD.childNodes[0].childNodes.length; c < clen; c++) {
+      originalHeaders.push(this.wtTable.THEAD.childNodes[0].childNodes[c].innerHTML);
+    }
+    if (!this.hasSetting('columnHeaders')) {
+      this.settings.columnHeaders = function (column) {
+        return originalHeaders[column];
+      }
+    }
+  }
+
+  //initialize selections
+  this.selections = {};
+  if (this.settings.selections) {
+    for (i in this.settings.selections) {
+      if (this.settings.selections.hasOwnProperty(i)) {
+        this.selections[i] = new WalkontableSelection(this, this.settings.selections[i]);
+      }
+    }
+  }
+
+  this.drawn = false;
+}
+
+Walkontable.prototype.draw = function (selectionsOnly) {
+  //this.instance.scrollViewport([this.instance.getSetting('offsetRow'), this.instance.getSetting('offsetColumn')]); //needed by WalkontableScroll -> remove row from the last scroll page should scroll viewport a row up if needed
+  if (this.hasSetting('async')) {
+    var that = this;
+    that.drawFrame = setTimeout(function () {
+      that._doDraw(selectionsOnly);
+    }, 0);
+  }
+  else {
+    this._doDraw(selectionsOnly);
+  }
+  return this;
+};
+
+Walkontable.prototype._doDraw = function (selectionsOnly) {
+  selectionsOnly = selectionsOnly && this.settings.offsetRow === this.lastOffsetRow && this.settings.offsetColumn === this.lastOffsetColumn;
+  this.lastOffsetRow = this.settings.offsetRow;
+  this.lastOffsetColumn = this.settings.offsetColumn;
+  this.wtTable.draw(selectionsOnly);
+};
+
+Walkontable.prototype.update = function (settings, value) {
+  if (value === void 0) { //settings is object
+    for (var i in settings) {
+      if (settings.hasOwnProperty(i)) {
+        this.settings[i] = settings[i];
+      }
+    }
+  }
+  else { //if value is defined then settings is the key
+    this.settings[settings] = value;
+  }
+  return this;
+};
+
+Walkontable.prototype.scrollVertical = function (delta) {
+  return this.wtScroll.scrollVertical(delta);
+};
+
+Walkontable.prototype.scrollHorizontal = function (delta) {
+  return this.wtScroll.scrollHorizontal(delta);
+};
+
+Walkontable.prototype.scrollViewport = function (coords) {
+  if (this.hasSetting('async')) {
+    var that = this;
+    clearTimeout(that.scrollFrame);
+    that.scrollFrame = setTimeout(function () {
+      that.wtScroll.scrollViewport(coords);
+    }, 0);
+  }
+  else {
+    this.wtScroll.scrollViewport(coords);
+  }
+  return this;
+};
+
+Walkontable.prototype.getSetting = function (key, param1, param2, param3) {
+  var estimated
+    , calculated;
+
+  if (key === 'displayRows' && this.settings['height']) {
+    estimated = Math.floor(this.settings['height'] / 20); //silly assumption but should be fine for now
+    calculated = this.getSetting('totalRows') - this.getSetting('offsetRow');
+    if (calculated < 0) {
+      this.update('offsetRow', Math.max(0, this.getSetting('totalRows') - estimated));
+      return estimated;
+    }
+    else {
+      return Math.min(estimated, calculated);
+    }
+  }
+  else if (key === 'displayColumns' && this.settings['width']) {
+    estimated = Math.floor(this.settings['width'] / 50); //silly assumption but should be fine for now
+    calculated = this.getSetting('totalColumns') - this.getSetting('offsetColumn');
+    if (calculated < 0) {
+      this.update('offsetColumn', Math.max(0, this.getSetting('totalColumns') - estimated));
+      return estimated;
+    }
+    else {
+      return Math.min(estimated, calculated);
+    }
+  }
+  else if (key === 'displayRows' && this.settings['displayRows'] === null) {
+    return this.getSetting('totalRows');
+  }
+  else if (key === 'displayColumns' && this.settings['displayColumns'] === null) {
+    return this.settings['rowHeaders'] ? this.getSetting('totalColumns') + 1 : this.getSetting('totalColumns');
+  }
+  else if (key === 'viewportRows') {
+    if (this.wtTable.visibilityEdgeRow) {
+      return this.wtTable.visibilityEdgeRow - this.getSetting('offsetRow');
+    }
+    return this.getSetting('displayRows');
+  }
+  else if (key === 'viewportColumns') {
+    if (this.wtTable.visibilityEdgeColumn) {
+      return this.wtTable.visibilityEdgeColumn - this.getSetting('offsetColumn');
+    }
+    return this.getSetting('displayColumns');
+  }
+
+  if (typeof this.settings[key] === 'function') {
+    return this.settings[key](param1, param2, param3);
+  }
+  else if (param1 !== void 0 && Object.prototype.toString.call(this.settings[key]) === '[object Array]' && param1 !== void 0) {
+    return this.settings[key][param1];
+  }
+  else {
+    return this.settings[key];
+  }
+};
+
+Walkontable.prototype.hasSetting = function (key) {
+  return !!this.settings[key]
+};
+function WalkontableDom() {
+}
+
+//goes up the DOM tree (including given element) until it finds an element that matches the nodeName
+WalkontableDom.prototype.closest = function (elem, nodeNames) {
+  while (elem != null) {
+    if (elem.nodeType === 1 && nodeNames.indexOf(elem.nodeName) > -1) {
+      return elem;
+    }
+    elem = elem.parentNode;
+  }
+  return null;
+};
+
+WalkontableDom.prototype.prevSiblings = function (elem) {
+  var out = [];
+  while ((elem = elem.previousSibling) != null) {
+    if (elem.nodeType === 1) {
+      out.push(elem);
+    }
+  }
+  return out;
+};
+
+//http://snipplr.com/view/3561/addclass-removeclass-hasclass/
+WalkontableDom.prototype.hasClass = function (ele, cls) {
+  return ele.className.match(new RegExp('(\\s|^)' + cls + '(\\s|$)'));
+};
+
+WalkontableDom.prototype.addClass = function (ele, cls) {
+  if (!this.hasClass(ele, cls)) ele.className += " " + cls;
+};
+
+WalkontableDom.prototype.removeClass = function (ele, cls) {
+  if (this.hasClass(ele, cls)) { //is this really needed?
+    var reg = new RegExp('(\\s|^)' + cls + '(\\s|$)');
+    ele.className = ele.className.replace(reg, ' ').replace(/^\s\s*/, '').replace(/\s\s*$/, ''); //last 2 replaces do right trim (see http://blog.stevenlevithan.com/archives/faster-trim-javascript)
+  }
+};
+
+/*//http://net.tutsplus.com/tutorials/javascript-ajax/javascript-from-null-cross-browser-event-binding/
+ WalkontableDom.prototype.addEvent = (function () {
+ var that = this;
+ if (document.addEventListener) {
+ return function (elem, type, cb) {
+ if ((elem && !elem.length) || elem === window) {
+ elem.addEventListener(type, cb, false);
+ }
+ else if (elem && elem.length) {
+ var len = elem.length;
+ for (var i = 0; i < len; i++) {
+ that.addEvent(elem[i], type, cb);
+ }
+ }
+ };
+ }
+ else {
+ return function (elem, type, cb) {
+ if ((elem && !elem.length) || elem === window) {
+ elem.attachEvent('on' + type, function () {
+
+ //normalize
+ //http://stackoverflow.com/questions/4643249/cross-browser-event-object-normalization
+ var e = window['event'];
+ e.target = e.srcElement;
+ //e.offsetX = e.layerX;
+ //e.offsetY = e.layerY;
+ e.relatedTarget = e.relatedTarget || e.type == 'mouseover' ? e.fromElement : e.toElement;
+ if (e.target.nodeType === 3) e.target = e.target.parentNode; //Safari bug
+
+ return cb.call(elem, e)
+ });
+ }
+ else if (elem.length) {
+ var len = elem.length;
+ for (var i = 0; i < len; i++) {
+ that.addEvent(elem[i], type, cb);
+ }
+ }
+ };
+ }
+ })();
+
+ WalkontableDom.prototype.triggerEvent = function (element, eventName, target) {
+ var event;
+ if (document.createEvent) {
+ event = document.createEvent("MouseEvents");
+ event.initEvent(eventName, true, true);
+ } else {
+ event = document.createEventObject();
+ event.eventType = eventName;
+ }
+
+ event.eventName = eventName;
+ event.target = target;
+
+ console.log("próbujem", event, element, target);
+
+ if (document.createEvent) {
+ target.dispatchEvent(event);
+ } else {
+ target.fireEvent("on" + event.eventType, event);
+ }
+ };*/
+
+WalkontableDom.prototype.removeTextNodes = function (elem, parent) {
+  if (elem.nodeType === 3) {
+    parent.removeChild(elem); //bye text nodes!
+  }
+  else if (['TABLE', 'THEAD', 'TBODY', 'TFOOT', 'TR'].indexOf(elem.nodeName) > -1) {
+    var childs = elem.childNodes;
+    for (var i = childs.length - 1; i >= 0; i--) {
+      this.removeTextNodes(childs[i], elem);
+    }
+  }
+};
+
+/**
+ * seems getBounding is usually faster: http://jsperf.com/offset-vs-getboundingclientrect/4
+ * but maybe offset + cache would work?
+ * edit: after more tests turns out offsetLeft/Top is faster
+ */
+/*WalkontableDom.prototype.offset = function (elem) {
+ var rect = elem.getBoundingClientRect();
+ return {
+ top: rect.top + document.documentElement.scrollTop,
+ left: rect.left + document.documentElement.scrollLeft
+ };
+ };*/
+
+/*
+ WalkontableDom.prototype.offsetLeft = function (elem) {
+ var offset = elem.offsetLeft;
+ while (elem = elem.offsetParent) {
+ offset += elem.offsetLeft;
+ }
+ return offset;
+ };
+
+ WalkontableDom.prototype.offsetTop = function (elem) {
+ var offset = elem.offsetTop;
+ while (elem = elem.offsetParent) {
+ offset += elem.offsetTop;
+ }
+ return offset;
+ };*/
+
+WalkontableDom.prototype.offset = function (elem) {
+  var offsetLeft = elem.offsetLeft
+    , offsetTop = elem.offsetTop;
+  while (elem = elem.offsetParent) {
+    offsetLeft += elem.offsetLeft;
+    offsetTop += elem.offsetTop;
+  }
+  return {
+    left: offsetLeft,
+    top: offsetTop
+  };
+};
+function WalkontableEvent(instance) {
+  var that = this;
+
+  //reference to instance
+  this.instance = instance;
+
+  this.wtDom = new WalkontableDom();
+
+  var dblClickOrigin = [null, null, null, null]
+    , dblClickTimeout = null;
+
+  var onMouseDown = function (event) {
+    var cell = that.parentCell(event.target);
+
+    if (cell.TD && cell.TD.nodeName === 'TD') {
+      if (that.instance.settings.onCellMouseDown) {
+        that.instance.getSetting('onCellMouseDown', event, cell.coords, cell.TD);
+      }
+    }
+    else if (that.wtDom.hasClass(event.target, 'corner')) {
+      that.instance.getSetting('onCellCornerMouseDown', event, event.target);
+    }
+
+    if (event.button !== 2) { //if not right mouse button
+      if (cell.TD && cell.TD.nodeName === 'TD') {
+        dblClickOrigin.shift();
+        dblClickOrigin.push(cell.TD);
+      }
+      else if (that.wtDom.hasClass(event.target, 'corner')) {
+        dblClickOrigin.shift();
+        dblClickOrigin.push(event.target);
+      }
+    }
+  };
+
+  var lastMouseOver;
+  var onMouseOver = function (event) {
+    if (that.instance.settings.onCellMouseOver) {
+      var TD = that.wtDom.closest(event.target, ['TD', 'TH']);
+      if (TD && TD !== lastMouseOver) {
+        lastMouseOver = TD;
+        if (TD.nodeName === 'TD') {
+          that.instance.getSetting('onCellMouseOver', event, that.instance.wtTable.getCoords(TD), TD);
+        }
+      }
+    }
+  };
+
+  var onMouseUp = function (event) {
+    if (event.button !== 2) { //if not right mouse button
+      var cell = that.parentCell(event.target);
+
+      if (cell.TD && cell.TD.nodeName === 'TD') {
+        dblClickOrigin.shift();
+        dblClickOrigin.push(cell.TD);
+      }
+      else {
+        dblClickOrigin.shift();
+        dblClickOrigin.push(event.target);
+      }
+
+      if (dblClickOrigin[3] !== null && dblClickOrigin[3] === dblClickOrigin[2]) {
+        if (dblClickTimeout && dblClickOrigin[2] === dblClickOrigin[1] && dblClickOrigin[1] === dblClickOrigin[0]) {
+          if (cell.TD) {
+            that.instance.getSetting('onCellDblClick', event, cell.coords, cell.TD);
+          }
+          else if (that.wtDom.hasClass(event.target, 'corner')) {
+            that.instance.getSetting('onCellCornerDblClick', event, cell.coords, cell.TD);
+          }
+
+          clearTimeout(dblClickTimeout);
+          dblClickTimeout = null;
+        }
+        else {
+          clearTimeout(dblClickTimeout);
+          dblClickTimeout = setTimeout(function () {
+            dblClickTimeout = null;
+          }, 500);
+        }
+      }
+    }
+  };
+
+  $(this.instance.wtTable.parent).on('mousedown', onMouseDown);
+  $(this.instance.settings.table).on('mouseover', onMouseOver);
+  $(this.instance.wtTable.parent).on('mouseup', onMouseUp);
+}
+
+WalkontableEvent.prototype.parentCell = function (elem) {
+  var cell = {};
+  cell.TD = this.wtDom.closest(elem, ['TD', 'TH']);
+  if (cell.TD) {
+    cell.coords = this.instance.wtTable.getCoords(cell.TD);
+  }
+  else if (!cell.TD && this.wtDom.hasClass(elem, 'wtBorder') && this.wtDom.hasClass(elem, 'current') && !this.wtDom.hasClass(elem, 'corner')) {
+    cell.coords = this.instance.selections.current.selected[0];
+    cell.TD = this.instance.wtTable.getCell(cell.coords);
+  }
+  return cell;
+};
+//http://stackoverflow.com/questions/3629183/why-doesnt-indexof-work-on-an-array-ie8
+if (!Array.prototype.indexOf) {
+  Array.prototype.indexOf = function (elt /*, from*/) {
+    var len = this.length >>> 0;
+
+    var from = Number(arguments[1]) || 0;
+    from = (from < 0)
+      ? Math.ceil(from)
+      : Math.floor(from);
+    if (from < 0)
+      from += len;
+
+    for (; from < len; from++) {
+      if (from in this &&
+        this[from] === elt)
+        return from;
+    }
+    return -1;
+  };
+}
+
+/**
+ * http://notes.jetienne.com/2011/05/18/cancelRequestAnimFrame-for-paul-irish-requestAnimFrame.html
+ */
+window.requestAnimFrame = (function () {
+  return  window.requestAnimationFrame ||
+    window.webkitRequestAnimationFrame ||
+    window.mozRequestAnimationFrame ||
+    window.oRequestAnimationFrame ||
+    window.msRequestAnimationFrame ||
+    function (/* function */ callback, /* DOMElement */ element) {
+      return window.setTimeout(callback, 1000 / 60);
+    };
+})();
+
+window.cancelRequestAnimFrame = (function () {
+  return window.cancelAnimationFrame ||
+    window.webkitCancelRequestAnimationFrame ||
+    window.mozCancelRequestAnimationFrame ||
+    window.oCancelRequestAnimationFrame ||
+    window.msCancelRequestAnimationFrame ||
+    clearTimeout
+})();
+function WalkontableScroll(instance) {
+  this.instance = instance;
+  this.wtScrollbarV = new WalkontableScrollbar(instance, 'vertical');
+  this.wtScrollbarH = new WalkontableScrollbar(instance, 'horizontal');
+}
+
+WalkontableScroll.prototype.refreshScrollbars = function () {
+  this.wtScrollbarV.refresh();
+  this.wtScrollbarH.refresh();
+  this.instance.wtTable.refreshHiderDimensions();
+  this.instance.wtTable.refreshStretching();
+};
+
+WalkontableScroll.prototype.scrollVertical = function (delta) {
+  var offsetRow = this.instance.getSetting('offsetRow')
+    , newOffsetRow
+    , max = this.instance.getSetting('totalRows') - this.instance.getSetting('viewportRows');
+  if (max < 0) {
+    max = 0;
+  }
+  newOffsetRow = offsetRow + delta;
+  if (newOffsetRow < 0) {
+    newOffsetRow = 0;
+  }
+  else if (newOffsetRow >= max) {
+    newOffsetRow = max;
+  }
+  if (newOffsetRow !== offsetRow) {
+    this.instance.update('offsetRow', newOffsetRow);
+  }
+  return this.instance;
+};
+
+WalkontableScroll.prototype.scrollHorizontal = function (delta) {
+  var viewportColumns = this.instance.getSetting('viewportColumns');
+  if (viewportColumns !== null) {
+    var offsetColumn = this.instance.getSetting('offsetColumn')
+      , newOffsetColumn
+      , max = this.instance.getSetting('totalColumns') - viewportColumns;
+    if (max < 0) {
+      max = 0;
+    }
+    newOffsetColumn = offsetColumn + delta;
+    if (newOffsetColumn < 0) {
+      newOffsetColumn = 0;
+    }
+    else if (newOffsetColumn >= max) {
+      newOffsetColumn = max;
+    }
+    if (newOffsetColumn !== offsetColumn) {
+      this.instance.update('offsetColumn', newOffsetColumn);
+    }
+  }
+  return this.instance;
+};
+
+/**
+ * Scrolls viewport to a cell by minimum number of cells
+ */
+WalkontableScroll.prototype.scrollViewport = function (coords) {
+  var offsetRow = this.instance.getSetting('offsetRow')
+    , offsetColumn = this.instance.getSetting('offsetColumn')
+    , viewportRows = this.instance.getSetting('viewportRows')
+    , viewportColumns = this.instance.getSetting('viewportColumns')
+    , totalRows = this.instance.getSetting('totalRows')
+    , totalColumns = this.instance.getSetting('totalColumns');
+
+  if (coords[0] < 0 || coords[0] > totalRows - 1) {
+    throw new Error('row ' + coords[0] + ' does not exist');
+  }
+  else if (coords[1] < 0 || coords[1] > totalColumns - 1) {
+    throw new Error('column ' + coords[1] + ' does not exist');
+  }
+
+  if (viewportRows < totalRows) {
+    if (coords[0] > offsetRow + viewportRows - 1) {
+      this.scrollVertical(coords[0] - (offsetRow + viewportRows - 1));
+    }
+    else if (coords[0] < offsetRow) {
+      this.scrollVertical(coords[0] - offsetRow);
+    }
+    else {
+      this.scrollVertical(0); //Craig's issue: remove row from the last scroll page should scroll viewport a row up if needed
+    }
+  }
+  else {
+    this.scrollVertical(0); //Craig's issue
+  }
+
+  if (viewportColumns > 0 && viewportColumns < totalColumns) {
+    if (coords[1] > offsetColumn + viewportColumns - 1) {
+      this.scrollHorizontal(coords[1] - (offsetColumn + viewportColumns - 1));
+    }
+    else if (coords[1] < offsetColumn) {
+      this.scrollHorizontal(coords[1] - offsetColumn);
+    }
+    else {
+      this.scrollHorizontal(0); //Craig's issue
+    }
+  }
+  else {
+    this.scrollHorizontal(0); //Craig's issue
+  }
+
+  return this.instance;
+};
+function WalkontableScrollbar(instance, type) {
+  var that = this;
+
+  //reference to instance
+  this.instance = instance;
+  this.type = type;
+  this.$table = $(this.instance.wtTable.TABLE);
+
+  //create elements
+  this.slider = document.createElement('DIV');
+  this.slider.style.position = 'absolute';
+  this.slider.style.top = '0';
+  this.slider.style.left = '0';
+  this.slider.className = 'dragdealer ' + type;
+
+  this.handle = document.createElement('DIV');
+  this.handle.className = 'handle';
+
+  this.slider.appendChild(this.handle);
+  this.instance.wtTable.parent.appendChild(this.slider);
+
+  that.waitTimeout = null;
+  that.queuedAnimationCallback = null;
+  this.dragdealer = new Dragdealer(this.slider, {
+    vertical: (type === 'vertical'),
+    horizontal: (type === 'horizontal'),
+    speed: 100,
+    yPrecision: 100,
+    animationCallback: function (x, y) {
+      that.skipRefresh = true;
+      var nextRender = function () {
+        if (that.skipRefresh) { //mouse button still not released
+          that.onScroll(type === 'vertical' ? y : x);
+        }
+        that.waitTimeout = setTimeout(function () {
+          that.waitTimeout = null;
+          if (that.queuedAnimationCallback) {
+            that.queuedAnimationCallback();
+            that.queuedAnimationCallback = null;
+          }
+        }, 100);
+      };
+      if (that.waitTimeout === null) {
+        nextRender();
+      }
+      else {
+        that.queuedAnimationCallback = nextRender;
+      }
+    },
+    callback: function (x, y) {
+      that.skipRefresh = false;
+      that.onScroll(type === 'vertical' ? y : x);
+    }
+  });
+  that.skipRefresh = false;
+}
+
+WalkontableScrollbar.prototype.onScroll = function (delta) {
+  if (this.instance.drawn) {
+    var keys = this.type === 'vertical' ? ['offsetRow', 'totalRows', 'viewportRows'] : ['offsetColumn', 'totalColumns', 'viewportColumns'];
+    var total = this.instance.getSetting(keys[1]);
+    var display = this.instance.getSetting(keys[2]);
+    if (total > display) {
+      var newOffset = Math.max(0, Math.round((total - display) * delta));
+      if (newOffset !== this.instance.getSetting(keys[0])) { //is new offset different than old offset
+        this.instance.update(keys[0], newOffset);
+        this.instance.draw();
+      }
+    }
+  }
+};
+
+WalkontableScrollbar.prototype.refresh = function () {
+  if (this.skipRefresh) {
+    return;
+  }
+  var ratio = 1
+    , handleSize
+    , handlePosition
+    , offsetRow = this.instance.getSetting('offsetRow')
+    , offsetColumn = this.instance.getSetting('offsetColumn')
+    , totalRows = this.instance.getSetting('totalRows')
+    , totalColumns = this.instance.getSetting('totalColumns')
+    , tableWidth = this.instance.hasSetting('width') ? this.instance.getSetting('width') : this.$table.outerWidth()
+    , tableHeight = this.instance.hasSetting('height') ? this.instance.getSetting('height') : this.$table.outerHeight()
+    , viewportRows = Math.min(this.instance.getSetting('viewportRows'), totalRows)
+    , viewportColumns = Math.min(this.instance.getSetting('viewportColumns'), totalColumns);
+
+  if (!tableWidth) {
+    throw new Error("I could not compute table width. Is the <table> element attached to the DOM?");
+  }
+  if (!tableHeight) {
+    throw new Error("I could not compute table height. Is the <table> element attached to the DOM?");
+  }
+
+  tableWidth -= this.instance.getSetting('scrollbarWidth');
+  tableHeight -= this.instance.getSetting('scrollbarHeight');
+
+  if (this.type === 'vertical') {
+    if (totalRows) {
+      ratio = viewportRows / totalRows;
+    }
+
+    var scrollV = this.instance.getSetting('scrollV');
+    if ((ratio === 1 && scrollV === 'auto') || scrollV === 'none') {
+      this.slider.style.display = 'none';
+      this.visible = false;
+    }
+    else {
+      handleSize = Math.round($(this.slider).height() * ratio);
+      if (handleSize < 10) {
+        handleSize = 30;
+      }
+      handlePosition = Math.round((tableHeight - handleSize) * (offsetRow / totalRows));
+      if (handlePosition > tableHeight - handleSize) {
+        handlePosition = tableHeight - handleSize;
+      }
+
+      this.slider.style.display = 'block';
+      this.visible = true;
+      this.slider.style.top = this.$table.position().top + 'px';
+      this.slider.style.left = tableWidth - 1 + 'px'; //1 is sliders border-width
+      this.slider.style.height = tableHeight - 2 + 'px'; //2 is sliders border-width
+      this.handle.style.height = handleSize + 'px';
+      this.handle.style.top = handlePosition + 'px';
+    }
+  }
+  else if (this.type === 'horizontal') {
+    if (totalColumns) {
+      ratio = viewportColumns / totalColumns;
+    }
+
+    var scrollH = this.instance.getSetting('scrollH');
+    if ((ratio === 1 && scrollH === 'auto') || scrollH === 'none') {
+      this.slider.style.display = 'none';
+      this.visible = false;
+      //this.instance.wtTable.TABLE.style.tableLayout = 'fixed';
+      //this.instance.wtTable.TABLE.style.width = tableWidth + 'px';
+    }
+    else {
+      handleSize = Math.round($(this.slider).width() * ratio);
+      if (handleSize < 10) {
+        handleSize = 30;
+      }
+      handlePosition = Math.round((tableWidth - handleSize) * (offsetColumn / totalColumns));
+      if (handlePosition > tableWidth - handleSize) {
+        handlePosition = tableWidth - handleSize;
+      }
+
+      //this.instance.wtTable.TABLE.style.tableLayout = 'auto';
+      //this.instance.wtTable.TABLE.style.width = '';
+      this.slider.style.display = 'block';
+      this.visible = true;
+      this.slider.style.left = this.$table.position().left + 'px';
+      this.slider.style.top = tableHeight - 1 + 'px'; //1 is sliders border-width
+      this.slider.style.width = tableWidth - 2 + 'px'; //2 is sliders border-width
+      this.handle.style.width = handleSize + 'px';
+      this.handle.style.left = handlePosition + 'px';
+    }
+  }
+
+  this.dragdealer.setWrapperOffset();
+  //this.dragdealer.setBoundsPadding();
+  this.dragdealer.setBounds();
+  //this.dragdealer.setSteps();
+};
+function WalkontableSelection(instance, settings) {
+  this.instance = instance;
+  this.settings = settings;
+  this.selected = [];
+  if (settings.border) {
+    this.border = new WalkontableBorder(instance, settings);
+  }
+  this.onAdd = function (coords) {
+    var TD = instance.wtTable.getCell(coords);
+    if (typeof TD === 'object') {
+      if (settings.className) {
+        instance.wtDom.addClass(TD, settings.className);
+      }
+    }
+  };
+  /*this.onRemove = function (coords) {
+   var TD = instance.wtTable.getCell(coords);
+   if (typeof TD === 'object') {
+   if (settings.className) {
+   instance.wtDom.removeClass(TD, settings.className);
+   }
+   }
+   };*/
+}
+
+WalkontableSelection.prototype.add = function (coords) {
+  this.selected.push(coords);
+};
+
+WalkontableSelection.prototype.remove = function (coords) {
+  var index = this.isSelected(coords);
+  if (index > -1) {
+    this.selected.splice(index, 1);
+  }
+};
+
+WalkontableSelection.prototype.clear = function () {
+  this.selected.length = 0; //http://jsperf.com/clear-arrayxxx
+};
+
+WalkontableSelection.prototype.isSelected = function (coords) {
+  for (var i = 0, ilen = this.selected.length; i < ilen; i++) {
+    if (this.selected[i][0] === coords[0] && this.selected[i][1] === coords[1]) {
+      return i;
+    }
+  }
+  return -1;
+};
+
+WalkontableSelection.prototype.getSelected = function () {
+  return this.selected;
+};
+
+/**
+ * Returns the top left (TL) and bottom right (BR) selection coordinates
+ * @returns {Object}
+ */
+WalkontableSelection.prototype.getCorners = function () {
+  var minRow
+    , minColumn
+    , maxRow
+    , maxColumn
+    , i
+    , ilen = this.selected.length;
+
+  if (ilen > 0) {
+    minRow = maxRow = this.selected[0][0];
+    minColumn = maxColumn = this.selected[0][1];
+
+    if (ilen > 1) {
+      for (i = 1; i < ilen; i++) {
+        if (this.selected[i][0] < minRow) {
+          minRow = this.selected[i][0];
+        }
+        else if (this.selected[i][0] > maxRow) {
+          maxRow = this.selected[i][0];
+        }
+
+        if (this.selected[i][1] < minColumn) {
+          minColumn = this.selected[i][1];
+        }
+        else if (this.selected[i][1] > maxColumn) {
+          maxColumn = this.selected[i][1];
+        }
+      }
+    }
+  }
+
+  return [minRow, minColumn, maxRow, maxColumn];
+};
+
+WalkontableSelection.prototype.draw = function (selectionsOnly) {
+  var TDs, TD, i, ilen, corners, r, c;
+
+  ilen = this.selected.length;
+  if (ilen) {
+    corners = this.getCorners();
+    var offsetRow = this.instance.getSetting('offsetRow')
+      , lastVisibleRow = offsetRow + this.instance.getSetting('displayRows') - 1
+      , offsetColumn = this.instance.getSetting('offsetColumn')
+      , lastVisibleColumn = offsetColumn + this.instance.getSetting('displayColumns') - 1
+      , currentRowClassName = this.instance.getSetting('currentRowClassName')
+      , currentColumnClassName = this.instance.getSetting('currentColumnClassName');
+
+    for (r = offsetRow; r <= lastVisibleRow; r++) {
+      for (c = offsetColumn; c <= lastVisibleColumn; c++) {
+        TD = this.instance.wtTable.getCell([r, c]);
+        if (r >= corners[0] && r <= corners[2] && c >= corners[1] && c <= corners[3]) {
+          //selected cell
+          currentRowClassName && this.instance.wtDom.removeClass(TD, currentRowClassName);
+          currentColumnClassName && this.instance.wtDom.removeClass(TD, currentColumnClassName);
+          this.onAdd([r, c], TD);
+        }
+        else if (r >= corners[0] && r <= corners[2]) {
+          //selection is in this row
+          currentColumnClassName && this.instance.wtDom.removeClass(TD, currentColumnClassName);
+          currentRowClassName && this.instance.wtDom.addClass(TD, currentRowClassName);
+          this.instance.wtDom.removeClass(TD, this.settings.className);
+        }
+        else if (c >= corners[1] && c <= corners[3]) {
+          //selection is in this column
+          currentRowClassName && this.instance.wtDom.removeClass(TD, currentRowClassName);
+          currentColumnClassName && this.instance.wtDom.addClass(TD, currentColumnClassName);
+          this.instance.wtDom.removeClass(TD, this.settings.className);
+        }
+        else {
+          //no selection
+          currentRowClassName && this.instance.wtDom.removeClass(TD, currentRowClassName);
+          currentColumnClassName && this.instance.wtDom.removeClass(TD, currentColumnClassName);
+          this.instance.wtDom.removeClass(TD, this.settings.className);
+      }
+    }
+  }
+
+    this.border && this.border.appear(corners);
+    }
+    else {
+    if (selectionsOnly && this.settings.className) {
+      TDs = this.instance.wtTable.TABLE.getElementsByTagName('TD');
+      for (i = 0, ilen = TDs.length; i < ilen; i++) {
+        this.instance.wtDom.removeClass(TDs[i], this.settings.className);
+    }
+  }
+    this.border && this.border.disappear();
+  }
+};
+
+/*WalkontableSelection.prototype.rectangleSize = function () {
+ var that = this
+ , rowLengths = {}
+ , rowBegins = {}
+ , rowEnds = {}
+ , row
+ , col
+ , rowSpan
+ , colSpan
+ , lastRow
+ , i
+ , ilen
+ , j
+ , height = 0
+ , tableSection
+ , lastTableSection;
+
+ this.selected.sort(function (a, b) {
+ return that.wtCell.colIndex(a) - that.wtCell.colIndex(b);
+ });
+
+ this.selected.sort(function (a, b) {
+ return that.wtCell.rowIndex(a) - that.wtCell.rowIndex(b);
+ });
+
+ for (i = 0, ilen = this.selected.length; i < ilen; i++) {
+ tableSection = this.wtDom.closestParent(this.selected[i], ['THEAD', 'TBODY', 'TFOOT', 'TABLE']);
+ if(lastTableSection && lastTableSection !== tableSection) {
+ return null; //can only select cells that are in the same section (thead, tbody, tfoot or table if none of them is defined)
+ }
+ lastTableSection = tableSection;
+
+ row = this.wtCell.rowIndex(this.selected[i]);
+ col = this.wtCell.colIndex(this.selected[i]);
+ rowSpan = this.selected[i].rowSpan;
+ colSpan = this.selected[i].colSpan;
+ for (j = 0; j < rowSpan; j++) {
+ if (typeof rowBegins[row + j] === 'undefined' || col < rowBegins[row + j]) {
+ rowBegins[row + j] = col;
+ }
+ if (typeof rowEnds[row + j] === 'undefined' || col + colSpan - 1 > rowEnds[row + j]) {
+ rowEnds[row + j] = col + colSpan - 1;
+ }
+ if (typeof rowLengths[row + j] === 'undefined') {
+ rowLengths[row + j] = 0;
+ height++;
+ }
+ rowLengths[row + j] += colSpan;
+ }
+ }
+
+ if (!ilen) {
+ return null; //empty selection
+ }
+
+ lastRow = -1;
+ for (i in rowBegins) {
+ if (rowBegins.hasOwnProperty(i)) {
+ if (lastRow !== -1 && rowBegins[i] !== lastRow) {
+ return null; //selected rows begin in different column
+ }
+ lastRow = rowBegins[i];
+ }
+ }
+
+ lastRow = -1;
+ for (i in rowEnds) {
+ if (rowEnds.hasOwnProperty(i)) {
+ if (lastRow !== -1 && rowEnds[i] !== lastRow) {
+ return null; //selected rows end in different column
+ }
+ if (rowEnds[i] !== rowBegins[i] + rowLengths[i] - 1) {
+ return null; //selected rows end does not match begin + length
+ }
+ lastRow = rowEnds[i];
+ }
+ }
+
+ lastRow = -1;
+ for (i in rowLengths) {
+ if (rowLengths.hasOwnProperty(i)) {
+ if (lastRow !== -1 && rowLengths[i] !== lastRow) {
+ return null; //selected rows have different length
+ }
+ if (lastRow !== -1 && !rowLengths.hasOwnProperty(i - 1)) {
+ return null; //there is a row gap in selection
+ }
+ lastRow = rowLengths[i];
+ }
+ }
+
+ return {width: lastRow, height: height};
+ };*/
+function WalkontableTable(instance) {
+  //reference to instance
+  this.instance = instance;
+  this.TABLE = this.instance.getSetting('table');
+  this.wtDom = new WalkontableDom();
+  this.wtDom.removeTextNodes(this.TABLE);
+
+  this.hasEmptyCellProblem = ($.browser.msie && (parseInt($.browser.version, 10) <= 7));
+  this.hasCellSpacingProblem = ($.browser.msie && (parseInt($.browser.version, 10) <= 7));
+
+  if (this.hasCellSpacingProblem) { //IE7
+    this.TABLE.cellSpacing = 0;
+  }
+
+  this.visibilityEdgeRow = this.visibilityEdgeColumn = null;
+
+  //wtSpreader
+  var parent = this.TABLE.parentNode;
+  if (!parent || parent.nodeType !== 1 || !this.wtDom.hasClass(parent, 'wtHolder')) {
+    var spreader = document.createElement('DIV');
+    if (this.instance.hasSetting('width') && this.instance.hasSetting('height')) {
+      spreader.style.position = 'absolute';
+      spreader.style.top = '0';
+      spreader.style.left = '0';
+      spreader.style.width = '4000px';
+      spreader.style.height = '4000px';
+    }
+    spreader.className = 'wtSpreader';
+    if (parent) {
+      parent.insertBefore(spreader, this.TABLE); //if TABLE is detached (e.g. in Jasmine test), it has no parentNode so we cannot attach holder to it
+    }
+    spreader.appendChild(this.TABLE);
+  }
+  this.spreader = this.TABLE.parentNode;
+
+  //wtHider
+  parent = this.spreader.parentNode;
+  if (!parent || parent.nodeType !== 1 || !this.wtDom.hasClass(parent, 'wtHolder')) {
+    var hider = document.createElement('DIV');
+    hider.style.position = 'relative';
+    hider.className = 'wtHider';
+    if (parent) {
+      parent.insertBefore(hider, this.spreader); //if TABLE is detached (e.g. in Jasmine test), it has no parentNode so we cannot attach holder to it
+    }
+    hider.appendChild(this.spreader);
+  }
+  this.hider = this.spreader.parentNode;
+
+  //wtHolder
+  parent = this.hider.parentNode;
+  if (!parent || parent.nodeType !== 1 || !this.wtDom.hasClass(parent, 'wtHolder')) {
+    var holder = document.createElement('DIV');
+    holder.style.position = 'relative';
+    holder.className = 'wtHolder';
+    if (parent) {
+      parent.insertBefore(holder, this.hider); //if TABLE is detached (e.g. in Jasmine test), it has no parentNode so we cannot attach holder to it
+    }
+    holder.appendChild(this.hider);
+  }
+  this.parent = this.hider.parentNode;
+
+  //bootstrap from settings
+  this.TBODY = this.TABLE.getElementsByTagName('TBODY')[0];
+  if (!this.TBODY) {
+    this.TBODY = document.createElement('TBODY');
+    this.TABLE.appendChild(this.TBODY);
+  }
+  this.THEAD = this.TABLE.getElementsByTagName('THEAD')[0];
+  if (!this.THEAD) {
+    this.THEAD = document.createElement('THEAD');
+    this.TABLE.insertBefore(this.THEAD, this.TBODY);
+  }
+  this.COLGROUP = this.TABLE.getElementsByTagName('COLGROUP')[0];
+  if (!this.COLGROUP) {
+    this.COLGROUP = document.createElement('COLGROUP');
+    this.TABLE.insertBefore(this.COLGROUP, this.THEAD);
+  }
+
+  if (this.instance.hasSetting('columnHeaders')) {
+    if (!this.THEAD.childNodes.length) {
+      var TR = document.createElement('TR');
+      this.THEAD.appendChild(TR);
+    }
+  }
+
+  this.colgroupChildrenLength = this.COLGROUP.childNodes.length;
+  this.theadChildrenLength = this.THEAD.firstChild ? this.THEAD.firstChild.childNodes.length : 0;
+  this.tbodyChildrenLength = this.TBODY.childNodes.length;
+}
+
+WalkontableTable.prototype.refreshHiderDimensions = function () {
+  var height = this.instance.getSetting('height');
+  var width = this.instance.getSetting('width');
+
+  if (height || width) {
+    this.hider.style.overflow = 'hidden';
+  }
+
+  if (height) {
+    if (this.instance.wtScroll.wtScrollbarH.visible) {
+      this.hider.style.height = height - this.instance.getSetting('scrollbarHeight') + 'px';
+    }
+    else {
+      this.hider.style.height = height + 'px';
+    }
+  }
+  if (width) {
+    if (this.instance.wtScroll.wtScrollbarV.visible) {
+      this.hider.style.width = width - this.instance.getSetting('scrollbarWidth') + 'px';
+    }
+    else {
+      this.hider.style.width = width + 'px';
+    }
+  }
+};
+
+WalkontableTable.prototype.refreshStretching = function () {
+  var stretchH = this.instance.getSetting('stretchH')
+    , totalColumns = this.instance.getSetting('totalColumns')
+    , displayColumns = this.instance.getSetting('displayColumns')
+    , displayTds = Math.min(displayColumns, totalColumns)
+    , offsetColumn = this.instance.getSetting('offsetColumn')
+    , frozenColumns = this.instance.getSetting('frozenColumns')
+    , frozenColumnsCount = frozenColumns ? frozenColumns.length : 0;
+
+  if (stretchH === 'all' || stretchH === 'last') {
+    var containerWidth = this.instance.getSetting('width');
+    if (this.instance.wtScroll.wtScrollbarV.visible) {
+      containerWidth -= this.instance.getSetting('scrollbarWidth');
+    }
+
+    var domWidth = $(this.instance.wtTable.TABLE).outerWidth();
+    var diff = containerWidth - domWidth;
+    if (diff > 0) {
+      var widths = [];
+      var widthSum = 0;
+      if (this.instance.hasSetting('columnWidth')) {
+        for (var c = 0; c < displayTds; c++) {
+          if (this.instance.wtTable.TBODY.firstChild) {
+            widths.push($(this.instance.wtTable.TBODY.firstChild.childNodes[c + frozenColumnsCount]).outerWidth()); //this is needed until td contents are clipped to be exactly the width of "columnWidth"
+          }
+          //widths.push(this.instance.getSetting('columnWidth', offsetColumn + c));
+          widthSum += widths[c];
+        }
+
+        if (widthSum) {
+          if (stretchH === 'all') {
+            var newWidth;
+            var remainingDiff = diff;
+            var ratio = diff / widthSum;
+
+            for (c = 0; c < displayTds; c++) {
+              if (widths[c]) {
+                if (c === displayTds - 1) {
+                  newWidth = widths[c] + remainingDiff;
+                }
+                else {
+                  newWidth = widths[c] + Math.round(ratio * widths[c]);
+                  remainingDiff -= Math.round(ratio * widths[c]);
+                }
+              }
+              this.instance.wtTable.COLGROUP.childNodes[c + frozenColumnsCount].style.width = newWidth + 'px';
+            }
+          }
+          else {
+            if (widths[widths.length - 1]) {
+              this.instance.wtTable.COLGROUP.lastChild.style.width = widths[widths.length - 1] + diff + 'px';
+            }
+          }
+        }
+      }
+    }
+  }
+};
+
+WalkontableTable.prototype.adjustAvailableNodes = function () {
+  var totalRows = this.instance.getSetting('totalRows')
+    , totalColumns = this.instance.getSetting('totalColumns')
+    , displayRows = this.instance.getSetting('displayRows')
+    , displayColumns = this.instance.getSetting('displayColumns')
+    , displayTds
+    , frozenColumns = this.instance.getSetting('frozenColumns')
+    , frozenColumnsCount = frozenColumns ? frozenColumns.length : 0
+    , TR
+    , c;
+
+  displayRows = Math.min(displayRows, totalRows);
+  displayTds = Math.min(displayColumns, totalColumns);
+
+  //adjust COLGROUP
+  while (this.colgroupChildrenLength < displayTds + frozenColumnsCount) {
+    this.COLGROUP.appendChild(document.createElement('COL'));
+    this.colgroupChildrenLength++;
+  }
+  while (this.colgroupChildrenLength > displayTds + frozenColumnsCount) {
+    this.COLGROUP.removeChild(this.COLGROUP.lastChild);
+    this.colgroupChildrenLength--;
+  }
+
+  //adjust THEAD
+  if (this.instance.hasSetting('columnHeaders')) {
+    while (this.theadChildrenLength < displayTds + frozenColumnsCount) {
+      this.THEAD.firstChild.appendChild(document.createElement('TH'));
+      this.theadChildrenLength++;
+    }
+    while (this.theadChildrenLength > displayTds + frozenColumnsCount) {
+      this.THEAD.firstChild.removeChild(this.THEAD.firstChild.lastChild);
+      this.theadChildrenLength--;
+    }
+  }
+
+  //adjust TBODY
+  while (this.tbodyChildrenLength < displayRows) {
+    TR = document.createElement('TR');
+    for (c = 0; c < frozenColumnsCount; c++) {
+      TR.appendChild(document.createElement('TH'));
+    }
+    for (c = 0; c < displayTds; c++) {
+      TR.appendChild(document.createElement('TD'));
+    }
+    this.TBODY.appendChild(TR);
+    this.tbodyChildrenLength++;
+  }
+  while (this.tbodyChildrenLength > displayRows) {
+    this.TBODY.removeChild(this.TBODY.lastChild);
+    this.tbodyChildrenLength--;
+  }
+
+  var TRs = this.TBODY.childNodes;
+  var trChildrenLength;
+  for (var r = 0, rlen = TRs.length; r < rlen; r++) {
+    trChildrenLength = TRs[r].childNodes.length;
+    while (trChildrenLength < displayTds + frozenColumnsCount) {
+      TRs[r].appendChild(document.createElement('TD'));
+      trChildrenLength++;
+    }
+    while (trChildrenLength > displayTds + frozenColumnsCount) {
+      TRs[r].removeChild(TRs[r].lastChild);
+      trChildrenLength--;
+    }
+  }
+};
+
+WalkontableTable.prototype.draw = function (selectionsOnly) {
+  if (!selectionsOnly) {
+    this.tableOffset = this.wtDom.offset(this.TABLE);
+    //this.TABLE.removeChild(this.TBODY); //possible future optimization - http://jsperf.com/table-scrolling/9
+    this.adjustAvailableNodes();
+    this._doDraw(selectionsOnly);
+    //this.TABLE.appendChild(this.TBODY);
+  }
+
+  //redraw selections and scrollbars
+  if (this.instance.hasSetting('async')) {
+    var that = this;
+    window.cancelRequestAnimFrame(this.selectionsFrame);
+    that.selectionsFrame = window.requestAnimFrame(function () {
+      that.refreshPositions(selectionsOnly);
+    });
+  }
+  else {
+    this.refreshPositions(selectionsOnly);
+  }
+
+  this.instance.drawn = true;
+
+  //this.instance.scrollViewport([this.instance.getSetting('offsetRow'), this.instance.getSetting('offsetColumn')]); //needed by WalkontableScroll -> remove row from the last scroll page should scroll viewport a row up if needed
+  return this;
+};
+
+WalkontableTable.prototype._doDraw = function () {
+  var r
+    , c
+    , offsetRow = this.instance.getSetting('offsetRow')
+    , offsetColumn = this.instance.getSetting('offsetColumn')
+    , totalRows = this.instance.getSetting('totalRows')
+    , totalColumns = this.instance.getSetting('totalColumns')
+    , displayRows = this.instance.getSetting('displayRows')
+    , displayColumns = this.instance.getSetting('displayColumns')
+    , displayTds
+    , frozenColumns = this.instance.getSetting('frozenColumns')
+    , frozenColumnsCount = frozenColumns ? frozenColumns.length : 0
+    , TR
+    , TH
+    , TD
+    , cellData;
+
+  displayRows = Math.min(displayRows, totalRows);
+  displayTds = Math.min(displayColumns, totalColumns);
+
+  //draw COLGROUP
+  for (c = 0; c < this.colgroupChildrenLength; c++) {
+    if (c < frozenColumnsCount) {
+      this.wtDom.addClass(this.COLGROUP.childNodes[c], 'rowHeader');
+      if (typeof frozenColumns[c] === "function") {
+        frozenColumns[c](null, this.COLGROUP.childNodes[c])
+      }
+    }
+    else {
+      this.wtDom.removeClass(this.COLGROUP.childNodes[c], 'rowHeader');
+    }
+  }
+
+  var width;
+  if (this.instance.hasSetting('columnWidth')) {
+    for (c = 0; c < displayTds; c++) {
+      width = this.instance.getSetting('columnWidth', offsetColumn + c);
+      if (width) {
+        this.COLGROUP.childNodes[c + frozenColumnsCount].style.width = this.instance.getSetting('columnWidth', offsetColumn + c) + 'px';
+      }
+      else {
+        this.COLGROUP.childNodes[c + frozenColumnsCount].style.width = '';
+      }
+    }
+  }
+
+  //draw THEAD
+  if (frozenColumnsCount && this.instance.hasSetting('columnHeaders')) {
+    for (c = 0; c < frozenColumnsCount; c++) {
+      TH = this.THEAD.childNodes[0].childNodes[c];
+      if (typeof frozenColumns[c] === "function") {
+        frozenColumns[c](null, TH);
+      }
+      else {
+        TH.innerHTML = '';
+      }
+      if (this.hasEmptyCellProblem && TH.innerHTML === '') { //IE7
+        TH.innerHTML = '&nbsp;';
+      }
+    }
+  }
+
+  if (this.instance.hasSetting('columnHeaders')) {
+    for (c = 0; c < displayTds; c++) {
+      this.THEAD.childNodes[0].childNodes[frozenColumnsCount + c].innerHTML = this.instance.getSetting('columnHeaders', offsetColumn + c);
+    }
+  }
+
+  //draw TBODY
+  this.visibilityEdgeRow = this.visibilityEdgeColumn = null;
+  for (r = 0; r < displayRows; r++) {
+    TR = this.TBODY.childNodes[r];
+    for (c = 0; c < frozenColumnsCount; c++) { //in future use nextSibling; http://jsperf.com/nextsibling-vs-indexed-childnodes
+      TH = TR.childNodes[c];
+      cellData = typeof frozenColumns[c] === "function" ? frozenColumns[c](offsetRow + r, TH) : frozenColumns[c];
+      if (cellData !== void 0) {
+        TH.innerHTML = cellData;
+      }
+      /*
+       we can assume that frozenColumns[c] function took care of inserting content into TH
+       else {
+       TH.innerHTML = '';
+       }*/
+    }
+    for (c = 0; c < displayTds; c++) { //in future use nextSibling; http://jsperf.com/nextsibling-vs-indexed-childnodes
+      if (this.visibilityEdgeColumn !== null && offsetColumn + c > this.visibilityEdgeColumn) {
+        break;
+      }
+      else {
+        TD = TR.childNodes[c + frozenColumnsCount];
+        TD.className = '';
+        this.instance.getSetting('cellRenderer', offsetRow + r, offsetColumn + c, TD);
+        if (this.hasEmptyCellProblem && TD.innerHTML === '') { //IE7
+          TD.innerHTML = '&nbsp;';
+        }
+
+        var visibility = this.isCellVisible(TD);
+        if (this.visibilityEdgeRow === null && this.visibilityEdgeColumn === null && visibility === 1 && c !== 0) {
+          this.visibilityEdgeColumn = offsetColumn + c;
+        }
+        if (this.visibilityEdgeRow === null && visibility === 1 && c === 0) {
+          this.visibilityEdgeRow = offsetRow + r;
+        }
+      }
+    }
+    if (this.visibilityEdgeRow !== null && offsetRow + r > this.visibilityEdgeRow) {
+      break;
+    }
+  }
+
+  this.refreshSelections();
+};
+
+WalkontableTable.prototype.refreshPositions = function (selectionsOnly) {
+  if (selectionsOnly) { //otherwise it was already rendered by _doDraw
+    this.refreshSelections(selectionsOnly);
+  }
+
+  this.instance.wtScroll.refreshScrollbars();
+};
+
+WalkontableTable.prototype.refreshSelections = function (selectionsOnly) {
+  var r;
+  if (this.instance.selections) {
+    for (r in this.instance.selections) {
+      if (this.instance.selections.hasOwnProperty(r)) {
+        this.instance.selections[r].draw(selectionsOnly);
+      }
+    }
+  }
+};
+
+//0 if no
+//1 if partially
+//2 is fully
+WalkontableTable.prototype.isCellVisible = function (TD) {
+  var offsetRow = this.instance.getSetting('offsetRow')
+    , offsetColumn = this.instance.getSetting('offsetColumn')
+    , displayRows = this.instance.getSetting('displayRows')
+    , displayColumns = this.instance.getSetting('displayColumns')
+    , frozenColumns = this.instance.getSetting('frozenColumns');
+
+  var out;
+
+  var cellOffset = this.wtDom.offset(TD);
+  var tableOffset = this.tableOffset;
+  var innerOffsetTop = cellOffset.top - tableOffset.top;
+  var innerOffsetLeft = cellOffset.left - tableOffset.left;
+  var width = $(TD).outerWidth();
+  var height = $(TD).outerHeight();
+
+  var tableWidth = this.instance.hasSetting('width') ? this.instance.getSetting('width') : $(this.TABLE).outerWidth()
+    , tableHeight = this.instance.hasSetting('height') ? this.instance.getSetting('height') : $(this.TABLE).outerHeight();
+
+  if (this.instance.wtScroll.wtScrollbarV.visible) {
+    tableHeight -= this.instance.getSetting('scrollbarHeight');
+  }
+  if (this.instance.wtScroll.wtScrollbarH.visible) {
+    tableWidth -= this.instance.getSetting('scrollbarWidth');
+  }
+
+  if (innerOffsetTop > tableHeight) {
+    out = 0;
+  }
+  else if (innerOffsetLeft > tableWidth) {
+    out = 0;
+  }
+  else if (innerOffsetTop + height > tableHeight) {
+    out = 1;
+  }
+  else if (innerOffsetLeft + width > tableWidth) {
+    out = 1;
+  }
+  else {
+    out = 2;
+  }
+
+  return out;
+};
+
+/**
+ * getCell
+ * @param {Array} coords
+ * @return {Object} HTMLElement on success or {Number} one of the exit codes on error:
+ *  -1 row before viewport
+ *  -2 row after viewport
+ *  -3 column before viewport
+ *  -4 column after viewport
+ *
+ */
+WalkontableTable.prototype.getCell = function (coords) {
+  var offsetRow = this.instance.getSetting('offsetRow');
+  if (coords[0] < offsetRow) {
+    return -1; //row before viewport
+  }
+  else if (coords[0] > offsetRow + this.instance.getSetting('displayRows') - 1) {
+    return -2; //row after viewport
+  }
+  else {
+    var offsetColumn = this.instance.getSetting('offsetColumn');
+    if (coords[1] < offsetColumn) {
+      return -3; //column before viewport
+    }
+    else if (coords[1] > offsetColumn + this.instance.getSetting('displayColumns') - 1) {
+      return -4; //column after viewport
+    }
+    else {
+      var frozenColumns = this.instance.getSetting('frozenColumns')
+        , frozenColumnsCount = frozenColumns ? frozenColumns.length : 0;
+      return this.TBODY.childNodes[coords[0] - offsetRow].childNodes[coords[1] - offsetColumn + frozenColumnsCount];
+    }
+  }
+};
+
+WalkontableTable.prototype.getCoords = function (TD) {
+  var frozenColumns = this.instance.getSetting('frozenColumns')
+    , frozenColumnsCount = frozenColumns ? frozenColumns.length : 0;
+  return [
+    this.wtDom.prevSiblings(TD.parentNode).length + this.instance.getSetting('offsetRow'),
+    TD.cellIndex + this.instance.getSetting('offsetColumn') - frozenColumnsCount
+  ];
+};
+function WalkontableWheel(instance) {
+  var that = this;
+
+  //reference to instance
+  this.instance = instance;
+  var wheelTimeout;
+  $(this.instance.settings.table).on('mousewheel', function (event, delta, deltaX, deltaY) {
+    clearTimeout(wheelTimeout);
+    wheelTimeout = setTimeout(function () { //timeout is needed because with fast-wheel scrolling mousewheel event comes dozen times per second
+      if (deltaY) {
+        //ceil is needed because jquery-mousewheel reports fractional mousewheel deltas on touchpad scroll
+        //see http://stackoverflow.com/questions/5527601/normalizing-mousewheel-speed-across-browsers
+        that.instance.scrollVertical(-Math.ceil(deltaY)).draw();
+      }
+      else if (deltaX) {
+        that.instance.scrollHorizontal(Math.ceil(deltaX)).draw();
+      }
+    }, 0);
+    event.preventDefault();
+  });
+}
+/**
+ * Dragdealer JS v0.9.5 - patched by Walkontable at line 66
+ * http://code.ovidiu.ch/dragdealer-js
+ *
+ * Copyright (c) 2010, Ovidiu Chereches
+ * MIT License
+ * http://legal.ovidiu.ch/licenses/MIT
+ */
+
+/* Cursor */
+
+var Cursor =
+{
+	x: 0, y: 0,
+	init: function()
+	{
+		this.setEvent('mouse');
+		this.setEvent('touch');
+	},
+	setEvent: function(type)
+	{
+		var moveHandler = document['on' + type + 'move'] || function(){};
+		document['on' + type + 'move'] = function(e)
+		{
+			moveHandler(e);
+			Cursor.refresh(e);
+		}
+	},
+	refresh: function(e)
+	{
+		if(!e)
+		{
+			e = window.event;
+		}
+		if(e.type == 'mousemove')
+		{
+			this.set(e);
+		}
+		else if(e.touches)
+		{
+			this.set(e.touches[0]);
+		}
+	},
+	set: function(e)
+	{
+		if(e.pageX || e.pageY)
+		{
+			this.x = e.pageX;
+			this.y = e.pageY;
+		}
+		else if(e.clientX || e.clientY)
+		{
+			this.x = e.clientX + document.body.scrollLeft + document.documentElement.scrollLeft;
+			this.y = e.clientY + document.body.scrollTop + document.documentElement.scrollTop;
+		}
+	}
+};
+Cursor.init();
+
+/* Position */
+
+var Position =
+{
+	get: function(obj)
+	{
+		var curtop = 0, curleft = 0; //Walkontable patch. Original (var curleft = curtop = 0;) created curtop in global scope
+		if(obj.offsetParent)
+		{
+			do
+			{
+				curleft += obj.offsetLeft;
+				curtop += obj.offsetTop;
+			}
+			while((obj = obj.offsetParent));
+		}
+		return [curleft, curtop];
+	}
+};
+
+/* Dragdealer */
+
+var Dragdealer = function(wrapper, options)
+{
+	if(typeof(wrapper) == 'string')
+	{
+		wrapper = document.getElementById(wrapper);
+	}
+	if(!wrapper)
+	{
+		return;
+	}
+	var handle = wrapper.getElementsByTagName('div')[0];
+	if(!handle || handle.className.search(/(^|\s)handle(\s|$)/) == -1)
+	{
+		return;
+	}
+	this.init(wrapper, handle, options || {});
+	this.setup();
+};
+Dragdealer.prototype =
+{
+	init: function(wrapper, handle, options)
+	{
+		this.wrapper = wrapper;
+		this.handle = handle;
+		this.options = options;
+		
+		this.disabled = this.getOption('disabled', false);
+		this.horizontal = this.getOption('horizontal', true);
+		this.vertical = this.getOption('vertical', false);
+		this.slide = this.getOption('slide', true);
+		this.steps = this.getOption('steps', 0);
+		this.snap = this.getOption('snap', false);
+		this.loose = this.getOption('loose', false);
+		this.speed = this.getOption('speed', 10) / 100;
+		this.xPrecision = this.getOption('xPrecision', 0);
+		this.yPrecision = this.getOption('yPrecision', 0);
+		
+		this.callback = options.callback || null;
+		this.animationCallback = options.animationCallback || null;
+		
+		this.bounds = {
+			left: options.left || 0, right: -(options.right || 0),
+			top: options.top || 0, bottom: -(options.bottom || 0),
+			x0: 0, x1: 0, xRange: 0,
+			y0: 0, y1: 0, yRange: 0
+		};
+		this.value = {
+			prev: [-1, -1],
+			current: [options.x || 0, options.y || 0],
+			target: [options.x || 0, options.y || 0]
+		};
+		this.offset = {
+			wrapper: [0, 0],
+			mouse: [0, 0],
+			prev: [-999999, -999999],
+			current: [0, 0],
+			target: [0, 0]
+		};
+		this.change = [0, 0];
+		
+		this.activity = false;
+		this.dragging = false;
+		this.tapping = false;
+	},
+	getOption: function(name, defaultValue)
+	{
+		return this.options[name] !== undefined ? this.options[name] : defaultValue;
+	},
+	setup: function()
+	{
+		this.setWrapperOffset();
+		this.setBoundsPadding();
+		this.setBounds();
+		this.setSteps();
+		
+		this.addListeners();
+	},
+	setWrapperOffset: function()
+	{
+		this.offset.wrapper = Position.get(this.wrapper);
+	},
+	setBoundsPadding: function()
+	{
+		if(!this.bounds.left && !this.bounds.right)
+		{
+			this.bounds.left = Position.get(this.handle)[0] - this.offset.wrapper[0];
+			this.bounds.right = -this.bounds.left;
+		}
+		if(!this.bounds.top && !this.bounds.bottom)
+		{
+			this.bounds.top = Position.get(this.handle)[1] - this.offset.wrapper[1];
+			this.bounds.bottom = -this.bounds.top;
+		}
+	},
+	setBounds: function()
+	{
+		this.bounds.x0 = this.bounds.left;
+		this.bounds.x1 = this.wrapper.offsetWidth + this.bounds.right;
+		this.bounds.xRange = (this.bounds.x1 - this.bounds.x0) - this.handle.offsetWidth;
+		
+		this.bounds.y0 = this.bounds.top;
+		this.bounds.y1 = this.wrapper.offsetHeight + this.bounds.bottom;
+		this.bounds.yRange = (this.bounds.y1 - this.bounds.y0) - this.handle.offsetHeight;
+		
+		this.bounds.xStep = 1 / (this.xPrecision || Math.max(this.wrapper.offsetWidth, this.handle.offsetWidth));
+		this.bounds.yStep = 1 / (this.yPrecision || Math.max(this.wrapper.offsetHeight, this.handle.offsetHeight));
+	},
+	setSteps: function()
+	{
+		if(this.steps > 1)
+		{
+			this.stepRatios = [];
+			for(var i = 0; i <= this.steps - 1; i++)
+			{
+				this.stepRatios[i] = i / (this.steps - 1);
+			}
+		}
+	},
+	addListeners: function()
+	{
+		var self = this;
+		
+		this.wrapper.onselectstart = function()
+		{
+			return false;
+		}
+		this.handle.onmousedown = this.handle.ontouchstart = function(e)
+		{
+			self.handleDownHandler(e);
+		};
+		this.wrapper.onmousedown = this.wrapper.ontouchstart = function(e)
+		{
+			self.wrapperDownHandler(e);
+		};
+		var mouseUpHandler = document.onmouseup || function(){};
+		document.onmouseup = function(e)
+		{
+			mouseUpHandler(e);
+			self.documentUpHandler(e);
+		};
+		var touchEndHandler = document.ontouchend || function(){};
+		document.ontouchend = function(e)
+		{
+			touchEndHandler(e);
+			self.documentUpHandler(e);
+		};
+		var resizeHandler = window.onresize || function(){};
+		window.onresize = function(e)
+		{
+			resizeHandler(e);
+			self.documentResizeHandler(e);
+		};
+		this.wrapper.onmousemove = function(e)
+		{
+			self.activity = true;
+		}
+		this.wrapper.onclick = function(e)
+		{
+			return !self.activity;
+		}
+		
+		this.interval = setInterval(function(){ self.animate() }, 25);
+		self.animate(false, true);
+	},
+	handleDownHandler: function(e)
+	{
+		this.activity = false;
+		Cursor.refresh(e);
+		
+		this.preventDefaults(e, true);
+		this.startDrag();
+		this.cancelEvent(e);
+	},
+	wrapperDownHandler: function(e)
+	{
+		Cursor.refresh(e);
+		
+		this.preventDefaults(e, true);
+		this.startTap();
+	},
+	documentUpHandler: function(e)
+	{
+		this.stopDrag();
+		this.stopTap();
+		//this.cancelEvent(e);
+	},
+	documentResizeHandler: function(e)
+	{
+		this.setWrapperOffset();
+		this.setBounds();
+		
+		this.update();
+	},
+	enable: function()
+	{
+		this.disabled = false;
+		this.handle.className = this.handle.className.replace(/\s?disabled/g, '');
+	},
+	disable: function()
+	{
+		this.disabled = true;
+		this.handle.className += ' disabled';
+	},
+	setStep: function(x, y, snap)
+	{
+		this.setValue(
+			this.steps && x > 1 ? (x - 1) / (this.steps - 1) : 0,
+			this.steps && y > 1 ? (y - 1) / (this.steps - 1) : 0,
+			snap
+		);
+	},
+	setValue: function(x, y, snap)
+	{
+		this.setTargetValue([x, y || 0]);
+		if(snap)
+		{
+			this.groupCopy(this.value.current, this.value.target);
+		}
+	},
+	startTap: function(target)
+	{
+		if(this.disabled)
+		{
+			return;
+		}
+		this.tapping = true;
+		
+		if(target === undefined)
+		{
+			target = [
+				Cursor.x - this.offset.wrapper[0] - (this.handle.offsetWidth / 2),
+				Cursor.y - this.offset.wrapper[1] - (this.handle.offsetHeight / 2)
+			];
+		}
+		this.setTargetOffset(target);
+	},
+	stopTap: function()
+	{
+		if(this.disabled || !this.tapping)
+		{
+			return;
+		}
+		this.tapping = false;
+		
+		this.setTargetValue(this.value.current);
+		this.result();
+	},
+	startDrag: function()
+	{
+		if(this.disabled)
+		{
+			return;
+		}
+		this.offset.mouse = [
+			Cursor.x - Position.get(this.handle)[0],
+			Cursor.y - Position.get(this.handle)[1]
+		];
+		
+		this.dragging = true;
+	},
+	stopDrag: function()
+	{
+		if(this.disabled || !this.dragging)
+		{
+			return;
+		}
+		this.dragging = false;
+		
+		var target = this.groupClone(this.value.current);
+		if(this.slide)
+		{
+			var ratioChange = this.change;
+			target[0] += ratioChange[0] * 4;
+			target[1] += ratioChange[1] * 4;
+		}
+		this.setTargetValue(target);
+		this.result();
+	},
+	feedback: function()
+	{
+		var value = this.value.current;
+		if(this.snap && this.steps > 1)
+		{
+			value = this.getClosestSteps(value);
+		}
+		if(!this.groupCompare(value, this.value.prev))
+		{
+			if(typeof(this.animationCallback) == 'function')
+			{
+				this.animationCallback(value[0], value[1]);
+			}
+			this.groupCopy(this.value.prev, value);
+		}
+	},
+	result: function()
+	{
+		if(typeof(this.callback) == 'function')
+		{
+			this.callback(this.value.target[0], this.value.target[1]);
+		}
+	},
+	animate: function(direct, first)
+	{
+		if(direct && !this.dragging)
+		{
+			return;
+		}
+		if(this.dragging)
+		{
+			var prevTarget = this.groupClone(this.value.target);
+			
+			var offset = [
+				Cursor.x - this.offset.wrapper[0] - this.offset.mouse[0],
+				Cursor.y - this.offset.wrapper[1] - this.offset.mouse[1]
+			];
+			this.setTargetOffset(offset, this.loose);
+			
+			this.change = [
+				this.value.target[0] - prevTarget[0],
+				this.value.target[1] - prevTarget[1]
+			];
+		}
+		if(this.dragging || first)
+		{
+			this.groupCopy(this.value.current, this.value.target);
+		}
+		if(this.dragging || this.glide() || first)
+		{
+			this.update();
+			this.feedback();
+		}
+	},
+	glide: function()
+	{
+		var diff = [
+			this.value.target[0] - this.value.current[0],
+			this.value.target[1] - this.value.current[1]
+		];
+		if(!diff[0] && !diff[1])
+		{
+			return false;
+		}
+		if(Math.abs(diff[0]) > this.bounds.xStep || Math.abs(diff[1]) > this.bounds.yStep)
+		{
+			this.value.current[0] += diff[0] * this.speed;
+			this.value.current[1] += diff[1] * this.speed;
+		}
+		else
+		{
+			this.groupCopy(this.value.current, this.value.target);
+		}
+		return true;
+	},
+	update: function()
+	{
+		if(!this.snap)
+		{
+			this.offset.current = this.getOffsetsByRatios(this.value.current);
+		}
+		else
+		{
+			this.offset.current = this.getOffsetsByRatios(
+				this.getClosestSteps(this.value.current)
+			);
+		}
+		this.show();
+	},
+	show: function()
+	{
+		if(!this.groupCompare(this.offset.current, this.offset.prev))
+		{
+			if(this.horizontal)
+			{
+				this.handle.style.left = String(this.offset.current[0]) + 'px';
+			}
+			if(this.vertical)
+			{
+				this.handle.style.top = String(this.offset.current[1]) + 'px';
+			}
+			this.groupCopy(this.offset.prev, this.offset.current);
+		}
+	},
+	setTargetValue: function(value, loose)
+	{
+		var target = loose ? this.getLooseValue(value) : this.getProperValue(value);
+		
+		this.groupCopy(this.value.target, target);
+		this.offset.target = this.getOffsetsByRatios(target);
+	},
+	setTargetOffset: function(offset, loose)
+	{
+		var value = this.getRatiosByOffsets(offset);
+		var target = loose ? this.getLooseValue(value) : this.getProperValue(value);
+		
+		this.groupCopy(this.value.target, target);
+		this.offset.target = this.getOffsetsByRatios(target);
+	},
+	getLooseValue: function(value)
+	{
+		var proper = this.getProperValue(value);
+		return [
+			proper[0] + ((value[0] - proper[0]) / 4),
+			proper[1] + ((value[1] - proper[1]) / 4)
+		];
+	},
+	getProperValue: function(value)
+	{
+		var proper = this.groupClone(value);
+
+		proper[0] = Math.max(proper[0], 0);
+		proper[1] = Math.max(proper[1], 0);
+		proper[0] = Math.min(proper[0], 1);
+		proper[1] = Math.min(proper[1], 1);
+		
+		if((!this.dragging && !this.tapping) || this.snap)
+		{
+			if(this.steps > 1)
+			{
+				proper = this.getClosestSteps(proper);
+			}
+		}
+		return proper;
+	},
+	getRatiosByOffsets: function(group)
+	{
+		return [
+			this.getRatioByOffset(group[0], this.bounds.xRange, this.bounds.x0),
+			this.getRatioByOffset(group[1], this.bounds.yRange, this.bounds.y0)
+		];
+	},
+	getRatioByOffset: function(offset, range, padding)
+	{
+		return range ? (offset - padding) / range : 0;
+	},
+	getOffsetsByRatios: function(group)
+	{
+		return [
+			this.getOffsetByRatio(group[0], this.bounds.xRange, this.bounds.x0),
+			this.getOffsetByRatio(group[1], this.bounds.yRange, this.bounds.y0)
+		];
+	},
+	getOffsetByRatio: function(ratio, range, padding)
+	{
+		return Math.round(ratio * range) + padding;
+	},
+	getClosestSteps: function(group)
+	{
+		return [
+			this.getClosestStep(group[0]),
+			this.getClosestStep(group[1])
+		];
+	},
+	getClosestStep: function(value)
+	{
+		var k = 0;
+		var min = 1;
+		for(var i = 0; i <= this.steps - 1; i++)
+		{
+			if(Math.abs(this.stepRatios[i] - value) < min)
+			{
+				min = Math.abs(this.stepRatios[i] - value);
+				k = i;
+			}
+		}
+		return this.stepRatios[k];
+	},
+	groupCompare: function(a, b)
+	{
+		return a[0] == b[0] && a[1] == b[1];
+	},
+	groupCopy: function(a, b)
+	{
+		a[0] = b[0];
+		a[1] = b[1];
+	},
+	groupClone: function(a)
+	{
+		return [a[0], a[1]];
+	},
+	preventDefaults: function(e, selection)
+	{
+		if(!e)
+		{
+			e = window.event;
+		}
+		if(e.preventDefault)
+		{
+			e.preventDefault();
+		}
+		e.returnValue = false;
+		
+		if(selection && document.selection)
+		{
+			document.selection.empty();
+		}
+	},
+	cancelEvent: function(e)
+	{
+		if(!e)
+		{
+			e = window.event;
+		}
+		if(e.stopPropagation)
+		{
+			e.stopPropagation();
+		}
+		e.cancelBubble = true;
+	}
+};
+
+/*! Copyright (c) 2011 Brandon Aaron (http://brandonaaron.net)
+ * Licensed under the MIT License (LICENSE.txt).
+ *
+ * Thanks to: http://adomas.org/javascript-mouse-wheel/ for some pointers.
+ * Thanks to: Mathias Bank(http://www.mathias-bank.de) for a scope bug fix.
+ * Thanks to: Seamus Leahy for adding deltaX and deltaY
+ *
+ * Version: 3.0.6
+ * 
+ * Requires: 1.2.2+
+ */
+
+(function($) {
+
+var types = ['DOMMouseScroll', 'mousewheel'];
+
+if ($.event.fixHooks) {
+    for ( var i=types.length; i; ) {
+        $.event.fixHooks[ types[--i] ] = $.event.mouseHooks;
+    }
+}
+
+$.event.special.mousewheel = {
+    setup: function() {
+        if ( this.addEventListener ) {
+            for ( var i=types.length; i; ) {
+                this.addEventListener( types[--i], handler, false );
+            }
+        } else {
+            this.onmousewheel = handler;
+        }
+    },
+    
+    teardown: function() {
+        if ( this.removeEventListener ) {
+            for ( var i=types.length; i; ) {
+                this.removeEventListener( types[--i], handler, false );
+            }
+        } else {
+            this.onmousewheel = null;
+        }
+    }
+};
+
+$.fn.extend({
+    mousewheel: function(fn) {
+        return fn ? this.bind("mousewheel", fn) : this.trigger("mousewheel");
+    },
+    
+    unmousewheel: function(fn) {
+        return this.unbind("mousewheel", fn);
+    }
+});
+
+
+function handler(event) {
+    var orgEvent = event || window.event, args = [].slice.call( arguments, 1 ), delta = 0, returnValue = true, deltaX = 0, deltaY = 0;
+    event = $.event.fix(orgEvent);
+    event.type = "mousewheel";
+    
+    // Old school scrollwheel delta
+    if ( orgEvent.wheelDelta ) { delta = orgEvent.wheelDelta/120; }
+    if ( orgEvent.detail     ) { delta = -orgEvent.detail/3; }
+    
+    // New school multidimensional scroll (touchpads) deltas
+    deltaY = delta;
+    
+    // Gecko
+    if ( orgEvent.axis !== undefined && orgEvent.axis === orgEvent.HORIZONTAL_AXIS ) {
+        deltaY = 0;
+        deltaX = -1*delta;
+    }
+    
+    // Webkit
+    if ( orgEvent.wheelDeltaY !== undefined ) { deltaY = orgEvent.wheelDeltaY/120; }
+    if ( orgEvent.wheelDeltaX !== undefined ) { deltaX = -1*orgEvent.wheelDeltaX/120; }
+    
+    // Add event and delta to the front of the arguments
+    args.unshift(event, delta, deltaX, deltaY);
+    
+    return ($.event.dispatch || $.event.handle).apply(this, args);
+}
+
+})(jQuery);
+
 })(jQuery, window, Handsontable);