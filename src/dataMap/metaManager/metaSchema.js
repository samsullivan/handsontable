--- conflicted
+++ resolved
@@ -2769,41 +2769,7 @@
     formulas: void 0,
 
     /**
-<<<<<<< HEAD
-     * @description
-     * Allows adding a tooltip to the table headers.
-     *
-     * Available options:
-     * * the `rows` property defines if tooltips should be added to row headers,
-     * * the `columns` property defines if tooltips should be added to column headers,
-     * * the `onlyTrimmed` property defines if tooltips should be added only to headers, which content is trimmed by the header itself (the content being wider then the header).
-     *
-     * @memberof Options#
-     * @type {boolean|object}
-     * @default undefined
-     * @deprecated This plugin is deprecated and will be removed in the next major release.
-     * @category HeaderTooltips
-     *
-     * @example
-     * ```js
-     * // enable tooltips for all headers
-     * headerTooltips: true,
-     *
-     * // or
-     * headerTooltips: {
-     *   rows: false,
-     *   columns: true,
-     *   onlyTrimmed: true
-     * }
-     * ```
-     */
-    headerTooltips: void 0,
-
-    /**
      * The {@link hidden-columns HiddenColumns} plugin allows hiding of certain columns. You can pass additional configuration with an
-=======
-     * The {@link HiddenColumns} plugin allows hiding of certain columns. You can pass additional configuration with an
->>>>>>> 04466631
      * object notation. Options that are then available are:
      *  * `columns` - an array of rows that should be hidden on plugin initialization
      *  * `indicators` - enables small ui markers to indicate where are hidden columns.
@@ -2946,29 +2912,6 @@
     columnHeaderHeight: void 0,
 
     /**
-<<<<<<< HEAD
-     * @description
-     * Enables the {@link observe-changes ObserveChanges} plugin switches table into one-way data binding where changes are applied into
-     * data source (from outside table) will be automatically reflected in the table.
-     *
-     * For every data change [afterChangesObserved](hooks#afterchangesobserved) hook will be fired.
-     *
-     * @memberof Options#
-     * @type {boolean}
-     * @default undefined
-     * @deprecated This plugin is deprecated and will be removed in the next major release.
-     * @category ObserveChanges
-     *
-     * @example
-     * ```js
-     * observeChanges: true,
-     * ```
-     */
-    observeChanges: void 0,
-
-    /**
-=======
->>>>>>> 04466631
      * If defined as `true`, the Autocomplete's suggestion list would be sorted by relevance (the closer to the left the
      * match is, the higher the suggestion).
      *
