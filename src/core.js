--- conflicted
+++ resolved
@@ -1380,7 +1380,7 @@
       , prop;
 
     for (i = 0, ilen = input.length; i < ilen; i++) {
-      if(typeof input[i][1] !== 'number') {
+      if (typeof input[i][1] !== 'number') {
         throw new Exception('Method `setDataAtCell` accepts row and column number as its parameters. If you want to use object property name, use method `setDataAtRowProp`');
       }
       prop = datamap.colToProp(input[i][1]);
@@ -1886,25 +1886,15 @@
       }
     }
     else if (priv.dataType === 'array') {
-<<<<<<< HEAD
       if (priv.settings.columns && priv.settings.columns.length) {
         return priv.settings.columns.length;
       }
+      else if (priv.settings.data && priv.settings.data[0] && priv.settings.data[0].length) {
+        return priv.settings.data[0].length;
+      }
       else {
-        return Math.max((priv.settings.columns && priv.settings.columns.length) || 0, (priv.settings.data && priv.settings.data[0] && priv.settings.data[0].length) || 0);
-      }
-=======
-      if(priv.settings.columns && priv.settings.columns.length) {
-            return priv.settings.columns.length;
-        }
-        else if(priv.settings.data && priv.settings.data[0] && priv.settings.data[0].length) {
-            return priv.settings.data[0].length;
-        }
-        else {
-            return 0;
-        }
-      
->>>>>>> 0608a5ac
+        return 0;
+      }
     }
   };
 
