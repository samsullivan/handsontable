/**
 * Handsontable constructor
 * @param rootElement The jQuery element in which Handsontable DOM will be inserted
 * @param settings
 * @constructor
 */
Handsontable.Core = function (rootElement, settings) {
  this.rootElement = rootElement;
  this.guid = 'ht_' + Handsontable.helper.randomString(); //this is the namespace for global events

  if (!this.rootElement[0].id) {
    this.rootElement[0].id = this.guid; //if root element does not have an id, assign a random id
  }

  var priv, hooks, datamap, grid, selection, editproxy, autofill, self = this;

  priv = {
    settings: {},
    settingsFromDOM: {},
    selStart: (new Handsontable.SelectionPoint()),
    selEnd: (new Handsontable.SelectionPoint()),
    editProxy: false,
    isPopulated: null,
    scrollable: null,
    undoRedo: null,
    extensions: {},
    colToProp: null,
    propToCol: null,
    dataSchema: null,
    dataType: 'array',
    firstRun: true
  };

  hooks = {
    beforeInit: [],
    afterInit: [],
    afterLoadData: [],
    beforeRender: [],
    afterRender: [],
    beforeGet: [],
    beforeSet: [],
    beforeGetCellMeta: [],
    afterGetCellMeta: [],
    afterGetColHeader: [],
    afterGetColWidth: [],
    afterDestroy: []
  };

  datamap = {
    recursiveDuckSchema: function (obj) {
      var schema;
      if ($.isPlainObject(obj)) {
        schema = {};
        for (var i in obj) {
          if (obj.hasOwnProperty(i)) {
            if ($.isPlainObject(obj[i])) {
              schema[i] = datamap.recursiveDuckSchema(obj[i]);
            }
            else {
              schema[i] = null;
            }
          }
        }
      }
      else {
        schema = [];
      }
      return schema;
    },

    recursiveDuckColumns: function (schema, lastCol, parent) {
      var prop, i;
      if (typeof lastCol === 'undefined') {
        lastCol = 0;
        parent = '';
      }
      if ($.isPlainObject(schema)) {
        for (i in schema) {
          if (schema.hasOwnProperty(i)) {
            if (schema[i] === null) {
              prop = parent + i;
              priv.colToProp.push(prop);
              priv.propToCol[prop] = lastCol;
              lastCol++;
            }
            else {
              lastCol = datamap.recursiveDuckColumns(schema[i], lastCol, i + '.');
            }
          }
        }
      }
      return lastCol;
    },

    createMap: function () {
      if (typeof datamap.getSchema() === "undefined") {
        throw new Error("trying to create `columns` definition but you didnt' provide `schema` nor `data`");
      }
      var i, ilen, schema = datamap.getSchema();
      priv.colToProp = [];
      priv.propToCol = {};
      if (priv.settings.columns) {
        for (i = 0, ilen = priv.settings.columns.length; i < ilen; i++) {
          priv.colToProp[i] = priv.settings.columns[i].data;
          priv.propToCol[priv.settings.columns[i].data] = i;
        }
      }
      else {
        datamap.recursiveDuckColumns(schema);
      }
    },

    colToProp: function (col) {
      col = Handsontable.PluginModifiers.run(self, 'col', col);
      if (priv.colToProp && typeof priv.colToProp[col] !== 'undefined') {
        return priv.colToProp[col];
      }
      else {
        return col;
      }
    },

    propToCol: function (prop) {
      var col;
      if (typeof priv.propToCol[prop] !== 'undefined') {
        col = priv.propToCol[prop];
      }
      else {
        col = prop;
      }
      col = Handsontable.PluginModifiers.run(self, 'col', col);
      return col;
    },

    getSchema: function () {
      if (priv.settings.dataSchema) {
        if (typeof priv.settings.dataSchema === 'function') {
          return priv.settings.dataSchema();
        }
        return priv.settings.dataSchema;
      }
      return priv.duckDataSchema;
    },

    /**
     * Creates row at the bottom of the data array
     * @param {Number} [index] Optional. Index of the row before which the new row will be inserted
     */
    createRow: function (index) {
      var row
        , rowCount = self.countRows();

      if (typeof index !== 'number' || index >= rowCount) {
        index = rowCount;
      }

      if (priv.dataType === 'array') {
        row = [];
        for (var c = 0, clen = self.countCols(); c < clen; c++) {
          row.push(null);
        }
      }
      else if (priv.dataType === 'function') {
        row = priv.settings.dataSchema(index);
      }
      else {
        row = $.extend(true, {}, datamap.getSchema());
      }
      if (priv.settings.onCreateRow) {
        priv.settings.onCreateRow(index, row);
      }
      if (index === rowCount) {
        priv.settings.data.push(row);
      }
      else {
        priv.settings.data.splice(index, 0, row);
      }
      self.forceFullRender = true; //used when data was changed
    },

    /**
     * Creates col at the right of the data array
     * @param {Object} [index] Optional. Index of the column before which the new column will be inserted
     */
    createCol: function (index) {
      if (priv.dataType === 'object' || priv.settings.columns) {
        throw new Error("Cannot create new column. When data source in an object, you can only have as much columns as defined in first data row, data schema or in the 'columns' setting");
      }
      var r = 0, rlen = self.countRows();
      if (typeof index !== 'number' || index >= self.countCols()) {
        for (; r < rlen; r++) {
          if (typeof priv.settings.data[r] === 'undefined') {
            priv.settings.data[r] = [];
          }
          priv.settings.data[r].push('');
        }
      }
      else {
        for (; r < rlen; r++) {
          priv.settings.data[r].splice(index, 0, '');
        }
      }
      self.forceFullRender = true; //used when data was changed
    },

    /**
     * Removes row from the data array
     * @param {Number} [index] Optional. Index of the row to be removed. If not provided, the last row will be removed
     * @param {Number} [amount] Optional. Amount of the rows to be removed. If not provided, one row will be removed
     */
    removeRow: function (index, amount) {
      if (!amount) {
        amount = 1;
      }
      if (typeof index !== 'number') {
        index = -amount;
      }
      priv.settings.data.splice(index, amount);
      self.forceFullRender = true; //used when data was changed
    },

    /**
     * Removes column from the data array
     * @param {Number} [index] Optional. Index of the column to be removed. If not provided, the last column will be removed
     * @param {Number} [amount] Optional. Amount of the columns to be removed. If not provided, one column will be removed
     */
    removeCol: function (index, amount) {
      if (priv.dataType === 'object' || priv.settings.columns) {
        throw new Error("cannot remove column with object data source or columns option specified");
      }
      if (!amount) {
        amount = 1;
      }
      if (typeof index !== 'number') {
        index = -amount;
      }
      for (var r = 0, rlen = self.countRows(); r < rlen; r++) {
        priv.settings.data[r].splice(index, amount);
      }
      self.forceFullRender = true; //used when data was changed
    },

    /**
     * Returns single value from the data array
     * @param {Number} row
     * @param {Number} prop
     */
    getVars: {},
    get: function (row, prop) {
      datamap.getVars.row = row;
      datamap.getVars.prop = prop;
      self.runHooks('beforeGet', datamap.getVars);
      if (typeof datamap.getVars.prop === 'string' && datamap.getVars.prop.indexOf('.') > -1) {
        var sliced = datamap.getVars.prop.split(".");
        var out = priv.settings.data[datamap.getVars.row];
        if (!out) {
          return null;
        }
        for (var i = 0, ilen = sliced.length; i < ilen; i++) {
          out = out[sliced[i]];
          if (typeof out === 'undefined') {
            return null;
          }
        }
        return out;
      }
      else if (typeof datamap.getVars.prop === 'function') {
        /**
         *  allows for interacting with complex structures, for example
         *  d3/jQuery getter/setter properties:
         *
         *    {columns: [{
         *      data: function(row, value){
         *        if(arguments.length === 1){
         *          return row.property();
         *        }
         *        row.property(value);
         *      }
         *    }]}
         */
        return datamap.getVars.prop(priv.settings.data.slice(
          datamap.getVars.row,
          datamap.getVars.row + 1
        )[0]);
      }
      else {
        return priv.settings.data[datamap.getVars.row] ? priv.settings.data[datamap.getVars.row][datamap.getVars.prop] : null;
      }
    },

    /**
     * Saves single value to the data array
     * @param {Number} row
     * @param {Number} prop
     * @param {String} value
     */
    setVars: {},
    set: function (row, prop, value) {
      datamap.setVars.row = row;
      datamap.setVars.prop = prop;
      datamap.setVars.value = value;
      self.runHooks('beforeSet', datamap.setVars);
      if (typeof datamap.setVars.prop === 'string' && datamap.setVars.prop.indexOf('.') > -1) {
        var sliced = datamap.setVars.prop.split(".");
        var out = priv.settings.data[datamap.setVars.row];
        for (var i = 0, ilen = sliced.length - 1; i < ilen; i++) {
          out = out[sliced[i]];
        }
        out[sliced[i]] = datamap.setVars.value;
      }
      else if (typeof datamap.setVars.prop === 'function') {
        /* see the `function` handler in `get` */
        datamap.setVars.prop(priv.settings.data.slice(
          datamap.setVars.row,
          datamap.setVars.row + 1
        )[0], datamap.setVars.value);
      }
      else {
        priv.settings.data[datamap.setVars.row][datamap.setVars.prop] = datamap.setVars.value;
      }
    },

    /**
     * Clears the data array
     */
    clear: function () {
      for (var r = 0; r < self.countRows(); r++) {
        for (var c = 0; c < self.countCols(); c++) {
          datamap.set(r, datamap.colToProp(c), '');
        }
      }
    },

    /**
     * Returns the data array
     * @return {Array}
     */
    getAll: function () {
      return priv.settings.data;
    },

    /**
     * Returns data range as array
     * @param {Object} start Start selection position
     * @param {Object} end End selection position
     * @return {Array}
     */
    getRange: function (start, end) {
      var r, rlen, c, clen, output = [], row;
      rlen = Math.max(start.row, end.row);
      clen = Math.max(start.col, end.col);
      for (r = Math.min(start.row, end.row); r <= rlen; r++) {
        row = [];
        for (c = Math.min(start.col, end.col); c <= clen; c++) {
          row.push(datamap.get(r, datamap.colToProp(c)));
        }
        output.push(row);
      }
      return output;
    },

    /**
     * Return data as text (tab separated columns)
     * @param {Object} start (Optional) Start selection position
     * @param {Object} end (Optional) End selection position
     * @return {String}
     */
    getText: function (start, end) {
      return SheetClip.stringify(datamap.getRange(start, end));
    }
  };

  grid = {
    /**
     * Inserts or removes rows and columns
     * @param {String} action Possible values: "insert_row", "insert_col", "remove_row", "remove_col"
     * @param {Number} index
     * @param {Number} amount
     */
    alter: function (action, index, amount) {
      var oldData, newData, changes, r, rlen, c, clen, delta;
      oldData = $.extend(true, [], datamap.getAll());

      switch (action) {
        case "insert_row":
          if (!amount) {
            amount = 1;
          }
          delta = 0;
          while (delta < amount && self.countRows() < priv.settings.maxRows) {
            datamap.createRow(index);
            delta++;
          }
          if (delta) {
            if (priv.selStart.exists() && priv.selStart.row() >= index) {
              priv.selStart.row(priv.selStart.row() + delta);
              selection.transformEnd(delta, 0); //will call render() internally
            }
            else {
              selection.refreshBorders(); //it will call render and prepare methods
            }
          }
          break;

        case "insert_col":
          if (!amount) {
            amount = 1;
          }
          delta = 0;
          while (delta < amount && self.countCols() < priv.settings.maxCols) {
            datamap.createCol(index);
            delta++;
          }
          if (delta) {
            if (priv.selStart.exists() && priv.selStart.col() >= index) {
              priv.selStart.col(priv.selStart.col() + delta);
              selection.transformEnd(0, delta); //will call render() internally
            }
            else {
              selection.refreshBorders(); //it will call render and prepare methods
            }
          }
          break;

        case "remove_row":
          datamap.removeRow(index, amount);
          grid.keepEmptyRows();
          selection.refreshBorders(); //it will call render and prepare methods
          break;

        case "remove_col":
          datamap.removeCol(index, amount);
          grid.keepEmptyRows();
          selection.refreshBorders(); //it will call render and prepare methods
          break;

        default:
          throw Error('There is no such action "' + action + '"');
          break;
      }

      changes = [];
      newData = datamap.getAll();
      for (r = 0, rlen = newData.length; r < rlen; r++) {
        for (c = 0, clen = newData[r].length; c < clen; c++) {
          changes.push([r, c, oldData[r] ? oldData[r][c] : null, newData[r][c]]);
        }
      }
      fireEvent("datachange.handsontable", [changes, 'alter']);
      grid.keepEmptyRows(); //makes sure that we did not add rows that will be removed in next refresh
    },

    /**
     * Makes sure there are empty rows at the bottom of the table
     */
    keepEmptyRows: function () {
      var r, rlen, emptyRows = self.countEmptyRows(true), emptyCols;

      //should I add empty rows to data source to meet minRows?
      rlen = self.countRows();
      if (rlen < priv.settings.minRows) {
        for (r = 0; r < priv.settings.minRows - rlen; r++) {
          datamap.createRow();
        }
      }

      //should I add empty rows to meet minSpareRows?
      if (emptyRows < priv.settings.minSpareRows) {
        for (; emptyRows < priv.settings.minSpareRows && self.countRows() < priv.settings.maxRows; emptyRows++) {
          datamap.createRow();
        }
      }

      //count currently empty cols
      emptyCols = self.countEmptyCols(true);

      //should I add empty cols to meet minCols?
      if (!priv.settings.columns && self.countCols() < priv.settings.minCols) {
        for (; self.countCols() < priv.settings.minCols; emptyCols++) {
          datamap.createCol();
        }
      }

      //should I add empty cols to meet minSpareCols?
      if (!priv.settings.columns && priv.dataType === 'array' && emptyCols < priv.settings.minSpareCols) {
        for (; emptyCols < priv.settings.minSpareCols && self.countCols() < priv.settings.maxCols; emptyCols++) {
          datamap.createCol();
        }
      }

      if (priv.settings.enterBeginsEditing) {
        for (; (((priv.settings.minRows || priv.settings.minSpareRows) && self.countRows() > priv.settings.minRows) && (priv.settings.minSpareRows && emptyRows > priv.settings.minSpareRows)); emptyRows--) {
          datamap.removeRow();
        }
      }

      if (priv.settings.enterBeginsEditing && !priv.settings.columns) {
        for (; (((priv.settings.minCols || priv.settings.minSpareCols) && self.countCols() > priv.settings.minCols) && (priv.settings.minSpareCols && emptyCols > priv.settings.minSpareCols)); emptyCols--) {
          datamap.removeCol();
        }
      }

      var rowCount = self.countRows();
      var colCount = self.countCols();

      if (rowCount === 0 || colCount === 0) {
        selection.deselect();
      }

      if (priv.selStart.exists()) {
        var selectionChanged;
        var fromRow = priv.selStart.row();
        var fromCol = priv.selStart.col();
        var toRow = priv.selEnd.row();
        var toCol = priv.selEnd.col();

        //if selection is outside, move selection to last row
        if (fromRow > rowCount - 1) {
          fromRow = rowCount - 1;
          selectionChanged = true;
          if (toRow > fromRow) {
            toRow = fromRow;
          }
        } else if (toRow > rowCount - 1) {
          toRow = rowCount - 1;
          selectionChanged = true;
          if (fromRow > toRow) {
            fromRow = toRow;
          }
        }

        //if selection is outside, move selection to last row
        if (fromCol > colCount - 1) {
          fromCol = colCount - 1;
          selectionChanged = true;
          if (toCol > fromCol) {
            toCol = fromCol;
          }
        } else if (toCol > colCount - 1) {
          toCol = colCount - 1;
          selectionChanged = true;
          if (fromCol > toCol) {
            fromCol = toCol;
          }
        }

        if (selectionChanged) {
          self.selectCell(fromRow, fromCol, toRow, toCol);
        }
      }
    },

    /**
     * Populate cells at position with 2d array
     * @param {Object} start Start selection position
     * @param {Array} input 2d array
     * @param {Object} [end] End selection position (only for drag-down mode)
     * @param {String} [source="populateFromArray"]
     * @return {Object|undefined} ending td in pasted area (only if any cell was changed)
     */
    populateFromArray: function (start, input, end, source) {
      var r, rlen, c, clen, setData = [], current = {};
      rlen = input.length;
      if (rlen === 0) {
        return false;
      }
      current.row = start.row;
      current.col = start.col;
      for (r = 0; r < rlen; r++) {
        if ((end && current.row > end.row) || (!priv.settings.minSpareRows && current.row > self.countRows() - 1) || (current.row >= priv.settings.maxRows)) {
          break;
        }
        current.col = start.col;
        clen = input[r] ? input[r].length : 0;
        for (c = 0; c < clen; c++) {
          if ((end && current.col > end.col) || (!priv.settings.minSpareCols && current.col > self.countCols() - 1) || (current.col >= priv.settings.maxCols)) {
            break;
          }
          if (self.getCellMeta(current.row, current.col).isWritable) {
            setData.push([current.row, current.col, input[r][c]]);
          }
          current.col++;
          if (end && c === clen - 1) {
            c = -1;
          }
        }
        current.row++;
        if (end && r === rlen - 1) {
          r = -1;
        }
      }
      self.setDataAtCell(setData, null, null, source || 'populateFromArray');
    },

    /**
     * Returns the top left (TL) and bottom right (BR) selection coordinates
     * @param {Object[]} coordsArr
     * @returns {Object}
     */
    getCornerCoords: function (coordsArr) {
      function mapProp(func, array, prop) {
        function getProp(el) {
          return el[prop];
        }

        if (Array.prototype.map) {
          return func.apply(Math, array.map(getProp));
        }
        return func.apply(Math, $.map(array, getProp));
      }

      return {
        TL: {
          row: mapProp(Math.min, coordsArr, "row"),
          col: mapProp(Math.min, coordsArr, "col")
        },
        BR: {
          row: mapProp(Math.max, coordsArr, "row"),
          col: mapProp(Math.max, coordsArr, "col")
        }
      };
    },

    /**
     * Returns array of td objects given start and end coordinates
     */
    getCellsAtCoords: function (start, end) {
      var corners = grid.getCornerCoords([start, end]);
      var r, c, output = [];
      for (r = corners.TL.row; r <= corners.BR.row; r++) {
        for (c = corners.TL.col; c <= corners.BR.col; c++) {
          output.push(self.view.getCellAtCoords({
            row: r,
            col: c
          }));
        }
      }
      return output;
    }
  };

  this.selection = selection = { //this public assignment is only temporary
    inProgress: false,

    /**
     * Sets inProgress to true. This enables onSelectionEnd and onSelectionEndByProp to function as desired
     */
    begin: function () {
      self.selection.inProgress = true;
    },

    /**
     * Sets inProgress to false. Triggers onSelectionEnd and onSelectionEndByProp
     */
    finish: function () {
      var sel = self.getSelected();
      self.rootElement.triggerHandler("selectionend.handsontable", sel);
      self.rootElement.triggerHandler("selectionendbyprop.handsontable", [sel[0], self.colToProp(sel[1]), sel[2], self.colToProp(sel[3])]);
      self.selection.inProgress = false;
    },

    isInProgress: function () {
      return self.selection.inProgress;
    },

    /**
     * Starts selection range on given td object
     * @param {Object} coords
     */
    setRangeStart: function (coords) {
      priv.selStart.coords(coords);
      selection.setRangeEnd(coords);
    },

    /**
     * Ends selection range on given td object
     * @param {Object} coords
     * @param {Boolean} [scrollToCell=true] If true, viewport will be scrolled to range end
     */
    setRangeEnd: function (coords, scrollToCell) {
      self.selection.begin();

      priv.selEnd.coords(coords);
      if (!priv.settings.multiSelect) {
        priv.selStart.coords(coords);
      }

      //set up current selection
      self.view.wt.selections.current.clear();
      self.view.wt.selections.current.add(priv.selStart.arr());

      //set up area selection
      self.view.wt.selections.area.clear();
      if (selection.isMultiple()) {
        self.view.wt.selections.area.add(priv.selStart.arr());
        self.view.wt.selections.area.add(priv.selEnd.arr());
      }

      //set up highlight
      if (priv.settings.currentRowClassName || priv.settings.currentColClassName) {
      self.view.wt.selections.highlight.clear();
        self.view.wt.selections.highlight.add(priv.selStart.arr());
        self.view.wt.selections.highlight.add(priv.selEnd.arr());
      }

      //trigger handlers
      self.rootElement.triggerHandler("selection.handsontable", [priv.selStart.row(), priv.selStart.col(), priv.selEnd.row(), priv.selEnd.col()]);
      self.rootElement.triggerHandler("selectionbyprop.handsontable", [priv.selStart.row(), datamap.colToProp(priv.selStart.col()), priv.selEnd.row(), datamap.colToProp(priv.selEnd.col())]);
      if (scrollToCell !== false) {
        self.view.scrollViewport(coords);

        self.view.wt.draw(true); //these two lines are needed to fix scrolling viewport when cell dimensions are significantly bigger than assumed by Walkontable
        self.view.scrollViewport(coords);
      }
      selection.refreshBorders();
    },

    /**
     * Destroys editor, redraws borders around cells, prepares editor
     * @param {Boolean} revertOriginal
     * @param {Boolean} keepEditor
     */
    refreshBorders: function (revertOriginal, keepEditor) {
      if (!keepEditor) {
        editproxy.destroy(revertOriginal);
      }
      self.view.render();
      if (selection.isSelected() && !keepEditor) {
        editproxy.prepare();
      }
    },

    /**
     * Returns information if we have a multiselection
     * @return {Boolean}
     */
    isMultiple: function () {
      return !(priv.selEnd.col() === priv.selStart.col() && priv.selEnd.row() === priv.selStart.row());
    },

    /**
     * Selects cell relative to current cell (if possible)
     */
    transformStart: function (rowDelta, colDelta, force) {
      if (priv.selStart.row() + rowDelta > self.countRows() - 1) {
        if (force && priv.settings.minSpareRows > 0) {
          self.alter("insert_row", self.countRows());
        }
        else if (priv.settings.autoWrapCol && priv.selStart.col() + colDelta < self.countCols() - 1) {
          rowDelta = 1 - self.countRows();
          colDelta = 1;
        }
      }
      else if (priv.settings.autoWrapCol && priv.selStart.row() + rowDelta < 0 && priv.selStart.col() + colDelta >= 0) {
        rowDelta = self.countRows() - 1;
        colDelta = -1;
      }
      if (priv.selStart.col() + colDelta > self.countCols() - 1) {
        if (force && priv.settings.minSpareCols > 0) {
          self.alter("insert_col", self.countCols());
        }
        else if (priv.settings.autoWrapRow && priv.selStart.row() + rowDelta < self.countRows() - 1) {
          rowDelta = 1;
          colDelta = 1 - self.countCols();
        }
      }
      else if (priv.settings.autoWrapRow && priv.selStart.col() + colDelta < 0 && priv.selStart.row() + rowDelta >= 0) {
        rowDelta = -1;
        colDelta = self.countCols() - 1;
      }

      var totalRows = self.countRows();
      var totalCols = self.countCols();
      var coords = {
        row: (priv.selStart.row() + rowDelta),
        col: priv.selStart.col() + colDelta
      };

      if (coords.row < 0) {
        coords.row = 0;
      }
      else if (coords.row > 0 && coords.row >= totalRows) {
        coords.row = totalRows - 1;
      }

      if (coords.col < 0) {
        coords.col = 0;
      }
      else if (coords.col > 0 && coords.col >= totalCols) {
        coords.col = totalCols - 1;
      }

      selection.setRangeStart(coords);
    },

    /**
     * Sets selection end cell relative to current selection end cell (if possible)
     */
    transformEnd: function (rowDelta, colDelta) {
      if (priv.selEnd.exists()) {
        var totalRows = self.countRows();
        var totalCols = self.countCols();
        var coords = {
          row: priv.selEnd.row() + rowDelta,
          col: priv.selEnd.col() + colDelta
        };

        if (coords.row < 0) {
          coords.row = 0;
        }
        else if (coords.row > 0 && coords.row >= totalRows) {
          coords.row = totalRows - 1;
        }

        if (coords.col < 0) {
          coords.col = 0;
        }
        else if (coords.col > 0 && coords.col >= totalCols) {
          coords.col = totalCols - 1;
        }

        selection.setRangeEnd(coords);
      }
    },

    /**
     * Returns true if currently there is a selection on screen, false otherwise
     * @return {Boolean}
     */
    isSelected: function () {
      return priv.selEnd.exists();
    },

    /**
     * Returns true if coords is within current selection coords
     * @return {Boolean}
     */
    inInSelection: function (coords) {
      if (!selection.isSelected()) {
        return false;
      }
      var sel = grid.getCornerCoords([priv.selStart.coords(), priv.selEnd.coords()]);
      return (sel.TL.row <= coords.row && sel.BR.row >= coords.row && sel.TL.col <= coords.col && sel.BR.col >= coords.col);
    },

    /**
     * Deselects all selected cells
     */
    deselect: function () {
      if (!selection.isSelected()) {
        return;
      }
      self.selection.inProgress = false; //needed by HT inception
      priv.selEnd = new Handsontable.SelectionPoint(); //create new empty point to remove the existing one
      self.view.wt.selections.current.clear();
      self.view.wt.selections.area.clear();
      editproxy.destroy();
      selection.refreshBorders();
      self.rootElement.triggerHandler('deselect.handsontable');
    },

    /**
     * Select all cells
     */
    selectAll: function () {
      if (!priv.settings.multiSelect) {
        return;
      }
      selection.setRangeStart({
        row: 0,
        col: 0
      });
      selection.setRangeEnd({
        row: self.countRows() - 1,
        col: self.countCols() - 1
      }, false);
    },

    /**
     * Deletes data from selected cells
     */
    empty: function () {
      if (!selection.isSelected()) {
        return;
      }
      var corners = grid.getCornerCoords([priv.selStart.coords(), priv.selEnd.coords()]);
      var r, c, changes = [];
      for (r = corners.TL.row; r <= corners.BR.row; r++) {
        for (c = corners.TL.col; c <= corners.BR.col; c++) {
          if (self.getCellMeta(r, c).isWritable) {
            changes.push([r, c, '']);
          }
        }
      }
      self.setDataAtCell(changes);
    }
  };

  this.autofill = autofill = { //this public assignment is only temporary
    handle: null,

    /**
     * Create fill handle and fill border objects
     */
    init: function () {
      if (!autofill.handle) {
        autofill.handle = {};
      }
      else {
        autofill.handle.disabled = false;
      }
    },

    /**
     * Hide fill handle and fill border permanently
     */
    disable: function () {
      autofill.handle.disabled = true;
    },

    /**
     * Selects cells down to the last row in the left column, then fills down to that cell
     */
    selectAdjacent: function () {
      var select, data, r, maxR, c;

      if (selection.isMultiple()) {
        select = self.view.wt.selections.area.getCorners();
      }
      else {
        select = self.view.wt.selections.current.getCorners();
      }

      data = datamap.getAll();
      rows : for (r = select[2] + 1; r < self.countRows(); r++) {
        for (c = select[1]; c <= select[3]; c++) {
          if (data[r][c]) {
            break rows;
          }
        }
        if (!!data[r][select[1] - 1] || !!data[r][select[3] + 1]) {
          maxR = r;
        }
      }
      if (maxR) {
        self.view.wt.selections.fill.clear();
        self.view.wt.selections.fill.add([select[0], select[1]]);
        self.view.wt.selections.fill.add([maxR, select[3]]);
        autofill.apply();
      }
    },

    /**
     * Apply fill values to the area in fill border, omitting the selection border
     */
    apply: function () {
      var drag, select, start, end;

      autofill.handle.isDragged = 0;

      drag = self.view.wt.selections.fill.getCorners();
      if (!drag) {
        return;
      }

      self.view.wt.selections.fill.clear();

      if (selection.isMultiple()) {
        select = self.view.wt.selections.area.getCorners();
      }
      else {
        select = self.view.wt.selections.current.getCorners();
      }

      if (drag[0] === select[0] && drag[1] < select[1]) {
        start = {
          row: drag[0],
          col: drag[1]
        };
        end = {
          row: drag[2],
          col: select[1] - 1
        };
      }
      else if (drag[0] === select[0] && drag[3] > select[3]) {
        start = {
          row: drag[0],
          col: select[3] + 1
        };
        end = {
          row: drag[2],
          col: drag[3]
        };
      }
      else if (drag[0] < select[0] && drag[1] === select[1]) {
        start = {
          row: drag[0],
          col: drag[1]
        };
        end = {
          row: select[0] - 1,
          col: drag[3]
        };
      }
      else if (drag[2] > select[2] && drag[1] === select[1]) {
        start = {
          row: select[2] + 1,
          col: drag[1]
        };
        end = {
          row: drag[2],
          col: drag[3]
        };
      }

      if (start) {
        grid.populateFromArray(start, SheetClip.parse(datamap.getText(priv.selStart.coords(), priv.selEnd.coords())), end, 'autofill');

        selection.setRangeStart({row: drag[0], col: drag[1]});
        selection.setRangeEnd({row: drag[2], col: drag[3]});
      }
      /*else {
       //reset to avoid some range bug
       selection.refreshBorders();
       }*/
    },

    /**
     * Show fill border
     */
    showBorder: function (coords) {
      coords.row = coords[0];
      coords.col = coords[1];

      var corners = grid.getCornerCoords([priv.selStart.coords(), priv.selEnd.coords()]);
      if (priv.settings.fillHandle !== 'horizontal' && (corners.BR.row < coords.row || corners.TL.row > coords.row)) {
        coords = [coords.row, corners.BR.col];
      }
      else if (priv.settings.fillHandle !== 'vertical') {
        coords = [corners.BR.row, coords.col];
      }
      else {
        return; //wrong direction
      }

      self.view.wt.selections.fill.clear();
      self.view.wt.selections.fill.add([priv.selStart.coords().row, priv.selStart.coords().col]);
      self.view.wt.selections.fill.add([priv.selEnd.coords().row, priv.selEnd.coords().col]);
      self.view.wt.selections.fill.add(coords);
      self.view.render();
    }
  };

  editproxy = { //this public assignment is only temporary
    /**
     * Create input field
     */
    init: function () {
      function onCut() {
        selection.empty();
      }

      function onPaste(str) {
        self.rootElement.one("datachange.handsontable", function (event, changes, source) {
          if (changes.length) {
            var last = changes[changes.length - 1];
            selection.setRangeEnd({row: last[0], col: self.propToCol(last[1])});
          }
        });

        var input = str.replace(/^[\r\n]*/g, '').replace(/[\r\n]*$/g, ''), //remove newline from the start and the end of the input
          inputArray = SheetClip.parse(input),
          coords = grid.getCornerCoords([priv.selStart.coords(), priv.selEnd.coords()]);

        grid.populateFromArray(coords.TL, inputArray, {
          row: Math.max(coords.BR.row, inputArray.length - 1 + coords.TL.row),
          col: Math.max(coords.BR.col, inputArray[0].length - 1 + coords.TL.col)
        }, 'paste');
      }

      var $body = $(document.body);

      function onKeyDown(event) {
        if (priv.settings.beforeOnKeyDown) {
          priv.settings.beforeOnKeyDown.call(self, event);
        }

        if ($body.children('.context-menu-list:visible').length) {
          return;
        }

        if (event.keyCode === 17 || event.keyCode === 224 || event.keyCode === 91 || event.keyCode === 93) {
          //when CTRL is pressed, prepare selectable text in textarea
          //http://stackoverflow.com/questions/3902635/how-does-one-capture-a-macs-command-key-via-javascript
          editproxy.setCopyableText();
          return;
        }

        priv.lastKeyCode = event.keyCode;
        if (selection.isSelected()) {
          var ctrlDown = (event.ctrlKey || event.metaKey) && !event.altKey; //catch CTRL but not right ALT (which in some systems triggers ALT+CTRL)
          if (Handsontable.helper.isPrintableChar(event.keyCode) && ctrlDown) {
            if (event.keyCode === 65) { //CTRL + A
              selection.selectAll(); //select all cells
              editproxy.setCopyableText();
              event.preventDefault();
            }
            else if (event.keyCode === 89 || (event.shiftKey && event.keyCode === 90)) { //CTRL + Y or CTRL + SHIFT + Z
              priv.undoRedo && priv.undoRedo.redo();
            }
            else if (event.keyCode === 90) { //CTRL + Z
              priv.undoRedo && priv.undoRedo.undo();
            }
            return;
          }

          var rangeModifier = event.shiftKey ? selection.setRangeEnd : selection.setRangeStart;

          switch (event.keyCode) {
            case 38: /* arrow up */
              if (event.shiftKey) {
                selection.transformEnd(-1, 0);
              }
              else {
                selection.transformStart(-1, 0);
              }
              event.preventDefault();
              event.stopPropagation(); //required by HandsontableEditor
              break;

            case 9: /* tab */
              var tabMoves = typeof priv.settings.tabMoves === 'function' ? priv.settings.tabMoves(event) : priv.settings.tabMoves;
              if (event.shiftKey) {
                selection.transformStart(-tabMoves.row, -tabMoves.col); //move selection left
              }
              else {
                selection.transformStart(tabMoves.row, tabMoves.col, true); //move selection right (add a new column if needed)
              }
              event.preventDefault();
              event.stopPropagation(); //required by HandsontableEditor
              break;

            case 39: /* arrow right */
              if (event.shiftKey) {
                selection.transformEnd(0, 1);
              }
              else {
                selection.transformStart(0, 1);
              }
              event.preventDefault();
              event.stopPropagation(); //required by HandsontableEditor
              break;

            case 37: /* arrow left */
              if (event.shiftKey) {
                selection.transformEnd(0, -1);
              }
              else {
                selection.transformStart(0, -1);
              }
              event.preventDefault();
              event.stopPropagation(); //required by HandsontableEditor
              break;

            case 8: /* backspace */
            case 46: /* delete */
              selection.empty(event);
              event.preventDefault();
              break;

            case 40: /* arrow down */
              if (event.shiftKey) {
                selection.transformEnd(1, 0); //expanding selection down with shift
              }
              else {
                selection.transformStart(1, 0); //move selection down
              }
              event.preventDefault();
              event.stopPropagation(); //required by HandsontableEditor
              break;

            case 113: /* F2 */
              event.preventDefault(); //prevent Opera from opening Go to Page dialog
              break;

            case 13: /* return/enter */
              var enterMoves = typeof priv.settings.enterMoves === 'function' ? priv.settings.enterMoves(event) : priv.settings.enterMoves;
              if (event.shiftKey) {
                selection.transformStart(-enterMoves.row, -enterMoves.col); //move selection up
              }
              else {
                selection.transformStart(enterMoves.row, enterMoves.col, true); //move selection down (add a new row if needed)
              }
              event.preventDefault(); //don't add newline to field
              break;

            case 36: /* home */
              if (event.ctrlKey || event.metaKey) {
                rangeModifier({row: 0, col: priv.selStart.col()});
              }
              else {
                rangeModifier({row: priv.selStart.row(), col: 0});
              }
              event.preventDefault(); //don't scroll the window
              event.stopPropagation(); //required by HandsontableEditor
              break;

            case 35: /* end */
              if (event.ctrlKey || event.metaKey) {
                rangeModifier({row: self.countRows() - 1, col: priv.selStart.col()});
              }
              else {
                rangeModifier({row: priv.selStart.row(), col: self.countCols() - 1});
              }
              event.preventDefault(); //don't scroll the window
              event.stopPropagation(); //required by HandsontableEditor
              break;

            case 33: /* pg up */
              selection.transformStart(-self.countVisibleRows(), 0);
              self.view.wt.scrollVertical(-self.countVisibleRows());
              self.view.render();
              event.preventDefault(); //don't page up the window
              event.stopPropagation(); //required by HandsontableEditor
              break;

            case 34: /* pg down */
              selection.transformStart(self.countVisibleRows(), 0);
              self.view.wt.scrollVertical(self.countVisibleRows());
              self.view.render();
              event.preventDefault(); //don't page down the window
              event.stopPropagation(); //required by HandsontableEditor
              break;

            default:
              break;
          }
        }
      }

      self.copyPaste = new CopyPaste(self.rootElement[0]);
      self.copyPaste.onCut(onCut);
      self.copyPaste.onPaste(onPaste);
      self.rootElement.on('keydown.handsontable.' + self.guid, onKeyDown);
    },

    /**
     * Destroy current editor, if exists
     * @param {Boolean} revertOriginal
     */
    destroy: function (revertOriginal) {
      if (typeof priv.editorDestroyer === "function") {
        var destroyer = priv.editorDestroyer; //this copy is needed, otherwise destroyer can enter an infinite loop
        priv.editorDestroyer = null;
        destroyer(revertOriginal);
      }
    },

    /**
     * Prepares copyable text in the invisible textarea
     */
    setCopyableText: function () {
      var startRow = Math.min(priv.selStart.row(), priv.selEnd.row());
      var startCol = Math.min(priv.selStart.col(), priv.selEnd.col());
      var endRow = Math.max(priv.selStart.row(), priv.selEnd.row());
      var endCol = Math.max(priv.selStart.col(), priv.selEnd.col());
      var finalEndRow = Math.min(endRow, startRow + priv.settings.copyRowsLimit - 1);
      var finalEndCol = Math.min(endCol, startCol + priv.settings.copyColsLimit - 1);

      self.copyPaste.copyable(datamap.getText({row: startRow, col: startCol}, {row: finalEndRow, col: finalEndCol}));

      if ((endRow !== finalEndRow || endCol !== finalEndCol) && priv.settings.onCopyLimit) {
        priv.settings.onCopyLimit(endRow - startRow + 1, endCol - startCol + 1, priv.settings.copyRowsLimit, priv.settings.copyColsLimit);
      }
    },

    /**
     * Prepare text input to be displayed at given grid cell
     */
    prepare: function () {
      if (!self.getCellMeta(priv.selStart.row(), priv.selStart.col()).isWritable) {
        return;
      }

      self.listen();
      var TD = self.view.getCellAtCoords(priv.selStart.coords());
      priv.editorDestroyer = self.view.applyCellTypeMethod('editor', TD, priv.selStart.row(), priv.selStart.col());
      //presumably TD can be removed from here. Cell editor should also listen for changes if editable cell is outside from viewport
    }
  };

  this.init = function () {
    self.runHooks('beforeInit');
    editproxy.init();

    bindEvents();
    this.updateSettings(settings);
    this.parseSettingsFromDOM();
    this.focusCatcher = new Handsontable.FocusCatcher(this);
    this.view = new Handsontable.TableView(this);

    this.forceFullRender = true; //used when data was changed
    this.view.render();

    if (typeof priv.firstRun === 'object') {
      fireEvent('datachange.handsontable', priv.firstRun);
      priv.firstRun = false;
    }
    self.runHooks('afterInit');
  };

  function validateChanges(changes, source) {
    var validated = $.Deferred();
    var deferreds = [];

    //validate strict autocompletes
    var process = function (i) {
      var deferred = $.Deferred();
      deferreds.push(deferred);

      var originalVal = changes[i][3];
      var lowercaseVal = typeof originalVal === 'string' ? originalVal.toLowerCase() : null;

      return function (source) {
        var found = false;
        for (var s = 0, slen = source.length; s < slen; s++) {
          if (originalVal === source[s]) {
            found = true; //perfect match
            break;
          }
          else if (lowercaseVal === source[s].toLowerCase()) {
            changes[i][3] = source[s]; //good match, fix the case
            found = true;
            break;
          }
        }
        if (!found) {
          changes[i] = null;
        }
        deferred.resolve();
      }
    };

    for (var i = changes.length - 1; i >= 0; i--) {
      var cellProperties = self.getCellMeta(changes[i][0], datamap.propToCol(changes[i][1]));
      if (cellProperties.strict && cellProperties.source) {
        $.isFunction(cellProperties.source) ? cellProperties.source(changes[i][3], process(i)) : process(i)(cellProperties.source);
      }
    }

    $.when.apply($, deferreds).then(function () {
      for (var i = changes.length - 1; i >= 0; i--) {
        if (changes[i] === null) {
          changes.splice(i, 1);
        } else {
          var cellProperties = self.getCellMeta(changes[i][0], datamap.propToCol(changes[i][1]));

          if (cellProperties.dataType === 'number' && typeof changes[i][3] === 'string') {
            if (changes[i][3].length > 0 && /^[0-9\s]*[.]*[0-9]*$/.test(changes[i][3])) {
              changes[i][3] = numeral().unformat(changes[i][3] || '0'); //numeral cannot unformat empty string
            }
          }
        }
      }

      if (priv.settings.onBeforeChange && changes.length) {
        var result = priv.settings.onBeforeChange.apply(self.rootElement[0], [changes, source]);
        if (typeof result === 'function') {
          $.when(result).then(function () {
            validated.resolve();
          });
        }
        else {
          if (result === false) {
            changes.splice(0, changes.length); //invalidate all changes (remove everything from array)
          }
          validated.resolve();
        }
      }
      else {
        validated.resolve();
      }
    });

    return $.when(validated);
  }

  var fireEvent = function (name, params) {
    self.rootElement.triggerHandler(name, params);
  };

  var bindEvents = function () {
    self.rootElement.on("datachange.handsontable", function (event, changes, source) {
      if (priv.settings.onChange) {
        priv.settings.onChange.apply(self.rootElement[0], [changes, source]);
      }
    });
    self.rootElement.on("selection.handsontable", function (event, row, col, endRow, endCol) {
      if (priv.settings.onSelection) {
        priv.settings.onSelection.apply(self.rootElement[0], [row, col, endRow, endCol]);
      }
    });
    self.rootElement.on("selectionbyprop.handsontable", function (event, row, prop, endRow, endProp) {
      if (priv.settings.onSelectionByProp) {
        priv.settings.onSelectionByProp.apply(self.rootElement[0], [row, prop, endRow, endProp]);
      }
    });
    self.rootElement.on("selectionend.handsontable", function (event, row, col, endRow, endCol) {
      if (priv.settings.onSelectionEnd) {
        priv.settings.onSelectionEnd.apply(self.rootElement[0], [row, col, endRow, endCol]);
      }
    });
    self.rootElement.on("selectionendbyprop.handsontable", function (event, row, prop, endRow, endProp) {
      if (priv.settings.onSelectionEndByProp) {
        priv.settings.onSelectionEndByProp.apply(self.rootElement[0], [row, prop, endRow, endProp]);
      }
    });
  };

  /**
   * Internal function to apply changes. Called after validateChanges
   * @param {Array} changes Array in form of [row, prop, oldValue, newValue]
   * @param {String} source String that identifies how this change will be described in changes array (useful in onChange callback)
   */
  function applyChanges(changes, source) {
    var i = 0
      , ilen = changes.length;

    if (!ilen) {
      return;
    }

    while (i < ilen) {
      if (priv.settings.minSpareRows) {
        while (changes[i][0] > self.countRows() - 1) {
          datamap.createRow();
        }
      }
      if (priv.dataType === 'array' && priv.settings.minSpareCols) {
        while (datamap.propToCol(changes[i][1]) > self.countCols() - 1) {
          datamap.createCol();
        }
      }
      datamap.set(changes[i][0], changes[i][1], changes[i][3]);
      i++;
    }
    self.forceFullRender = true; //used when data was changed
    grid.keepEmptyRows();
    selection.refreshBorders();
    fireEvent("datachange.handsontable", [changes, source || 'edit']);
  }

  function setDataInputToArray(arg0, arg1, arg2) {
    if (typeof arg0 === "object") { //is it an array of changes
      return arg0;
    }
    else if ($.isPlainObject(arg2)) { //backwards compatibility
      return value;
    }
    else {
      return [
        [arg0, arg1, arg2]
      ];
    }
  }

  /**
   * Set data at given cell
   * @public
   * @param {Number|Array} row or array of changes in format [[row, col, value], ...]
   * @param {Number} col
   * @param {String} value
   * @param {String} source String that identifies how this change will be described in changes array (useful in onChange callback)
   */
  this.setDataAtCell = function (row, col, value, source) {
    var input = setDataInputToArray(row, col, value)
      , i
      , ilen
      , changes = []
      , prop;

    for (i = 0, ilen = input.length; i < ilen; i++) {
      if (typeof input[i][1] !== 'number') {
        throw new Error('Method `setDataAtCell` accepts row and column number as its parameters. If you want to use object property name, use method `setDataAtRowProp`');
      }
      prop = datamap.colToProp(input[i][1]);
      changes.push([
        input[i][0],
        prop,
        datamap.get(input[i][0], prop),
        input[i][2]
      ]);
    }

    validateChanges(changes, source).then(function () {
      applyChanges(changes, source);
    });
  };


  /**
   * Set data at given row property
   * @public
   * @param {Number|Array} row or array of changes in format [[row, prop, value], ...]
   * @param {Number} prop
   * @param {String} value
   * @param {String} source String that identifies how this change will be described in changes array (useful in onChange callback)
   */
  this.setDataAtRowProp = function (row, prop, value, source) {
    var input = setDataInputToArray(row, prop, value)
      , i
      , ilen
      , changes = [];

    for (i = 0, ilen = input.length; i < ilen; i++) {
      changes.push([
        input[i][0],
        input[i][1],
        datamap.get(input[i][0], input[i][1]),
        input[i][2]
      ]);
    }

    validateChanges(changes, source).then(function () {
      applyChanges(changes, source);
    });
  };

  /**
   * Listen to keyboard input
   */
  this.listen = function () {
    self.focusCatcher.listen();
  };

  /**
   * Destroys current editor, renders and selects current cell. If revertOriginal != true, edited data is saved
   * @param {Boolean} revertOriginal
   */
  this.destroyEditor = function (revertOriginal) {
    selection.refreshBorders(revertOriginal);
  };

  /**
   * Populate cells at position with 2d array
   * @param {Object} start Start selection position
   * @param {Array} input 2d array
   * @param {Object} [end] End selection position (only for drag-down mode)
   * @param {String} [source="populateFromArray"]
   * @return {Object|undefined} ending td in pasted area (only if any cell was changed)
   */
  this.populateFromArray = function (start, input, end, source) {
    return grid.populateFromArray(start, input, end, source);
  };

  /**
   * Returns the top left (TL) and bottom right (BR) selection coordinates
   * @param {Object[]} coordsArr
   * @returns {Object}
   */
  this.getCornerCoords = function (coordsArr) {
    return grid.getCornerCoords(coordsArr);
  };

  /**
   * Returns current selection. Returns undefined if there is no selection.
   * @public
   * @return {Array} [`startRow`, `startCol`, `endRow`, `endCol`]
   */
  this.getSelected = function () { //https://github.com/warpech/jquery-handsontable/issues/44  //cjl
    if (selection.isSelected()) {
      return [priv.selStart.row(), priv.selStart.col(), priv.selEnd.row(), priv.selEnd.col()];
    }
  };

  /**
   * Parse settings from DOM and CSS
   * @public
   */
  this.parseSettingsFromDOM = function () {
    var overflow = this.rootElement.css('overflow');
    if (overflow === 'scroll' || overflow === 'auto') {
      this.rootElement[0].style.overflow = 'visible';
      priv.settingsFromDOM.overflow = overflow;
    }
    else if (priv.settings.width === void 0 || priv.settings.height === void 0) {
      priv.settingsFromDOM.overflow = 'auto';
    }

    if (priv.settings.width === void 0) {
      priv.settingsFromDOM.width = this.rootElement.width();
    }
    else {
      priv.settingsFromDOM.width = void 0;
    }

    priv.settingsFromDOM.height = void 0;
    if (priv.settings.height === void 0) {
      if (priv.settingsFromDOM.overflow === 'scroll' || priv.settingsFromDOM.overflow === 'auto') {
        var computedHeight = this.rootElement.height();
        if (computedHeight > 0) {
          priv.settingsFromDOM.height = computedHeight;
        }
      }
    }
  };

  /**
   * Render visible data
   * @public
   */
  this.render = function () {
    if (self.view) {
      self.forceFullRender = true; //used when data was changed
      selection.refreshBorders(null, true);
    }
  };

  /**
   * Load data from array
   * @public
   * @param {Array} data
   */
  this.loadData = function (data) {
    if (!(data instanceof Array)) {
      throw new Error("loadData only accepts array of objects or array of arrays (" + typeof data + " given)");
    }

    priv.isPopulated = false;
    priv.settings.data = data;
    if (priv.settings.dataSchema instanceof Array || data[0]  instanceof Array) {
      priv.dataType = 'array';
    }
    else if ($.isFunction(priv.settings.dataSchema)) {
      priv.dataType = 'function';
    }
    else {
      priv.dataType = 'object';
    }
    if (data[0]) {
      priv.duckDataSchema = datamap.recursiveDuckSchema(data[0]);
    }
    else {
      priv.duckDataSchema = {};
    }
    datamap.createMap();

    grid.keepEmptyRows();
    self.runHooks('afterLoadData');

    if (priv.firstRun) {
      priv.firstRun = [null, 'loadData'];
    }
    else {
      fireEvent('datachange.handsontable', [null, 'loadData']);
      self.render();
    }
    priv.isPopulated = true;
    self.clearUndo();
  };

  /**
   * Return the current data object (the same that was passed by `data` configuration option or `loadData` method). Optionally you can provide cell range `r`, `c`, `r2`, `c2` to get only a fragment of grid data
   * @public
   * @param {Number} r (Optional) From row
   * @param {Number} c (Optional) From col
   * @param {Number} r2 (Optional) To row
   * @param {Number} c2 (Optional) To col
   * @return {Array|Object}
   */
  this.getData = function (r, c, r2, c2) {
    if (typeof r === 'undefined') {
      return datamap.getAll();
    }
    else {
      return datamap.getRange({row: r, col: c}, {row: r2, col: c2});
    }
  };

  /**
   * Update settings
   * @public
   */
  this.updateSettings = function (settings) {
    var i;

    if (typeof settings.rows !== "undefined") {
      throw new Error("'rows' setting is no longer supported. do you mean startRows, minRows or maxRows?");
    }
    if (typeof settings.cols !== "undefined") {
      throw new Error("'cols' setting is no longer supported. do you mean startCols, minCols or maxCols?");
    }

    if (typeof settings.undo !== "undefined") {
      if (priv.undoRedo && settings.undo === false) {
        priv.undoRedo = null;
      }
      else if (!priv.undoRedo && settings.undo === true) {
        priv.undoRedo = new Handsontable.UndoRedo(self);
      }
    }

    for (i in settings) {
      if (i === 'data') {
        continue; //loadData will be triggered later
      }
      else if (settings.hasOwnProperty(i)) {
        if (i in hooks) {
          self.addHook(i, settings[i]);
        }
        else {
          priv.settings[i] = settings[i];

          //launch extensions
          if (Handsontable.extension[i]) {
            priv.extensions[i] = new Handsontable.extension[i](self, settings[i]);
          }
        }
      }
    }

    if (settings.data === void 0 && priv.settings.data === void 0) {
      var data = [];
      var row;
      for (var r = 0, rlen = priv.settings.startRows; r < rlen; r++) {
        row = [];
        for (var c = 0, clen = priv.settings.startCols; c < clen; c++) {
          row.push(null);
        }
        data.push(row);
      }
      self.loadData(data); //data source created just now
    }
    else if (settings.data !== void 0) {
      self.loadData(settings.data); //data source given as option
    }
    else if (settings.columns !== void 0) {
      datamap.createMap();
    }

    if (typeof settings.fillHandle !== "undefined") {
      if (autofill.handle && settings.fillHandle === false) {
        autofill.disable();
      }
      else if (!autofill.handle && settings.fillHandle !== false) {
        autofill.init();
      }
    }

    grid.keepEmptyRows();
    if (self.view) {
      self.forceFullRender = true; //used when data was changed
      selection.refreshBorders(null, true);
    }
  };

  /**
   * Returns current settings object
   * @return {Object}
   */
  this.getSettings = function () {
    return priv.settings;
  };

  /**
   * Returns current settingsFromDOM object
   * @return {Object}
   */
  this.getSettingsFromDOM = function () {
    return priv.settingsFromDOM;
  };

  /**
   * Clears grid
   * @public
   */
  this.clear = function () {
    selection.selectAll();
    selection.empty();
  };

  /**
   * Return true if undo can be performed, false otherwise
   * @public
   */
  this.isUndoAvailable = function () {
    return priv.undoRedo && priv.undoRedo.isUndoAvailable();
  };

  /**
   * Return true if redo can be performed, false otherwise
   * @public
   */
  this.isRedoAvailable = function () {
    return priv.undoRedo && priv.undoRedo.isRedoAvailable();
  };

  /**
   * Undo last edit
   * @public
   */
  this.undo = function () {
    priv.undoRedo && priv.undoRedo.undo();
  };

  /**
   * Redo edit (used to reverse an undo)
   * @public
   */
  this.redo = function () {
    priv.undoRedo && priv.undoRedo.redo();
  };

  /**
   * Clears undo history
   * @public
   */
  this.clearUndo = function () {
    priv.undoRedo && priv.undoRedo.clear();
  };

  /**
   * Inserts or removes rows and columns
   * @param {String} action See grid.alter for possible values
   * @param {Number} index
   * @param {Number} amount
   * @public
   */
  this.alter = function (action, index, amount) {
    grid.alter(action, index, amount);
  };

  /**
   * Returns <td> element corresponding to params row, col
   * @param {Number} row
   * @param {Number} col
   * @public
   * @return {Element}
   */
  this.getCell = function (row, col) {
    return self.view.getCellAtCoords({row: row, col: col});
  };

  /**
   * Returns property name associated with column number
   * @param {Number} col
   * @public
   * @return {String}
   */
  this.colToProp = function (col) {
    return datamap.colToProp(col);
  };

  /**
   * Returns column number associated with property name
   * @param {String} prop
   * @public
   * @return {Number}
   */
  this.propToCol = function (prop) {
    return datamap.propToCol(prop);
  };

  /**
   * Return value at `row`, `col`
   * @param {Number} row
   * @param {Number} col
   * @public
   * @return value (mixed data type)
   */
  this.getDataAtCell = function (row, col) {
    return datamap.get(row, datamap.colToProp(col));
  };

  /**
   * Return value at `row`, `prop`
   * @param {Number} row
   * @param {Number} prop
   * @public
   * @return value (mixed data type)
   */
  this.getDataAtRowProp = function (row, prop) {
    return datamap.get(row, prop);
  };

  /**
   * Returns cell meta data object corresponding to params row, col
   * @param {Number} row
   * @param {Number} col
   * @public
   * @return {Object}
   */
  this.getCellMeta = function (row, col) {
    var cellProperties = $.extend(true, cellProperties, Handsontable.TextCell)
      , prop = datamap.colToProp(col)
      , i
      , type;

    if (priv.settings.columns) {
      cellProperties = $.extend(true, cellProperties, priv.settings.columns[col] || {});
    }
    if (priv.settings.cells) {
      cellProperties = $.extend(true, cellProperties, priv.settings.cells(row, col, prop) || {});
    }
    self.runHooks('beforeGetCellMeta', row, col, cellProperties);

    if (typeof cellProperties.type === 'string' && Handsontable.cellTypes[cellProperties.type]) {
      type = Handsontable.cellTypes[cellProperties.type];
    }
    else if (typeof cellProperties.type === 'object') {
      type = cellProperties.type;
    }

    if (type) {
      for (i in type) {
        if (type.hasOwnProperty(i)) {
          cellProperties[i] = type[i];
        }
      }
    }

    cellProperties.isWritable = !cellProperties.readOnly;
    self.runHooks('afterGetCellMeta', row, col, cellProperties);
    return cellProperties;
  };

  /**
   * Return array of row headers (if they are enabled). If param `row` given, return header at given row as string
   * @param {Number} row (Optional)
   * @return {Array|String}
   */
  this.getRowHeader = function (row) {
    if (row === void 0) {
      var out = [];
      for (var i = 0, ilen = self.countRows(); i < ilen; i++) {
        out.push(self.getRowHeader(i));
      }
      return out;
    }
    else if (Object.prototype.toString.call(priv.settings.rowHeaders) === '[object Array]' && priv.settings.rowHeaders[row] !== void 0) {
      return priv.settings.rowHeaders[row];
    }
    else if (typeof priv.settings.rowHeaders === 'function') {
      return priv.settings.rowHeaders(row);
    }
    else if (priv.settings.rowHeaders && typeof priv.settings.rowHeaders !== 'string' && typeof priv.settings.rowHeaders !== 'number') {
      return row + 1;
    }
    else {
      return priv.settings.rowHeaders;
    }
  };

  /**
   * Return array of column headers (if they are enabled). If param `col` given, return header at given column as string
   * @param {Number} col (Optional)
   * @return {Array|String}
   */
  this.getColHeader = function (col) {
    if (col === void 0) {
      var out = [];
      for (var i = 0, ilen = self.countCols(); i < ilen; i++) {
        out.push(self.getColHeader(i));
      }
      return out;
    }
    else {
      col = Handsontable.PluginModifiers.run(self, 'col', col);

      if (priv.settings.columns && priv.settings.columns[col] && priv.settings.columns[col].title) {
        return priv.settings.columns[col].title;
      }
      else if (Object.prototype.toString.call(priv.settings.colHeaders) === '[object Array]' && priv.settings.colHeaders[col] !== void 0) {
        return priv.settings.colHeaders[col];
      }
      else if (typeof priv.settings.colHeaders === 'function') {
        return priv.settings.colHeaders(col);
      }
      else if (priv.settings.colHeaders && typeof priv.settings.colHeaders !== 'string' && typeof priv.settings.colHeaders !== 'number') {
        return Handsontable.helper.spreadsheetColumnLabel(col);
      }
      else {
        return priv.settings.colHeaders;
      }
    }
<<<<<<< HEAD
    TH.appendChild(DIV);
    self.runHooks('afterGetColHeader', col, TH);
=======
>>>>>>> 93a8feb0
  };

  /**
   * Return column width
   * @param {Number} col
   * @return {Number}
   */
  this.getColWidth = function (col) {
    col = Handsontable.PluginModifiers.run(self, 'col', col);
    var response = {};
    if (priv.settings.columns && priv.settings.columns[col] && priv.settings.columns[col].width) {
      response.width = priv.settings.columns[col].width;
    }
    else if (Object.prototype.toString.call(priv.settings.colWidths) === '[object Array]' && priv.settings.colWidths[col] !== void 0) {
      response.width = priv.settings.colWidths[col];
    }
    else {
      response.width = 50;
    }
    self.runHooks('afterGetColWidth', col, response);
    return response.width;
  };

  /**
   * Return total number of rows in grid
   * @return {Number}
   */
  this.countRows = function () {
    return priv.settings.data.length;
  };

  /**
   * Return total number of columns in grid
   * @return {Number}
   */
  this.countCols = function () {
    if (priv.dataType === 'object' || priv.dataType === 'function') {
      if (priv.settings.columns && priv.settings.columns.length) {
        return priv.settings.columns.length;
      }
      else {
        return priv.colToProp.length;
      }
    }
    else if (priv.dataType === 'array') {
      if (priv.settings.columns && priv.settings.columns.length) {
        return priv.settings.columns.length;
      }
      else if (priv.settings.data && priv.settings.data[0] && priv.settings.data[0].length) {
        return priv.settings.data[0].length;
      }
      else {
        return 0;
      }
    }
  };

  /**
   * Return index of first visible row
   * @return {Number}
   */
  this.rowOffset = function () {
    return self.view.wt.getSetting('offsetRow');
  };

  /**
   * Return index of first visible column
   * @return {Number}
   */
  this.colOffset = function () {
    return self.view.wt.getSetting('offsetColumn');
  };

  /**
   * Return number of visible rows
   * @return {Number}
   */
  this.countVisibleRows = function () {
    return self.view.wt.wtTable.countVisibleRows();
  };

  /**
   * Return number of visible columns
   * @return {Number}
   */
  this.countVisibleCols = function () {
    return self.view.wt.wtTable.countVisibleColumns();
  };

  /**
   * Return number of empty rows
   * @return {Boolean} ending If true, will only count empty rows at the end of the data source
   */
  this.countEmptyRows = function (ending) {
    var i = self.countRows() - 1
      , empty = 0;
    while (i >= 0) {
      if (self.isEmptyRow(i)) {
        empty++;
      }
      else if (ending) {
        break;
      }
      i--;
    }
    return empty;
  };

  /**
   * Return number of empty columns
   * @return {Boolean} ending If true, will only count empty columns at the end of the data source row
   */
  this.countEmptyCols = function (ending) {
    if (self.countRows() < 1) {
      return 0;
    }

    var i = self.countCols() - 1
      , empty = 0;
    while (i >= 0) {
      if (self.isEmptyCol(i)) {
        empty++;
      }
      else if (ending) {
        break;
      }
      i--;
    }
    return empty;
  };

  /**
   * Return true if the row at the given index is empty, false otherwise
   * @param {Number} r Row index
   * @return {Boolean}
   */
  this.isEmptyRow = function (r) {
    if (priv.settings.isEmptyRow) {
      return priv.settings.isEmptyRow.call(this, r);
    }

    var val;
    for (var c = 0, clen = this.countCols(); c < clen; c++) {
      val = this.getDataAtCell(r, c);
      if (val !== '' && val !== null && typeof val !== 'undefined') {
        return false;
      }
    }
    return true;
  };

  /**
   * Return true if the column at the given index is empty, false otherwise
   * @param {Number} c Column index
   * @return {Boolean}
   */
  this.isEmptyCol = function (c) {
    if (priv.settings.isEmptyCol) {
      return priv.settings.isEmptyCol.call(this, c);
    }

    var val;
    for (var r = 0, rlen = this.countRows(); r < rlen; r++) {
      val = this.getDataAtCell(r, c);
      if (val !== '' && val !== null && typeof val !== 'undefined') {
        return false;
      }
    }
    return true;
  };

  /**
   * Selects cell on grid. Optionally selects range to another cell
   * @param {Number} row
   * @param {Number} col
   * @param {Number} [endRow]
   * @param {Number} [endCol]
   * @param {Boolean} [scrollToCell=true] If true, viewport will be scrolled to the selection
   * @public
   * @return {Boolean}
   */
  this.selectCell = function (row, col, endRow, endCol, scrollToCell) {
    if (typeof row !== 'number' || row < 0 || row >= self.countRows()) {
      return false;
    }
    if (typeof col !== 'number' || col < 0 || col >= self.countCols()) {
      return false;
    }
    if (typeof endRow !== "undefined") {
      if (typeof endRow !== 'number' || endRow < 0 || endRow >= self.countRows()) {
        return false;
      }
      if (typeof endCol !== 'number' || endCol < 0 || endCol >= self.countCols()) {
        return false;
      }
    }
    priv.selStart.coords({row: row, col: col});
    self.listen(); //needed or otherwise prepare won't focus the cell. selectionSpec tests this (should move focus to selected cell)
    if (typeof endRow === "undefined") {
      selection.setRangeEnd({row: row, col: col}, scrollToCell);
    }
    else {
      selection.setRangeEnd({row: endRow, col: endCol}, scrollToCell);
    }

    self.selection.finish();
    return true;
  };

  this.selectCellByProp = function (row, prop, endRow, endProp, scrollToCell) {
    arguments[1] = datamap.propToCol(arguments[1]);
    if (typeof arguments[3] !== "undefined") {
      arguments[3] = datamap.propToCol(arguments[3]);
    }
    return self.selectCell.apply(self, arguments);
  };

  /**
   * Deselects current sell selection on grid
   * @public
   */
  this.deselectCell = function () {
    selection.deselect();
  };

  /**
   * Remove grid from DOM
   * @public
   */
  this.destroy = function () {
    self.clearTimeouts();
    if (self.view) { //in case HT is destroyed before initialization has finished
      self.view.wt.destroy();
    }
    self.rootElement.empty();
    self.rootElement.removeData('handsontable');
    self.rootElement.off('.handsontable');
    $(window).off('.' + self.guid);
    $(document.documentElement).off('.' + self.guid);
    self.runHooks('afterDestroy');
  };

  /**
   * Return Handsontable instance
   * @public
   * @return {Object}
   */
  this.getInstance = function () {
    return self.rootElement.data("handsontable");
  };

  /**
   * Add PluginHook to this instance
   * @public
   */
  this.addHook = function (key, fn) {
    if (typeof hooks[key] === "undefined") {
      hooks[key] = [];
    }

    if (fn instanceof Array) {
      for (var i = 0, len = fn.length; i < len; i++) {
        hooks[key].push(fn[i]);
      }
    } else {
      hooks[key].push(fn);
    }
  };

  /**
   * Remove PluginHook from this instance
   * @public
   * @return {Boolean}
   */
  this.removeHook = function (key, fn) {
    for(var i = 0, len = hooks[key].length; i < len; i++) {
      if (hooks[key][i] == fn) {
        hooks[key].splice(i, 1);
        return true;
      }
    }
    return false;
  };

  /**
   * Run all PluginHooks (global and public)
   * @public
   */
  this.runHooks = function (key, p1, p2, p3, p4, p5) {
    if (typeof hooks[key] !== 'undefined') {
      for (var i = 0, len = hooks[key].length; i < len; i++) {
        hooks[key][i].call(self, p1, p2, p3, p4, p5);
      }
    }
    Handsontable.PluginHooks.run(self, key, p1, p2, p3, p4, p5);
  };

  this.timeouts = {};

  /**
   * Sets timeout. Purpose of this method is to clear all known timeouts when `destroy` method is called
   * @public
   */
  this.registerTimeout = function (key, handle, ms) {
    clearTimeout(this.timeouts[key]);
    this.timeouts[key] = setTimeout(handle, ms || 0);
  };

  /**
   * Clears all known timeouts
   * @public
   */
  this.clearTimeouts = function () {
    for (var key in this.timeouts) {
      if (this.timeouts.hasOwnProperty(key)) {
        clearTimeout(this.timeouts[key]);
      }
    }
  };

  /**
   * Handsontable version
   */
  this.version = '@@version'; //inserted by grunt from package.json
};

var settings = {
  'data': void 0,
  'width': void 0,
  'height': void 0,
  'startRows': 5,
  'startCols': 5,
  'minRows': 0,
  'minCols': 0,
  'maxRows': Infinity,
  'maxCols': Infinity,
  'minSpareRows': 0,
  'minSpareCols': 0,
  'multiSelect': true,
  'fillHandle': true,
  'undo': true,
  'outsideClickDeselects': true,
  'enterBeginsEditing': true,
  'enterMoves': {row: 1, col: 0},
  'tabMoves': {row: 0, col: 1},
  'autoWrapRow': false,
  'autoWrapCol': false,
  'copyRowsLimit': 1000,
  'copyColsLimit': 1000,
  'currentRowClassName': void 0,
  'currentColClassName': void 0,
  'stretchH': 'hybrid',
  isEmptyRow: void 0,
  isEmptyCol: void 0
};

$.fn.handsontable = function (action) {
  var i, ilen, args, output, userSettings;

  // Use only first element from list
  var _this = this.first();

  // Init case
  if (typeof action !== 'string') {
    userSettings = action || {};
    if (_this.data("handsontable")) {
      instance = _this.data("handsontable");
      instance.updateSettings(userSettings);
    }
    else {
      var currentSettings = $.extend(true, {}, settings), instance;
      for (i in userSettings) {
        if (userSettings.hasOwnProperty(i)) {
          currentSettings[i] = userSettings[i];
        }
      }
      instance = new Handsontable.Core(_this, currentSettings);
      _this.data("handsontable", instance);
      instance.init();
    }

    return _this;
  }
  // Action case
  else {
    args = [];
    if (arguments.length > 1) {
      for (i = 1, ilen = arguments.length; i < ilen; i++) {
        args.push(arguments[i]);
      }
    }

    var instance = _this.data("handsontable");
    if (instance) {
      if (typeof instance[action] !== "undefined") {
        output = instance[action].apply(_this, args);
      }
      else {
        throw new Error('Handsontable do not provide action: ' + action);
      }
    }

    return output;
  }
};<|MERGE_RESOLUTION|>--- conflicted
+++ resolved
@@ -1983,11 +1983,6 @@
         return priv.settings.colHeaders;
       }
     }
-<<<<<<< HEAD
-    TH.appendChild(DIV);
-    self.runHooks('afterGetColHeader', col, TH);
-=======
->>>>>>> 93a8feb0
   };
 
   /**
