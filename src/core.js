/**
 * Handsontable constructor
 * @param rootElement The jQuery element in which Handsontable DOM will be inserted
 * @param userSettings
 * @constructor
 */
Handsontable.Core = function (rootElement, userSettings) {
  var priv
    , hooks
    , eventMap
    , datamap
    , grid
    , selection
    , editproxy
    , autofill
    , instance = this
    , GridSettings = function () {
    };

  Handsontable.helper.inherit(GridSettings, DefaultSettings); //create grid settings as a copy of default settings
  Handsontable.helper.extend(GridSettings.prototype, userSettings); //overwrite defaults with user settings

  this.rootElement = rootElement;
  this.guid = 'ht_' + Handsontable.helper.randomString(); //this is the namespace for global events

  if (!this.rootElement[0].id) {
    this.rootElement[0].id = this.guid; //if root element does not have an id, assign a random id
  }

  priv = {
    columnSettings: [],
    columnsSettingConflicts: ['data', 'width'],
    settings: new GridSettings(), // current settings instance
    settingsFromDOM: {},
    selStart: new Handsontable.SelectionPoint(),
    selEnd: new Handsontable.SelectionPoint(),
    editProxy: false,
    isPopulated: null,
    scrollable: null,
    undoRedo: null,
    extensions: {},
    colToProp: null,
    propToCol: null,
    dataSchema: null,
    dataType: 'array',
    firstRun: true
  };

  hooks = {
    beforeInitWalkontable: [],

    beforeInit: [],
    beforeRender: [],
    beforeChange: [],
    beforeGet: [],
    beforeSet: [],
    beforeGetCellMeta: [],
    beforeAutofill: [],

    afterInit: [],
    afterLoadData: [],
    afterRender: [],
    afterChange: [],
    afterGetCellMeta: [],
    afterGetColHeader: [],
    afterGetColWidth: [],
    afterDestroy: [],
    afterRemoveRow: [],
    afterCreateRow: [],
    afterRemoveCol: [],
    afterCreateCol: [],
    afterColumnResize: [],
    afterColumnMove: [],
    afterDeselect: [],
    afterSelection: [],
    afterSelectionByProp: [],
    afterSelectionEnd: [],
    afterSelectionEndByProp: [],
    afterCopyLimit: []
  };

  eventMap = {
    onBeforeChange: "beforeChange",
    onChange: "afterChange",
    onCreateRow: "afterCreateRow",
    onCreateCol: "afterCreateCol",
    onSelection: "afterSelection",
    onCopyLimit: "afterCopyLimit",
    onSelectionEnd: "afterSelectionEnd",
    onSelectionByProp: "afterSelectionByProp",
    onSelectionEndByProp: "afterSelectionEndByProp"
  };

  datamap = {
    recursiveDuckSchema: function (obj) {
      var schema;
      if ($.isPlainObject(obj)) {
        schema = {};
        for (var i in obj) {
          if (obj.hasOwnProperty(i)) {
            if ($.isPlainObject(obj[i])) {
              schema[i] = datamap.recursiveDuckSchema(obj[i]);
            }
            else {
              schema[i] = null;
            }
          }
        }
      }
      else {
        schema = [];
      }
      return schema;
    },

    recursiveDuckColumns: function (schema, lastCol, parent) {
      var prop, i;
      if (typeof lastCol === 'undefined') {
        lastCol = 0;
        parent = '';
      }
      if ($.isPlainObject(schema)) {
        for (i in schema) {
          if (schema.hasOwnProperty(i)) {
            if (schema[i] === null) {
              prop = parent + i;
              priv.colToProp.push(prop);
              priv.propToCol[prop] = lastCol;
              lastCol++;
            }
            else {
              lastCol = datamap.recursiveDuckColumns(schema[i], lastCol, i + '.');
            }
          }
        }
      }
      return lastCol;
    },

    createMap: function () {
      if (typeof datamap.getSchema() === "undefined") {
        throw new Error("trying to create `columns` definition but you didnt' provide `schema` nor `data`");
      }
      var i, ilen, schema = datamap.getSchema();
      priv.colToProp = [];
      priv.propToCol = {};
      if (priv.settings.columns) {
        for (i = 0, ilen = priv.settings.columns.length; i < ilen; i++) {
          priv.colToProp[i] = priv.settings.columns[i].data;
          priv.propToCol[priv.settings.columns[i].data] = i;
        }
      }
      else {
        datamap.recursiveDuckColumns(schema);
      }
    },

    colToProp: function (col) {
      col = Handsontable.PluginModifiers.run(instance, 'col', col);
      if (priv.colToProp && typeof priv.colToProp[col] !== 'undefined') {
        return priv.colToProp[col];
      }
      else {
        return col;
      }
    },

    propToCol: function (prop) {
      var col;
      if (typeof priv.propToCol[prop] !== 'undefined') {
        col = priv.propToCol[prop];
      }
      else {
        col = prop;
      }
      col = Handsontable.PluginModifiers.run(instance, 'col', col);
      return col;
    },

    getSchema: function () {
      if (priv.settings.dataSchema) {
        if (typeof priv.settings.dataSchema === 'function') {
          return priv.settings.dataSchema();
        }
        return priv.settings.dataSchema;
      }
      return priv.duckDataSchema;
    },

    /**
     * Creates row at the bottom of the data array
     * @param {Number} [index] Optional. Index of the row before which the new row will be inserted
     */
    createRow: function (index) {
      var row
        , rowCount = instance.countRows();

      if (typeof index !== 'number' || index >= rowCount) {
        index = rowCount;
      }

      if (priv.dataType === 'array') {
        row = [];
        for (var c = 0, clen = instance.countCols(); c < clen; c++) {
          row.push(null);
        }
      }
      else if (priv.dataType === 'function') {
        row = priv.settings.dataSchema(index);
      }
      else {
        row = $.extend(true, {}, datamap.getSchema());
      }

      if (index === rowCount) {
        GridSettings.prototype.data.push(row);
      }
      else {
        GridSettings.prototype.data.splice(index, 0, row);
      }

      instance.runHooks('afterCreateRow', index);
      instance.forceFullRender = true; //used when data was changed
    },

    /**
     * Creates col at the right of the data array
     * @param {Object} [index] Optional. Index of the column before which the new column will be inserted
     */
    createCol: function (index) {
      if (priv.dataType === 'object' || priv.settings.columns) {
        throw new Error("Cannot create new column. When data source in an object, you can only have as much columns as defined in first data row, data schema or in the 'columns' setting");
      }
<<<<<<< HEAD
      var r = 0, rlen = instance.countRows()
        , constructor = Handsontable.helper.columnFactory(GridSettings, priv.columnsSettingConflicts, Handsontable.TextCell);

      if (typeof index !== 'number' || index >= instance.countCols()) {
        for (; r < rlen; r++) {
          if (typeof priv.settings.data[r] === 'undefined') {
            GridSettings.prototype.data[r] = [];
          }
          GridSettings.prototype.data[r].push('');
=======
      var r = 0, rlen = self.countRows(), data = priv.settings.data;
      if (typeof index !== 'number' || index >= self.countCols()) {
        for (; r < rlen; r++) {
          if (typeof data[r] === 'undefined') {
            data[r] = [];
          }
          data[r].push('');
>>>>>>> f53489dc
        }
        // Add new column constructor
        priv.columnSettings.push(constructor);
      }
      else {
        for (; r < rlen; r++) {
<<<<<<< HEAD
          GridSettings.prototype.data[r].splice(index, 0, '');
=======
          data[r].splice(index, 0, '');
>>>>>>> f53489dc
        }
        // Add new column constructor at given index
        priv.columnSettings.splice(index, 0, constructor);
      }
      instance.runHooks('afterCreateCol', index);
      instance.forceFullRender = true; //used when data was changed
    },

    /**
     * Removes row from the data array
     * @param {Number} [index] Optional. Index of the row to be removed. If not provided, the last row will be removed
     * @param {Number} [amount] Optional. Amount of the rows to be removed. If not provided, one row will be removed
     */
    removeRow: function (index, amount) {
      if (!amount) {
        amount = 1;
      }
      if (typeof index !== 'number') {
        index = -amount;
      }
      GridSettings.prototype.data.splice(index, amount);
      instance.runHooks('afterRemoveRow', index, amount);
      instance.forceFullRender = true; //used when data was changed
    },

    /**
     * Removes column from the data array
     * @param {Number} [index] Optional. Index of the column to be removed. If not provided, the last column will be removed
     * @param {Number} [amount] Optional. Amount of the columns to be removed. If not provided, one column will be removed
     */
    removeCol: function (index, amount) {
      if (priv.dataType === 'object' || priv.settings.columns) {
        throw new Error("cannot remove column with object data source or columns option specified");
      }
      if (!amount) {
        amount = 1;
      }
      if (typeof index !== 'number') {
        index = -amount;
      }
<<<<<<< HEAD
      for (var r = 0, rlen = instance.countRows(); r < rlen; r++) {
        GridSettings.prototype.data[r].splice(index, amount);
=======
      var data = priv.settings.data;
      for (var r = 0, rlen = self.countRows(); r < rlen; r++) {
        data[r].splice(index, amount);
>>>>>>> f53489dc
      }
      instance.runHooks('afterRemoveCol', index, amount);
      priv.columnSettings.splice(index, amount);
      instance.forceFullRender = true; //used when data was changed
    },

    /**
     * Add / removes data from the column
     * @param {Number} [col] Index of column in which do you want to do splice.
     * @param {Number} [index] Index at which to start changing the array. If negative, will begin that many elements from the end
     * @param {Number} [amount] An integer indicating the number of old array elements to remove. If amount is 0, no elements are removed
     * @param {Mixed} [elements] Optional. The elements to add to the array. If you don't specify any elements, spliceCol simply removes elements from the array
     */
    spliceCol: function (col, index, amount/*, elements... */) {
      var elements = 4 <= arguments.length ? [].slice.call(arguments, 3) : []
        , before   = []
        , removed  = []
        , after    = []
        , result   = []
        , data   = priv.settings.data
        , diff   = elements.length - amount
        , split  = index + amount
        , length = data.length
        , r = 0;


      for (; r < length; r++) {
        if (r < index) {
          before.push(data[r][col]);
        }
        else if (r >= split) {
          after.push(data[r][col]);
        }
        else {
          removed.push(data[r][col]);
        }
      }

      result = before.concat(elements, after);

      if (diff > 0) {
        length += diff;
        self.alter('insert_row', null, diff, 'spliceCol');
      }

      for (r = 0; r < length; r++) {
        data[r][col] = typeof result[r] !== "undefined" ? result[r] : null;
      }

      self.forceFullRender = true; //used when data was changed
      selection.refreshBorders();

      return removed;
    },

    /**
     * Returns single value from the data array
     * @param {Number} row
     * @param {Number} prop
     */
    getVars: {},
    get: function (row, prop) {
      datamap.getVars.row = row;
      datamap.getVars.prop = prop;
      instance.runHooks('beforeGet', datamap.getVars);
      if (typeof datamap.getVars.prop === 'string' && datamap.getVars.prop.indexOf('.') > -1) {
        var sliced = datamap.getVars.prop.split(".");
        var out = priv.settings.data[datamap.getVars.row];
        if (!out) {
          return null;
        }
        for (var i = 0, ilen = sliced.length; i < ilen; i++) {
          out = out[sliced[i]];
          if (typeof out === 'undefined') {
            return null;
          }
        }
        return out;
      }
      else if (typeof datamap.getVars.prop === 'function') {
        /**
         *  allows for interacting with complex structures, for example
         *  d3/jQuery getter/setter properties:
         *
         *    {columns: [{
         *      data: function(row, value){
         *        if(arguments.length === 1){
         *          return row.property();
         *        }
         *        row.property(value);
         *      }
         *    }]}
         */
        return datamap.getVars.prop(priv.settings.data.slice(
          datamap.getVars.row,
          datamap.getVars.row + 1
        )[0]);
      }
      else {
        return priv.settings.data[datamap.getVars.row] ? priv.settings.data[datamap.getVars.row][datamap.getVars.prop] : null;
      }
    },

    /**
     * Saves single value to the data array
     * @param {Number} row
     * @param {Number} prop
     * @param {String} value
     * @param {String} [source] Optional. Source of hook runner.
     */
    setVars: {},
    set: function (row, prop, value, source) {
      datamap.setVars.row = row;
      datamap.setVars.prop = prop;
      datamap.setVars.value = value;
      instance.runHooks('beforeSet', datamap.setVars, source || "datamapGet");
      if (typeof datamap.setVars.prop === 'string' && datamap.setVars.prop.indexOf('.') > -1) {
        var sliced = datamap.setVars.prop.split(".");
        var out = priv.settings.data[datamap.setVars.row];
        for (var i = 0, ilen = sliced.length - 1; i < ilen; i++) {
          out = out[sliced[i]];
        }
        out[sliced[i]] = datamap.setVars.value;
      }
      else if (typeof datamap.setVars.prop === 'function') {
        /* see the `function` handler in `get` */
        datamap.setVars.prop(priv.settings.data.slice(
          datamap.setVars.row,
          datamap.setVars.row + 1
        )[0], datamap.setVars.value);
      }
      else {
        priv.settings.data[datamap.setVars.row][datamap.setVars.prop] = datamap.setVars.value;
      }
    },

    /**
     * Clears the data array
     */
    clear: function () {
      for (var r = 0; r < instance.countRows(); r++) {
        for (var c = 0; c < instance.countCols(); c++) {
          datamap.set(r, datamap.colToProp(c), '');
        }
      }
    },

    /**
     * Returns the data array
     * @return {Array}
     */
    getAll: function () {
      return priv.settings.data;
    },

    /**
     * Returns data range as array
     * @param {Object} start Start selection position
     * @param {Object} end End selection position
     * @return {Array}
     */
    getRange: function (start, end) {
      var r, rlen, c, clen, output = [], row;
      rlen = Math.max(start.row, end.row);
      clen = Math.max(start.col, end.col);
      for (r = Math.min(start.row, end.row); r <= rlen; r++) {
        row = [];
        for (c = Math.min(start.col, end.col); c <= clen; c++) {
          row.push(datamap.get(r, datamap.colToProp(c)));
        }
        output.push(row);
      }
      return output;
    },

    /**
     * Return data as text (tab separated columns)
     * @param {Object} start (Optional) Start selection position
     * @param {Object} end (Optional) End selection position
     * @return {String}
     */
    getText: function (start, end) {
      return SheetClip.stringify(datamap.getRange(start, end));
    }
  };

  grid = {
    /**
     * Inserts or removes rows and columns
     * @param {String} action Possible values: "insert_row", "insert_col", "remove_row", "remove_col"
     * @param {Number} index
     * @param {Number} amount
     * @param {String} [source] Optional. Source of hook runner.
     */
    alter: function (action, index, amount, source) {
      var oldData, newData, changes, r, rlen, c, clen, delta;
      oldData = $.extend(true, [], datamap.getAll());

      switch (action) {
        case "insert_row":
          if (!amount) {
            amount = 1;
          }
          delta = 0;
          while (delta < amount && instance.countRows() < priv.settings.maxRows) {
            datamap.createRow(index);
            delta++;
          }
          if (delta) {
            if (priv.selStart.exists() && priv.selStart.row() >= index) {
              priv.selStart.row(priv.selStart.row() + delta);
              selection.transformEnd(delta, 0); //will call render() internally
            }
            else {
              selection.refreshBorders(); //it will call render and prepare methods
            }
          }
          break;

        case "insert_col":
          if (!amount) {
            amount = 1;
          }
          delta = 0;
          while (delta < amount && instance.countCols() < priv.settings.maxCols) {
            datamap.createCol(index);
            delta++;
          }
          if (delta) {
            if (priv.selStart.exists() && priv.selStart.col() >= index) {
              priv.selStart.col(priv.selStart.col() + delta);
              selection.transformEnd(0, delta); //will call render() internally
            }
            else {
              selection.refreshBorders(); //it will call render and prepare methods
            }
          }
          break;

        case "remove_row":
          datamap.removeRow(index, amount);
          grid.keepEmptyRows();
          selection.refreshBorders(); //it will call render and prepare methods
          break;

        case "remove_col":
          datamap.removeCol(index, amount);
          grid.keepEmptyRows();
          selection.refreshBorders(); //it will call render and prepare methods
          break;

        default:
          throw Error('There is no such action "' + action + '"');
          break;
      }

      changes = [];
      newData = datamap.getAll();
      for (r = 0, rlen = newData.length; r < rlen; r++) {
        for (c = 0, clen = newData[r].length; c < clen; c++) {
          changes.push([r, c, oldData[r] ? oldData[r][c] : null, newData[r][c]]);
        }
      }
      instance.runHooks('afterChange', changes, source || 'alter');
      grid.keepEmptyRows(); //makes sure that we did not add rows that will be removed in next refresh
    },

    /**
     * Makes sure there are empty rows at the bottom of the table
     */
    keepEmptyRows: function () {
      var r, rlen, emptyRows = instance.countEmptyRows(true), emptyCols;

      //should I add empty rows to data source to meet minRows?
      rlen = instance.countRows();
      if (rlen < priv.settings.minRows) {
        for (r = 0; r < priv.settings.minRows - rlen; r++) {
          datamap.createRow();
        }
      }

      //should I add empty rows to meet minSpareRows?
      if (emptyRows < priv.settings.minSpareRows) {
        for (; emptyRows < priv.settings.minSpareRows && instance.countRows() < priv.settings.maxRows; emptyRows++) {
          datamap.createRow();
        }
      }

      //count currently empty cols
      emptyCols = instance.countEmptyCols(true);

      //should I add empty cols to meet minCols?
      if (!priv.settings.columns && instance.countCols() < priv.settings.minCols) {
        for (; instance.countCols() < priv.settings.minCols; emptyCols++) {
          datamap.createCol();
        }
      }

      //should I add empty cols to meet minSpareCols?
      if (!priv.settings.columns && priv.dataType === 'array' && emptyCols < priv.settings.minSpareCols) {
        for (; emptyCols < priv.settings.minSpareCols && instance.countCols() < priv.settings.maxCols; emptyCols++) {
          datamap.createCol();
        }
      }

      if (priv.settings.enterBeginsEditing) {
        for (; (((priv.settings.minRows || priv.settings.minSpareRows) && instance.countRows() > priv.settings.minRows) && (priv.settings.minSpareRows && emptyRows > priv.settings.minSpareRows)); emptyRows--) {
          datamap.removeRow();
        }
      }

      if (priv.settings.enterBeginsEditing && !priv.settings.columns) {
        for (; (((priv.settings.minCols || priv.settings.minSpareCols) && instance.countCols() > priv.settings.minCols) && (priv.settings.minSpareCols && emptyCols > priv.settings.minSpareCols)); emptyCols--) {
          datamap.removeCol();
        }
      }

      var rowCount = instance.countRows();
      var colCount = instance.countCols();

      if (rowCount === 0 || colCount === 0) {
        selection.deselect();
      }

      if (priv.selStart.exists()) {
        var selectionChanged;
        var fromRow = priv.selStart.row();
        var fromCol = priv.selStart.col();
        var toRow = priv.selEnd.row();
        var toCol = priv.selEnd.col();

        //if selection is outside, move selection to last row
        if (fromRow > rowCount - 1) {
          fromRow = rowCount - 1;
          selectionChanged = true;
          if (toRow > fromRow) {
            toRow = fromRow;
          }
        } else if (toRow > rowCount - 1) {
          toRow = rowCount - 1;
          selectionChanged = true;
          if (fromRow > toRow) {
            fromRow = toRow;
          }
        }

        //if selection is outside, move selection to last row
        if (fromCol > colCount - 1) {
          fromCol = colCount - 1;
          selectionChanged = true;
          if (toCol > fromCol) {
            toCol = fromCol;
          }
        } else if (toCol > colCount - 1) {
          toCol = colCount - 1;
          selectionChanged = true;
          if (fromCol > toCol) {
            fromCol = toCol;
          }
        }

        if (selectionChanged) {
          instance.selectCell(fromRow, fromCol, toRow, toCol);
        }
      }
    },

    /**
     * Populate cells at position with 2d array
     * @param {Object} start Start selection position
     * @param {Array} input 2d array
     * @param {Object} [end] End selection position (only for drag-down mode)
     * @param {String} [source="populateFromArray"]
     * @return {Object|undefined} ending td in pasted area (only if any cell was changed)
     */
    populateFromArray: function (start, input, end, source) {
      var r, rlen, c, clen, setData = [], current = {};
      rlen = input.length;
      if (rlen === 0) {
        return false;
      }
      current.row = start.row;
      current.col = start.col;
      for (r = 0; r < rlen; r++) {
        if ((end && current.row > end.row) || (!priv.settings.minSpareRows && current.row > instance.countRows() - 1) || (current.row >= priv.settings.maxRows)) {
          break;
        }
        current.col = start.col;
        clen = input[r] ? input[r].length : 0;
        for (c = 0; c < clen; c++) {
          if ((end && current.col > end.col) || (!priv.settings.minSpareCols && current.col > instance.countCols() - 1) || (current.col >= priv.settings.maxCols)) {
            break;
          }
          if (instance.getCellMeta(current.row, current.col).isWritable) {
            setData.push([current.row, current.col, input[r][c]]);
          }
          current.col++;
          if (end && c === clen - 1) {
            c = -1;
          }
        }
        current.row++;
        if (end && r === rlen - 1) {
          r = -1;
        }
      }
      instance.setDataAtCell(setData, null, null, source || 'populateFromArray');
    },

    /**
     * Returns the top left (TL) and bottom right (BR) selection coordinates
     * @param {Object[]} coordsArr
     * @returns {Object}
     */
    getCornerCoords: function (coordsArr) {
      function mapProp(func, array, prop) {
        function getProp(el) {
          return el[prop];
        }

        if (Array.prototype.map) {
          return func.apply(Math, array.map(getProp));
        }
        return func.apply(Math, $.map(array, getProp));
      }

      return {
        TL: {
          row: mapProp(Math.min, coordsArr, "row"),
          col: mapProp(Math.min, coordsArr, "col")
        },
        BR: {
          row: mapProp(Math.max, coordsArr, "row"),
          col: mapProp(Math.max, coordsArr, "col")
        }
      };
    },

    /**
     * Returns array of td objects given start and end coordinates
     */
    getCellsAtCoords: function (start, end) {
      var corners = grid.getCornerCoords([start, end]);
      var r, c, output = [];
      for (r = corners.TL.row; r <= corners.BR.row; r++) {
        for (c = corners.TL.col; c <= corners.BR.col; c++) {
          output.push(instance.view.getCellAtCoords({
            row: r,
            col: c
          }));
        }
      }
      return output;
    }
  };

  this.selection = selection = { //this public assignment is only temporary
    inProgress: false,

    /**
     * Sets inProgress to true. This enables onSelectionEnd and onSelectionEndByProp to function as desired
     */
    begin: function () {
      instance.selection.inProgress = true;
    },

    /**
     * Sets inProgress to false. Triggers onSelectionEnd and onSelectionEndByProp
     */
    finish: function () {
      var sel = self.getSelected();
      instance.runHooks("afterSelectionEnd", sel[0], sel[1], sel[2], sel[3]);
      instance.runHooks("afterSelectionEndByProp", sel[0], instance.colToProp(sel[1]), sel[2], instance.colToProp(sel[3]));
      instance.selection.inProgress = false;
    },

    isInProgress: function () {
      return instance.selection.inProgress;
    },

    /**
     * Starts selection range on given td object
     * @param {Object} coords
     */
    setRangeStart: function (coords) {
      priv.selStart.coords(coords);
      selection.setRangeEnd(coords);
    },

    /**
     * Ends selection range on given td object
     * @param {Object} coords
     * @param {Boolean} [scrollToCell=true] If true, viewport will be scrolled to range end
     */
    setRangeEnd: function (coords, scrollToCell) {
      instance.selection.begin();

      priv.selEnd.coords(coords);
      if (!priv.settings.multiSelect) {
        priv.selStart.coords(coords);
      }

      //set up current selection
      instance.view.wt.selections.current.clear();
      instance.view.wt.selections.current.add(priv.selStart.arr());

      //set up area selection
      instance.view.wt.selections.area.clear();
      if (selection.isMultiple()) {
        instance.view.wt.selections.area.add(priv.selStart.arr());
        instance.view.wt.selections.area.add(priv.selEnd.arr());
      }

      //set up highlight
      if (priv.settings.currentRowClassName || priv.settings.currentColClassName) {
        instance.view.wt.selections.highlight.clear();
        instance.view.wt.selections.highlight.add(priv.selStart.arr());
        instance.view.wt.selections.highlight.add(priv.selEnd.arr());
      }

      //trigger handlers
      instance.runHooks("afterSelection", priv.selStart.row(), priv.selStart.col(), priv.selEnd.row(), priv.selEnd.col());
      instance.runHooks("afterSelectionByProp", priv.selStart.row(), datamap.colToProp(priv.selStart.col()), priv.selEnd.row(), datamap.colToProp(priv.selEnd.col()));

      if (scrollToCell !== false) {
        instance.view.scrollViewport(coords);

        instance.view.wt.draw(true); //these two lines are needed to fix scrolling viewport when cell dimensions are significantly bigger than assumed by Walkontable
        instance.view.scrollViewport(coords);
      }
      selection.refreshBorders();
    },

    /**
     * Destroys editor, redraws borders around cells, prepares editor
     * @param {Boolean} revertOriginal
     * @param {Boolean} keepEditor
     */
    refreshBorders: function (revertOriginal, keepEditor) {
      if (!keepEditor) {
        editproxy.destroy(revertOriginal);
      }
      instance.view.render();
      if (selection.isSelected() && !keepEditor) {
        editproxy.prepare();
      }
    },

    /**
     * Returns information if we have a multiselection
     * @return {Boolean}
     */
    isMultiple: function () {
      return !(priv.selEnd.col() === priv.selStart.col() && priv.selEnd.row() === priv.selStart.row());
    },

    /**
     * Selects cell relative to current cell (if possible)
     */
    transformStart: function (rowDelta, colDelta, force) {
      if (priv.selStart.row() + rowDelta > instance.countRows() - 1) {
        if (force && priv.settings.minSpareRows > 0) {
          instance.alter("insert_row", instance.countRows());
        }
        else if (priv.settings.autoWrapCol && priv.selStart.col() + colDelta < instance.countCols() - 1) {
          rowDelta = 1 - instance.countRows();
          colDelta = 1;
        }
      }
      else if (priv.settings.autoWrapCol && priv.selStart.row() + rowDelta < 0 && priv.selStart.col() + colDelta >= 0) {
        rowDelta = instance.countRows() - 1;
        colDelta = -1;
      }
      if (priv.selStart.col() + colDelta > instance.countCols() - 1) {
        if (force && priv.settings.minSpareCols > 0) {
          instance.alter("insert_col", instance.countCols());
        }
        else if (priv.settings.autoWrapRow && priv.selStart.row() + rowDelta < instance.countRows() - 1) {
          rowDelta = 1;
          colDelta = 1 - instance.countCols();
        }
      }
      else if (priv.settings.autoWrapRow && priv.selStart.col() + colDelta < 0 && priv.selStart.row() + rowDelta >= 0) {
        rowDelta = -1;
        colDelta = instance.countCols() - 1;
      }

      var totalRows = instance.countRows();
      var totalCols = instance.countCols();
      var coords = {
        row: (priv.selStart.row() + rowDelta),
        col: priv.selStart.col() + colDelta
      };

      if (coords.row < 0) {
        coords.row = 0;
      }
      else if (coords.row > 0 && coords.row >= totalRows) {
        coords.row = totalRows - 1;
      }

      if (coords.col < 0) {
        coords.col = 0;
      }
      else if (coords.col > 0 && coords.col >= totalCols) {
        coords.col = totalCols - 1;
      }

      selection.setRangeStart(coords);
    },

    /**
     * Sets selection end cell relative to current selection end cell (if possible)
     */
    transformEnd: function (rowDelta, colDelta) {
      if (priv.selEnd.exists()) {
        var totalRows = instance.countRows();
        var totalCols = instance.countCols();
        var coords = {
          row: priv.selEnd.row() + rowDelta,
          col: priv.selEnd.col() + colDelta
        };

        if (coords.row < 0) {
          coords.row = 0;
        }
        else if (coords.row > 0 && coords.row >= totalRows) {
          coords.row = totalRows - 1;
        }

        if (coords.col < 0) {
          coords.col = 0;
        }
        else if (coords.col > 0 && coords.col >= totalCols) {
          coords.col = totalCols - 1;
        }

        selection.setRangeEnd(coords);
      }
    },

    /**
     * Returns true if currently there is a selection on screen, false otherwise
     * @return {Boolean}
     */
    isSelected: function () {
      return priv.selEnd.exists();
    },

    /**
     * Returns true if coords is within current selection coords
     * @return {Boolean}
     */
    inInSelection: function (coords) {
      if (!selection.isSelected()) {
        return false;
      }
      var sel = grid.getCornerCoords([priv.selStart.coords(), priv.selEnd.coords()]);
      return (sel.TL.row <= coords.row && sel.BR.row >= coords.row && sel.TL.col <= coords.col && sel.BR.col >= coords.col);
    },

    /**
     * Deselects all selected cells
     */
    deselect: function () {
      if (!selection.isSelected()) {
        return;
      }
      instance.selection.inProgress = false; //needed by HT inception
      priv.selEnd = new Handsontable.SelectionPoint(); //create new empty point to remove the existing one
      instance.view.wt.selections.current.clear();
      instance.view.wt.selections.area.clear();
      editproxy.destroy();
      selection.refreshBorders();
      instance.runHooks('afterDeselect');
    },

    /**
     * Select all cells
     */
    selectAll: function () {
      if (!priv.settings.multiSelect) {
        return;
      }
      selection.setRangeStart({
        row: 0,
        col: 0
      });
      selection.setRangeEnd({
        row: instance.countRows() - 1,
        col: instance.countCols() - 1
      }, false);
    },

    /**
     * Deletes data from selected cells
     */
    empty: function () {
      if (!selection.isSelected()) {
        return;
      }
      var corners = grid.getCornerCoords([priv.selStart.coords(), priv.selEnd.coords()]);
      var r, c, changes = [];
      for (r = corners.TL.row; r <= corners.BR.row; r++) {
        for (c = corners.TL.col; c <= corners.BR.col; c++) {
          if (instance.getCellMeta(r, c).isWritable) {
            changes.push([r, c, '']);
          }
        }
      }
      instance.setDataAtCell(changes);
    }
  };

  this.autofill = autofill = { //this public assignment is only temporary
    handle: null,

    /**
     * Create fill handle and fill border objects
     */
    init: function () {
      if (!autofill.handle) {
        autofill.handle = {};
      }
      else {
        autofill.handle.disabled = false;
      }
    },

    /**
     * Hide fill handle and fill border permanently
     */
    disable: function () {
      autofill.handle.disabled = true;
    },

    /**
     * Selects cells down to the last row in the left column, then fills down to that cell
     */
    selectAdjacent: function () {
      var select, data, r, maxR, c;

      if (selection.isMultiple()) {
        select = instance.view.wt.selections.area.getCorners();
      }
      else {
        select = instance.view.wt.selections.current.getCorners();
      }

      data = datamap.getAll();
      rows : for (r = select[2] + 1; r < instance.countRows(); r++) {
        for (c = select[1]; c <= select[3]; c++) {
          if (data[r][c]) {
            break rows;
          }
        }
        if (!!data[r][select[1] - 1] || !!data[r][select[3] + 1]) {
          maxR = r;
        }
      }
      if (maxR) {
        instance.view.wt.selections.fill.clear();
        instance.view.wt.selections.fill.add([select[0], select[1]]);
        instance.view.wt.selections.fill.add([maxR, select[3]]);
        autofill.apply();
      }
    },

    /**
     * Apply fill values to the area in fill border, omitting the selection border
     */
    apply: function () {
      var drag, select, start, end, _data;

      autofill.handle.isDragged = 0;

      drag = instance.view.wt.selections.fill.getCorners();
      if (!drag) {
        return;
      }

      instance.view.wt.selections.fill.clear();

      if (selection.isMultiple()) {
        select = instance.view.wt.selections.area.getCorners();
      }
      else {
        select = instance.view.wt.selections.current.getCorners();
      }

      if (drag[0] === select[0] && drag[1] < select[1]) {
        start = {
          row: drag[0],
          col: drag[1]
        };
        end = {
          row: drag[2],
          col: select[1] - 1
        };
      }
      else if (drag[0] === select[0] && drag[3] > select[3]) {
        start = {
          row: drag[0],
          col: select[3] + 1
        };
        end = {
          row: drag[2],
          col: drag[3]
        };
      }
      else if (drag[0] < select[0] && drag[1] === select[1]) {
        start = {
          row: drag[0],
          col: drag[1]
        };
        end = {
          row: select[0] - 1,
          col: drag[3]
        };
      }
      else if (drag[2] > select[2] && drag[1] === select[1]) {
        start = {
          row: select[2] + 1,
          col: drag[1]
        };
        end = {
          row: drag[2],
          col: drag[3]
        };
      }

      if (start) {

        _data = SheetClip.parse(datamap.getText(priv.selStart.coords(), priv.selEnd.coords()));
        instance.runHooks('beforeAutofill', start, end, _data);

        grid.populateFromArray(start, _data, end, 'autofill');

        selection.setRangeStart({row: drag[0], col: drag[1]});
        selection.setRangeEnd({row: drag[2], col: drag[3]});
      }
      /*else {
       //reset to avoid some range bug
       selection.refreshBorders();
       }*/
    },

    /**
     * Show fill border
     */
    showBorder: function (coords) {
      coords.row = coords[0];
      coords.col = coords[1];

      var corners = grid.getCornerCoords([priv.selStart.coords(), priv.selEnd.coords()]);
      if (priv.settings.fillHandle !== 'horizontal' && (corners.BR.row < coords.row || corners.TL.row > coords.row)) {
        coords = [coords.row, corners.BR.col];
      }
      else if (priv.settings.fillHandle !== 'vertical') {
        coords = [corners.BR.row, coords.col];
      }
      else {
        return; //wrong direction
      }

      instance.view.wt.selections.fill.clear();
      instance.view.wt.selections.fill.add([priv.selStart.coords().row, priv.selStart.coords().col]);
      instance.view.wt.selections.fill.add([priv.selEnd.coords().row, priv.selEnd.coords().col]);
      instance.view.wt.selections.fill.add(coords);
      instance.view.render();
    }
  };

  editproxy = { //this public assignment is only temporary
    /**
     * Create input field
     */
    init: function () {
      function onCut() {
        selection.empty();
      }

      function onPaste(str) {
        instance.addHookOnce('afterChange', function (changes, source) {
          if (changes.length) {
            var last = changes[changes.length - 1];
            selection.setRangeEnd({row: last[0], col: instance.propToCol(last[1])});
          }
        });

        var input = str.replace(/^[\r\n]*/g, '').replace(/[\r\n]*$/g, '') //remove newline from the start and the end of the input
          , inputArray = SheetClip.parse(input)
          , coords = grid.getCornerCoords([priv.selStart.coords(), priv.selEnd.coords()]);

        if (priv.settings.insertWhenPaste) { // insert when paste
          self.alter('insert_row', coords.TL.row, inputArray.length);
        }

        grid.populateFromArray(coords.TL, inputArray, {
          row: Math.max(coords.BR.row, inputArray.length - 1 + coords.TL.row),
          col: Math.max(coords.BR.col, inputArray[0].length - 1 + coords.TL.col)
        }, 'paste');
      }

      var $body = $(document.body);

      function onKeyDown(event) {
        if (priv.settings.beforeOnKeyDown) {
          priv.settings.beforeOnKeyDown.call(instance, event);
        }

        if ($body.children('.context-menu-list:visible').length) {
          return;
        }

        if (event.keyCode === 17 || event.keyCode === 224 || event.keyCode === 91 || event.keyCode === 93) {
          //when CTRL is pressed, prepare selectable text in textarea
          //http://stackoverflow.com/questions/3902635/how-does-one-capture-a-macs-command-key-via-javascript
          editproxy.setCopyableText();
          return;
        }

        priv.lastKeyCode = event.keyCode;
        if (selection.isSelected()) {
          var ctrlDown = (event.ctrlKey || event.metaKey) && !event.altKey; //catch CTRL but not right ALT (which in some systems triggers ALT+CTRL)
          if (Handsontable.helper.isPrintableChar(event.keyCode) && ctrlDown) {
            if (event.keyCode === 65) { //CTRL + A
              selection.selectAll(); //select all cells
              editproxy.setCopyableText();
              event.preventDefault();
            }
            else if (event.keyCode === 89 || (event.shiftKey && event.keyCode === 90)) { //CTRL + Y or CTRL + SHIFT + Z
              priv.undoRedo && priv.undoRedo.redo();
            }
            else if (event.keyCode === 90) { //CTRL + Z
              priv.undoRedo && priv.undoRedo.undo();
            }
            return;
          }

          var rangeModifier = event.shiftKey ? selection.setRangeEnd : selection.setRangeStart;

          switch (event.keyCode) {
            case 38: /* arrow up */
              if (event.shiftKey) {
                selection.transformEnd(-1, 0);
              }
              else {
                selection.transformStart(-1, 0);
              }
              event.preventDefault();
              event.stopPropagation(); //required by HandsontableEditor
              break;

            case 9: /* tab */
              var tabMoves = typeof priv.settings.tabMoves === 'function' ? priv.settings.tabMoves(event) : priv.settings.tabMoves;
              if (event.shiftKey) {
                selection.transformStart(-tabMoves.row, -tabMoves.col); //move selection left
              }
              else {
                selection.transformStart(tabMoves.row, tabMoves.col, true); //move selection right (add a new column if needed)
              }
              event.preventDefault();
              event.stopPropagation(); //required by HandsontableEditor
              break;

            case 39: /* arrow right */
              if (event.shiftKey) {
                selection.transformEnd(0, 1);
              }
              else {
                selection.transformStart(0, 1);
              }
              event.preventDefault();
              event.stopPropagation(); //required by HandsontableEditor
              break;

            case 37: /* arrow left */
              if (event.shiftKey) {
                selection.transformEnd(0, -1);
              }
              else {
                selection.transformStart(0, -1);
              }
              event.preventDefault();
              event.stopPropagation(); //required by HandsontableEditor
              break;

            case 8: /* backspace */
            case 46: /* delete */
              if (priv.settings.onDeleteDown) {
                priv.settings.onDeleteDown(event);
              } else {
                selection.empty(event);
                event.preventDefault();
              }
              break;

            case 40: /* arrow down */
              if (event.shiftKey) {
                selection.transformEnd(1, 0); //expanding selection down with shift
              }
              else {
                selection.transformStart(1, 0); //move selection down
              }
              event.preventDefault();
              event.stopPropagation(); //required by HandsontableEditor
              break;

            case 113: /* F2 */
              event.preventDefault(); //prevent Opera from opening Go to Page dialog
              break;

            case 13: /* return/enter */
              if (priv.settings.onEnterDown) {
                priv.settings.onEnterDown(event);
              } else {
                var enterMoves = typeof priv.settings.enterMoves === 'function' ? priv.settings.enterMoves(event) : priv.settings.enterMoves;

                if (event.shiftKey) {
                  selection.transformStart(-enterMoves.row, -enterMoves.col); //move selection up
                }
                else {
                  selection.transformStart(enterMoves.row, enterMoves.col, true); //move selection down (add a new row if needed)
                }

                event.preventDefault(); //don't add newline to field
              }
              break;

            case 36: /* home */
              if (event.ctrlKey || event.metaKey) {
                rangeModifier({row: 0, col: priv.selStart.col()});
              }
              else {
                rangeModifier({row: priv.selStart.row(), col: 0});
              }
              event.preventDefault(); //don't scroll the window
              event.stopPropagation(); //required by HandsontableEditor
              break;

            case 35: /* end */
              if (event.ctrlKey || event.metaKey) {
                rangeModifier({row: instance.countRows() - 1, col: priv.selStart.col()});
              }
              else {
                rangeModifier({row: priv.selStart.row(), col: instance.countCols() - 1});
              }
              event.preventDefault(); //don't scroll the window
              event.stopPropagation(); //required by HandsontableEditor
              break;

            case 33: /* pg up */
              selection.transformStart(-instance.countVisibleRows(), 0);
              instance.view.wt.scrollVertical(-instance.countVisibleRows());
              instance.view.render();
              event.preventDefault(); //don't page up the window
              event.stopPropagation(); //required by HandsontableEditor
              break;

            case 34: /* pg down */
              selection.transformStart(instance.countVisibleRows(), 0);
              instance.view.wt.scrollVertical(instance.countVisibleRows());
              instance.view.render();
              event.preventDefault(); //don't page down the window
              event.stopPropagation(); //required by HandsontableEditor
              break;

            default:
              break;
          }
        }
      }

      instance.copyPaste = new CopyPaste(instance.rootElement[0]);
      instance.copyPaste.onCut(onCut);
      instance.copyPaste.onPaste(onPaste);
      instance.rootElement.on('keydown.handsontable.' + instance.guid, onKeyDown);
    },

    /**
     * Destroy current editor, if exists
     * @param {Boolean} revertOriginal
     */
    destroy: function (revertOriginal) {
      if (typeof priv.editorDestroyer === "function") {
        var destroyer = priv.editorDestroyer; //this copy is needed, otherwise destroyer can enter an infinite loop
        priv.editorDestroyer = null;
        destroyer(revertOriginal);
      }
    },

    /**
     * Prepares copyable text in the invisible textarea
     */
    setCopyableText: function () {
      var startRow = Math.min(priv.selStart.row(), priv.selEnd.row());
      var startCol = Math.min(priv.selStart.col(), priv.selEnd.col());
      var endRow = Math.max(priv.selStart.row(), priv.selEnd.row());
      var endCol = Math.max(priv.selStart.col(), priv.selEnd.col());
      var finalEndRow = Math.min(endRow, startRow + priv.settings.copyRowsLimit - 1);
      var finalEndCol = Math.min(endCol, startCol + priv.settings.copyColsLimit - 1);

      instance.copyPaste.copyable(datamap.getText({row: startRow, col: startCol}, {row: finalEndRow, col: finalEndCol}));

      if (endRow !== finalEndRow || endCol !== finalEndCol) {
        instance.runHooks("afterCopyLimit", endRow - startRow + 1, endCol - startCol + 1, priv.settings.copyRowsLimit, priv.settings.copyColsLimit);
      }
    },

    /**
     * Prepare text input to be displayed at given grid cell
     */
    prepare: function () {
      if (!instance.getCellMeta(priv.selStart.row(), priv.selStart.col()).isWritable) {
        return;
      }

      instance.listen();
      var TD = instance.view.getCellAtCoords(priv.selStart.coords());
      priv.editorDestroyer = instance.view.applyCellTypeMethod('editor', TD, priv.selStart.row(), priv.selStart.col());
      //presumably TD can be removed from here. Cell editor should also listen for changes if editable cell is outside from viewport
    }
  };

  this.init = function () {
    instance.runHooks('beforeInit');
    editproxy.init();


    this.updateSettings(priv.settings, true);
    this.parseSettingsFromDOM();
    this.focusCatcher = new Handsontable.FocusCatcher(this);
    this.view = new Handsontable.TableView(this);

    this.forceFullRender = true; //used when data was changed
    this.view.render();

    if (typeof priv.firstRun === 'object') {
      instance.runHooks('afterChange', priv.firstRun[0], priv.firstRun[1]);
      priv.firstRun = false;
    }
    instance.runHooks('afterInit');
  };

  function validateChanges(changes, source) {
    var validated = $.Deferred();
    var deferreds = [];

    //validate strict autocompletes
    var process = function (i) {
      var deferred = $.Deferred();
      deferreds.push(deferred);

      var originalVal = changes[i][3];
      var lowercaseVal = typeof originalVal === 'string' ? originalVal.toLowerCase() : null;

      return function (source) {
        var found = false;
        for (var s = 0, slen = source.length; s < slen; s++) {
          if (originalVal === source[s]) {
            found = true; //perfect match
            break;
          }
          else if (lowercaseVal === source[s].toLowerCase()) {
            changes[i][3] = source[s]; //good match, fix the case
            found = true;
            break;
          }
        }
        if (!found) {
          changes[i] = null;
        }
        deferred.resolve();
      }
    };

    for (var i = changes.length - 1; i >= 0; i--) {
      var cellProperties = instance.getCellMeta(changes[i][0], datamap.propToCol(changes[i][1]));
      if (cellProperties.strict && cellProperties.source) {
        $.isFunction(cellProperties.source) ? cellProperties.source(changes[i][3], process(i)) : process(i)(cellProperties.source);
      }
    }

    $.when.apply($, deferreds).then(function () {
      for (var i = changes.length - 1; i >= 0; i--) {
        if (changes[i] === null) {
          changes.splice(i, 1);
        } else {
          var cellProperties = instance.getCellMeta(changes[i][0], datamap.propToCol(changes[i][1]));

          if (cellProperties.dataType === 'number' && typeof changes[i][3] === 'string') {
            if (changes[i][3].length > 0 && /^[0-9\s]*[.]*[0-9]*$/.test(changes[i][3])) {
              changes[i][3] = numeral().unformat(changes[i][3] || '0'); //numeral cannot unformat empty string
            }
          }
        }
      }

      if (changes.length) {
        var result = instance.runHooks("beforeChange", changes, source);
        if (typeof result === 'function') {
          $.when(result).then(function () {
            validated.resolve();
          });
        }
        else {
          if (result === false) {
            changes.splice(0, changes.length); //invalidate all changes (remove everything from array)
          }
          validated.resolve();
        }
      }
      else {
        validated.resolve();
      }
    });

    return $.when(validated);
  }

  var fireEvent = function (name, params) {
    instance.rootElement.triggerHandler(name, params);
  };

  /**
   * Internal function to apply changes. Called after validateChanges
   * @param {Array} changes Array in form of [row, prop, oldValue, newValue]
   * @param {String} source String that identifies how this change will be described in changes array (useful in onChange callback)
   */
  function applyChanges(changes, source) {
    var i = changes.length - 1;

    if (i < 0) {
      return;
    }

    for (; 0 <= i; i--) {
      if (changes[i] === null) {
        changes.splice(i, 1);
        continue;
      }

      if (priv.settings.minSpareRows) {
        while (changes[i][0] > instance.countRows() - 1) {
          datamap.createRow();
        }
      }

      if (priv.dataType === 'array' && priv.settings.minSpareCols) {
        while (datamap.propToCol(changes[i][1]) > instance.countCols() - 1) {
          datamap.createCol();
        }
      }

      datamap.set(changes[i][0], changes[i][1], changes[i][3]);
    }

    instance.forceFullRender = true; //used when data was changed
    grid.keepEmptyRows();
    selection.refreshBorders();
    instance.runHooks('afterChange', changes, source || 'edit');
  }

  function setDataInputToArray(row, prop_or_col, value) {
    if (typeof row === "object") { //is it an array of changes
      return row;
    }
    else if ($.isPlainObject(value)) { //backwards compatibility
      return value;
    }
    else {
      return [
        [row, prop_or_col, value]
      ];
    }
  }

  /**
   * Set data at given cell
   * @public
   * @param {Number|Array} row or array of changes in format [[row, col, value], ...]
   * @param {Number|String} col or source String
   * @param {String} value
   * @param {String} source String that identifies how this change will be described in changes array (useful in onChange callback)
   */
  this.setDataAtCell = function (row, col, value, source) {
    var input = setDataInputToArray(row, col, value)
      , i
      , ilen
      , changes = []
      , prop;

    for (i = 0, ilen = input.length; i < ilen; i++) {
      if (typeof input[i][1] !== 'number') {
        throw new Error('Method `setDataAtCell` accepts row and column number as its parameters. If you want to use object property name, use method `setDataAtRowProp`');
      }
      prop = datamap.colToProp(input[i][1]);
      changes.push([
        input[i][0],
        prop,
        datamap.get(input[i][0], prop),
        input[i][2]
      ]);
    }

    if (!source && typeof row === "object") {
      source = col;
    }

    validateChanges(changes, source).then(function () {
      applyChanges(changes, source);
    });
  };


  /**
   * Set data at given row property
   * @public
   * @param {Number|Array} row or array of changes in format [[row, prop, value], ...]
   * @param {String} prop or source String
   * @param {String} value
   * @param {String} source String that identifies how this change will be described in changes array (useful in onChange callback)
   */
  this.setDataAtRowProp = function (row, prop, value, source) {
    var input = setDataInputToArray(row, prop, value)
      , i
      , ilen
      , changes = [];

    for (i = 0, ilen = input.length; i < ilen; i++) {
      changes.push([
        input[i][0],
        input[i][1],
        datamap.get(input[i][0], input[i][1]),
        input[i][2]
      ]);
    }

    if (!source && typeof row === "object") {
      source = prop;
    }

    validateChanges(changes, source).then(function () {
      applyChanges(changes, source);
    });
  };

  /**
   * Listen to keyboard input
   */
  this.listen = function () {
    instance.focusCatcher.listen();
  };

  /**
   * Destroys current editor, renders and selects current cell. If revertOriginal != true, edited data is saved
   * @param {Boolean} revertOriginal
   */
  this.destroyEditor = function (revertOriginal) {
    selection.refreshBorders(revertOriginal);
  };

  /**
   * Populate cells at position with 2d array
   * @param {Object} start Start selection position
   * @param {Array} input 2d array
   * @param {Object} [end] End selection position (only for drag-down mode)
   * @param {String} [source="populateFromArray"]
   * @return {Object|undefined} ending td in pasted area (only if any cell was changed)
   */
  this.populateFromArray = function (start, input, end, source) {
    return grid.populateFromArray(start, input, end, source);
  };

  /**
   * Add / removes data from the column
   * @param {Number} [col] Index of column in which do you want to do splice.
   * @param {Number} [index] Index at which to start changing the array. If negative, will begin that many elements from the end
   * @param {Number} [amount] An integer indicating the number of old array elements to remove. If amount is 0, no elements are removed
   * @param {Mixed} [elements] Optional. The elements to add to the array. If you don't specify any elements, spliceCol simply removes elements from the array
   */
  this.spliceCol = function (col, index, amount/*, elements... */) {
    return datamap.spliceCol.apply(null, arguments);
  };

  /**
   * Returns the top left (TL) and bottom right (BR) selection coordinates
   * @param {Object[]} coordsArr
   * @returns {Object}
   */
  this.getCornerCoords = function (coordsArr) {
    return grid.getCornerCoords(coordsArr);
  };

  /**
   * Returns current selection. Returns undefined if there is no selection.
   * @public
   * @return {Array} [`startRow`, `startCol`, `endRow`, `endCol`]
   */
  this.getSelected = function () { //https://github.com/warpech/jquery-handsontable/issues/44  //cjl
    if (selection.isSelected()) {
      return [priv.selStart.row(), priv.selStart.col(), priv.selEnd.row(), priv.selEnd.col()];
    }
  };

  /**
   * Parse settings from DOM and CSS
   * @public
   */
  this.parseSettingsFromDOM = function () {
    var overflow = this.rootElement.css('overflow');
    if (overflow === 'scroll' || overflow === 'auto') {
      this.rootElement[0].style.overflow = 'visible';
      priv.settingsFromDOM.overflow = overflow;
    }
    else if (priv.settings.width === void 0 || priv.settings.height === void 0) {
      priv.settingsFromDOM.overflow = 'auto';
    }

    if (priv.settings.width === void 0) {
      priv.settingsFromDOM.width = this.rootElement.width();
    }
    else {
      priv.settingsFromDOM.width = void 0;
    }

    priv.settingsFromDOM.height = void 0;
    if (priv.settings.height === void 0) {
      if (priv.settingsFromDOM.overflow === 'scroll' || priv.settingsFromDOM.overflow === 'auto') {
        //this needs to read only CSS/inline style and not actual height
        //so we need to call getComputedStyle on cloned container
        var clone = this.rootElement[0].cloneNode(false);
        var parent = this.rootElement[0].parentNode;
        if (parent) {
          clone.removeAttribute('id');
          parent.appendChild(clone);
          var computedHeight = parseInt(window.getComputedStyle(clone, null).getPropertyValue('height'), 10);
          if (computedHeight > 0) {
            priv.settingsFromDOM.height = computedHeight;
          }
          parent.removeChild(clone);
        }
      }
    }
  };

  /**
   * Render visible data
   * @public
   */
  this.render = function () {
    if (instance.view) {
      instance.forceFullRender = true; //used when data was changed
      instance.parseSettingsFromDOM();
      selection.refreshBorders(null, true);
    }
  };

  /**
   * Load data from array
   * @public
   * @param {Array} data
   */
  this.loadData = function (data) {
    if (!(data.push && data.splice)) { //check if data is array. Must use duck-type check so Backbone Collections also pass it
      throw new Error("loadData only accepts array of objects or array of arrays (" + typeof data + " given)");
    }

    priv.isPopulated = false;
    GridSettings.prototype.data = data;

    if (priv.settings.dataSchema instanceof Array || data[0]  instanceof Array) {
      priv.dataType = 'array';
    }
    else if ($.isFunction(priv.settings.dataSchema)) {
      priv.dataType = 'function';
    }
    else {
      priv.dataType = 'object';
    }

    if (data[0]) {
      priv.duckDataSchema = datamap.recursiveDuckSchema(data[0]);
    }
    else {
      priv.duckDataSchema = {};
    }
    datamap.createMap();

    grid.keepEmptyRows();
    instance.runHooks('afterLoadData');

    if (priv.firstRun) {
      priv.firstRun = [null, 'loadData'];
    }
    else {
      instance.runHooks('afterChange', null, 'loadData');
      instance.render();
    }
    priv.isPopulated = true;
    instance.clearUndo();
  };

  /**
   * Return the current data object (the same that was passed by `data` configuration option or `loadData` method). Optionally you can provide cell range `r`, `c`, `r2`, `c2` to get only a fragment of grid data
   * @public
   * @param {Number} r (Optional) From row
   * @param {Number} c (Optional) From col
   * @param {Number} r2 (Optional) To row
   * @param {Number} c2 (Optional) To col
   * @return {Array|Object}
   */
  this.getData = function (r, c, r2, c2) {
    if (typeof r === 'undefined') {
      return datamap.getAll();
    }
    else {
      return datamap.getRange({row: r, col: c}, {row: r2, col: c2});
    }
  };

  /**
   * Update settings
   * @public
   */
  this.updateSettings = function (settings, init) {
    var i, r, rlen, c, clen;

    if (typeof settings.rows !== "undefined") {
      throw new Error("'rows' setting is no longer supported. do you mean startRows, minRows or maxRows?");
    }
    if (typeof settings.cols !== "undefined") {
      throw new Error("'cols' setting is no longer supported. do you mean startCols, minCols or maxCols?");
    }

    if (typeof settings.undo !== "undefined") {
      if (priv.undoRedo && settings.undo === false) {
        priv.undoRedo = null;
      }
      else if (!priv.undoRedo && settings.undo === true) {
        priv.undoRedo = new Handsontable.UndoRedo(instance);
      }
    }

    for (i in settings) {
      if (i === 'data') {
        continue; //loadData will be triggered later
      }
      else {
        if (hooks[i] !== void 0 || eventMap[i] !== void 0) {
          instance.addHook(i, settings[i]);
        }
        else {
          // Update settings
          if (!init && settings.hasOwnProperty(i)) {
            GridSettings.prototype[i] = settings[i];
          }

          //launch extensions
          if (Handsontable.extension[i]) {
            priv.extensions[i] = new Handsontable.extension[i](instance, settings[i]);
          }
        }
      }
    }

    // Load data or create data map
    if (settings.data === void 0 && priv.settings.data === void 0) {
      var data = [];
      var row;
      for (r = 0, rlen = priv.settings.startRows; r < rlen; r++) {
        row = [];
        for (c = 0, clen = priv.settings.startCols; c < clen; c++) {
          row.push(null);
        }
        data.push(row);
      }
      instance.loadData(data); //data source created just now
    }
    else if (settings.data !== void 0) {
      instance.loadData(settings.data); //data source given as option
    }
    else if (settings.columns !== void 0) {
      datamap.createMap();
    }

    // Init columns constructors configuration
    clen = instance.countCols();

    if (clen > 0) {
      var prop, proto, column;

      for (i = 0; i < clen; i++) {
        priv.columnSettings[i] = Handsontable.helper.columnFactory(GridSettings, priv.columnsSettingConflicts, Handsontable.TextCell);

        // shortcut for prototype
        proto = priv.columnSettings[i].prototype;

        // Use settings provided by user
        if (settings.columns) {
          column = settings.columns[i];
          for (prop in column) {
            if (column.hasOwnProperty(prop)) {
              proto[prop] = column[prop];
            }
          }
        }
      }
    }

    if (typeof settings.fillHandle !== "undefined") {
      if (autofill.handle && settings.fillHandle === false) {
        autofill.disable();
      }
      else if (!autofill.handle && settings.fillHandle !== false) {
        autofill.init();
      }
    }

    grid.keepEmptyRows();
    if (instance.view) {
      instance.forceFullRender = true; //used when data was changed
      selection.refreshBorders(null, true);
    }
  };

  /**
   * Returns current settings object
   * @return {Object}
   */
  this.getSettings = function () {
    return priv.settings;
  };

  /**
   * Returns current settingsFromDOM object
   * @return {Object}
   */
  this.getSettingsFromDOM = function () {
    return priv.settingsFromDOM;
  };

  /**
   * Clears grid
   * @public
   */
  this.clear = function () {
    selection.selectAll();
    selection.empty();
  };

  /**
   * Return true if undo can be performed, false otherwise
   * @public
   */
  this.isUndoAvailable = function () {
    return priv.undoRedo && priv.undoRedo.isUndoAvailable();
  };

  /**
   * Return true if redo can be performed, false otherwise
   * @public
   */
  this.isRedoAvailable = function () {
    return priv.undoRedo && priv.undoRedo.isRedoAvailable();
  };

  /**
   * Undo last edit
   * @public
   */
  this.undo = function () {
    priv.undoRedo && priv.undoRedo.undo();
  };

  /**
   * Redo edit (used to reverse an undo)
   * @public
   */
  this.redo = function () {
    priv.undoRedo && priv.undoRedo.redo();
  };

  /**
   * Clears undo history
   * @public
   */
  this.clearUndo = function () {
    priv.undoRedo && priv.undoRedo.clear();
  };

  /**
   * Inserts or removes rows and columns
   * @param {String} action See grid.alter for possible values
   * @param {Number} index
   * @param {Number} amount
   * @public
   */
  this.alter = function (action, index, amount) {
    grid.alter(action, index, amount);
  };

  /**
   * Returns <td> element corresponding to params row, col
   * @param {Number} row
   * @param {Number} col
   * @public
   * @return {Element}
   */
  this.getCell = function (row, col) {
    return instance.view.getCellAtCoords({row: row, col: col});
  };

  /**
   * Returns property name associated with column number
   * @param {Number} col
   * @public
   * @return {String}
   */
  this.colToProp = function (col) {
    return datamap.colToProp(col);
  };

  /**
   * Returns column number associated with property name
   * @param {String} prop
   * @public
   * @return {Number}
   */
  this.propToCol = function (prop) {
    return datamap.propToCol(prop);
  };

  /**
   * Return value at `row`, `col`
   * @param {Number} row
   * @param {Number} col
   * @public
   * @return value (mixed data type)
   */
  this.getDataAtCell = function (row, col) {
    return datamap.get(row, datamap.colToProp(col));
  };

  /**
   * Return value at `row`, `prop`
   * @param {Number} row
   * @param {Number} prop
   * @public
   * @return value (mixed data type)
   */
  this.getDataAtRowProp = function (row, prop) {
    return datamap.get(row, prop);
  };

  /**
   * Returns cell meta data object corresponding to params row, col
   * @param {Number} row
   * @param {Number} col
   * @public
   * @return {Object}
   */
  this.getCellMeta = function (row, col) {
    var cellConstructor = function () {
      }
      , prop = datamap.colToProp(col)
      , cellProperties
      , type
      , i;

    if ("undefined" === typeof priv.columnSettings[col]) {
      priv.columnSettings[col] = Handsontable.helper.columnFactory(GridSettings, priv.columnsSettingConflicts, Handsontable.TextCell);
    }

    cellConstructor.prototype = new priv.columnSettings[col]();

    if (priv.settings.cells) {
      var settings = priv.settings.cells(row, col, prop) || {}
        , key;

      for (key in settings) {
        if (settings.hasOwnProperty(key)) {
          cellConstructor.prototype[key] = settings[key];
        }
      }

    }

    cellProperties = new cellConstructor();

    instance.runHooks('beforeGetCellMeta', row, col, cellProperties);

    if (typeof cellProperties.type === 'string' && Handsontable.cellTypes[cellProperties.type]) {
      type = Handsontable.cellTypes[cellProperties.type];
    }
    else if (typeof cellProperties.type === 'object') {
      type = cellProperties.type;
    }

    if (type) {
      for (i in type) {
        if (type.hasOwnProperty(i)) {
          cellProperties[i] = type[i];
        }
      }
    }

    cellProperties.isWritable = !cellProperties.readOnly;
    instance.runHooks('afterGetCellMeta', row, col, cellProperties);

    return cellProperties;
  };

  /**
   * Return array of row headers (if they are enabled). If param `row` given, return header at given row as string
   * @param {Number} row (Optional)
   * @return {Array|String}
   */
  this.getRowHeader = function (row) {
    if (row === void 0) {
      var out = [];
      for (var i = 0, ilen = instance.countRows(); i < ilen; i++) {
        out.push(instance.getRowHeader(i));
      }
      return out;
    }
    else if (Object.prototype.toString.call(priv.settings.rowHeaders) === '[object Array]' && priv.settings.rowHeaders[row] !== void 0) {
      return priv.settings.rowHeaders[row];
    }
    else if (typeof priv.settings.rowHeaders === 'function') {
      return priv.settings.rowHeaders(row);
    }
    else if (priv.settings.rowHeaders && typeof priv.settings.rowHeaders !== 'string' && typeof priv.settings.rowHeaders !== 'number') {
      return row + 1;
    }
    else {
      return priv.settings.rowHeaders;
    }
  };

  /**
   * Return array of column headers (if they are enabled). If param `col` given, return header at given column as string
   * @param {Number} col (Optional)
   * @return {Array|String}
   */
  this.getColHeader = function (col) {
    if (col === void 0) {
      var out = [];
      for (var i = 0, ilen = instance.countCols(); i < ilen; i++) {
        out.push(instance.getColHeader(i));
      }
      return out;
    }
    else {
      col = Handsontable.PluginModifiers.run(instance, 'col', col);

      if (priv.settings.columns && priv.settings.columns[col] && priv.settings.columns[col].title) {
        return priv.settings.columns[col].title;
      }
      else if (Object.prototype.toString.call(priv.settings.colHeaders) === '[object Array]' && priv.settings.colHeaders[col] !== void 0) {
        return priv.settings.colHeaders[col];
      }
      else if (typeof priv.settings.colHeaders === 'function') {
        return priv.settings.colHeaders(col);
      }
      else if (priv.settings.colHeaders && typeof priv.settings.colHeaders !== 'string' && typeof priv.settings.colHeaders !== 'number') {
        return Handsontable.helper.spreadsheetColumnLabel(col);
      }
      else {
        return priv.settings.colHeaders;
      }
    }
  };

  /**
   * Return column width
   * @param {Number} col
   * @return {Number}
   */
  this.getColWidth = function (col) {
    col = Handsontable.PluginModifiers.run(instance, 'col', col);
    var response = {};
    if (priv.settings.columns && priv.settings.columns[col] && priv.settings.columns[col].width) {
      response.width = priv.settings.columns[col].width;
    }
    else if (Object.prototype.toString.call(priv.settings.colWidths) === '[object Array]' && priv.settings.colWidths[col] !== void 0) {
      response.width = priv.settings.colWidths[col];
    }
    else {
      response.width = 50;
    }
    instance.runHooks('afterGetColWidth', col, response);
    return response.width;
  };

  /**
   * Return total number of rows in grid
   * @return {Number}
   */
  this.countRows = function () {
    return priv.settings.data.length;
  };

  /**
   * Return total number of columns in grid
   * @return {Number}
   */
  this.countCols = function () {
    if (priv.dataType === 'object' || priv.dataType === 'function') {
      if (priv.settings.columns && priv.settings.columns.length) {
        return priv.settings.columns.length;
      }
      else {
        return priv.colToProp.length;
      }
    }
    else if (priv.dataType === 'array') {
      if (priv.settings.columns && priv.settings.columns.length) {
        return priv.settings.columns.length;
      }
      else if (priv.settings.data && priv.settings.data[0] && priv.settings.data[0].length) {
        return priv.settings.data[0].length;
      }
      else {
        return 0;
      }
    }
  };

  /**
   * Return index of first visible row
   * @return {Number}
   */
  this.rowOffset = function () {
    return instance.view.wt.getSetting('offsetRow');
  };

  /**
   * Return index of first visible column
   * @return {Number}
   */
  this.colOffset = function () {
    return instance.view.wt.getSetting('offsetColumn');
  };

  /**
   * Return number of visible rows
   * @return {Number}
   */
  this.countVisibleRows = function () {
    return instance.view.wt.wtTable.countVisibleRows();
  };

  /**
   * Return number of visible columns
   * @return {Number}
   */
  this.countVisibleCols = function () {
    return instance.view.wt.wtTable.countVisibleColumns();
  };

  /**
   * Return number of empty rows
   * @return {Boolean} ending If true, will only count empty rows at the end of the data source
   */
  this.countEmptyRows = function (ending) {
    var i = instance.countRows() - 1
      , empty = 0;
    while (i >= 0) {
      if (instance.isEmptyRow(i)) {
        empty++;
      }
      else if (ending) {
        break;
      }
      i--;
    }
    return empty;
  };

  /**
   * Return number of empty columns
   * @return {Boolean} ending If true, will only count empty columns at the end of the data source row
   */
  this.countEmptyCols = function (ending) {
    if (instance.countRows() < 1) {
      return 0;
    }

    var i = instance.countCols() - 1
      , empty = 0;
    while (i >= 0) {
      if (instance.isEmptyCol(i)) {
        empty++;
      }
      else if (ending) {
        break;
      }
      i--;
    }
    return empty;
  };

  /**
   * Return true if the row at the given index is empty, false otherwise
   * @param {Number} r Row index
   * @return {Boolean}
   */
  this.isEmptyRow = function (r) {
    if (priv.settings.isEmptyRow) {
      return priv.settings.isEmptyRow.call(this, r);
    }

    var val;
    for (var c = 0, clen = this.countCols(); c < clen; c++) {
      val = this.getDataAtCell(r, c);
      if (val !== '' && val !== null && typeof val !== 'undefined') {
        return false;
      }
    }
    return true;
  };

  /**
   * Return true if the column at the given index is empty, false otherwise
   * @param {Number} c Column index
   * @return {Boolean}
   */
  this.isEmptyCol = function (c) {
    if (priv.settings.isEmptyCol) {
      return priv.settings.isEmptyCol.call(this, c);
    }

    var val;
    for (var r = 0, rlen = this.countRows(); r < rlen; r++) {
      val = this.getDataAtCell(r, c);
      if (val !== '' && val !== null && typeof val !== 'undefined') {
        return false;
      }
    }
    return true;
  };

  /**
   * Selects cell on grid. Optionally selects range to another cell
   * @param {Number} row
   * @param {Number} col
   * @param {Number} [endRow]
   * @param {Number} [endCol]
   * @param {Boolean} [scrollToCell=true] If true, viewport will be scrolled to the selection
   * @public
   * @return {Boolean}
   */
  this.selectCell = function (row, col, endRow, endCol, scrollToCell) {
    if (typeof row !== 'number' || row < 0 || row >= instance.countRows()) {
      return false;
    }
    if (typeof col !== 'number' || col < 0 || col >= instance.countCols()) {
      return false;
    }
    if (typeof endRow !== "undefined") {
      if (typeof endRow !== 'number' || endRow < 0 || endRow >= instance.countRows()) {
        return false;
      }
      if (typeof endCol !== 'number' || endCol < 0 || endCol >= instance.countCols()) {
        return false;
      }
    }
    priv.selStart.coords({row: row, col: col});
    instance.listen(); //needed or otherwise prepare won't focus the cell. selectionSpec tests this (should move focus to selected cell)
    if (typeof endRow === "undefined") {
      selection.setRangeEnd({row: row, col: col}, scrollToCell);
    }
    else {
      selection.setRangeEnd({row: endRow, col: endCol}, scrollToCell);
    }

    instance.selection.finish();
    return true;
  };

  this.selectCellByProp = function (row, prop, endRow, endProp, scrollToCell) {
    arguments[1] = datamap.propToCol(arguments[1]);
    if (typeof arguments[3] !== "undefined") {
      arguments[3] = datamap.propToCol(arguments[3]);
    }
    return instance.selectCell.apply(instance, arguments);
  };

  /**
   * Deselects current sell selection on grid
   * @public
   */
  this.deselectCell = function () {
    selection.deselect();
  };

  /**
   * Remove grid from DOM
   * @public
   */
  this.destroy = function () {
    instance.clearTimeouts();
    if (instance.view) { //in case HT is destroyed before initialization has finished
      instance.view.wt.destroy();
    }
    instance.rootElement.empty();
    instance.rootElement.removeData('handsontable');
    instance.rootElement.off('.handsontable');
    $(window).off('.' + instance.guid);
    $(document.documentElement).off('.' + instance.guid);
    instance.runHooks('afterDestroy');
  };

  /**
   * Return Handsontable instance
   * @public
   * @return {Object}
   */
  this.getInstance = function () {
    return instance.rootElement.data("handsontable");
  };

  /**
   * Add PluginHook to this instance
   * @public
   */
  this.addHook = function (key, fn) {
    // provide support for old versions of HOT
    if (key in eventMap) {
      key = eventMap[key];
    }

    if (typeof hooks[key] === "undefined") {
      hooks[key] = [];
    }

    if (fn instanceof Array) {
      for (var i = 0, len = fn.length; i < len; i++) {
        hooks[key].push(fn[i]);
      }
    } else {
      hooks[key].push(fn);
    }
  };

  /**
   * Add 'once run' PluginHook to this instance
   * @public
   */
  this.addHookOnce = function (key, fn) {
    // provide support for old versions of HOT
    if (key in eventMap) {
      key = eventMap[key];
    }

    if (typeof hooks[key] === "undefined") {
      hooks[key] = [];
    }

    var wrapper = function () {
      this.removeHook(key, wrapper);
      return fn.apply(this, arguments);
    };

    hooks[key].push(wrapper);

  };

  /**
   * Remove PluginHook from this instance
   * @public
   * @return {Boolean}
   */
  this.removeHook = function (key, fn) {
    // provide support for old versions of HOT
    if (key in eventMap) {
      key = eventMap[key];
    }

    for (var i = 0, len = hooks[key].length; i < len; i++) {
      if (hooks[key][i] == fn) {
        hooks[key].splice(i, 1);
        return true;
      }
    }
    return false;
  };

  /**
   * Run all PluginHooks (global and public)
   * @public
   */
  this.runHooks = function (key, p1, p2, p3, p4, p5) {
    // provide support for old versions of HOT
    if (key in eventMap) {
      key = eventMap[key];
    }

    if (typeof hooks[key] !== 'undefined') {
      for (var i = 0, len = hooks[key].length; i < len; i++) {
        hooks[key][i].call(instance, p1, p2, p3, p4, p5);
      }
    }
    Handsontable.PluginHooks.run(instance, key, p1, p2, p3, p4, p5);
  };

  this.timeouts = {};

  /**
   * Sets timeout. Purpose of this method is to clear all known timeouts when `destroy` method is called
   * @public
   */
  this.registerTimeout = function (key, handle, ms) {
    clearTimeout(this.timeouts[key]);
    this.timeouts[key] = setTimeout(handle, ms || 0);
  };

  /**
   * Clears all known timeouts
   * @public
   */
  this.clearTimeouts = function () {
    for (var key in this.timeouts) {
      if (this.timeouts.hasOwnProperty(key)) {
        clearTimeout(this.timeouts[key]);
      }
    }
  };

  /**
   * Handsontable version
   */
  this.version = '@@version'; //inserted by grunt from package.json
};

<<<<<<< HEAD
var DefaultSettings = function () {
};
DefaultSettings.prototype = {
=======
var settings = {
>>>>>>> f53489dc
  data: void 0,
  width: void 0,
  height: void 0,
  startRows: 5,
  startCols: 5,
  minRows: 0,
  minCols: 0,
  maxRows: Infinity,
  maxCols: Infinity,
  minSpareRows: 0,
  minSpareCols: 0,
  multiSelect: true,
  fillHandle: true,
  undo: true,
  outsideClickDeselects: true,
  enterBeginsEditing: true,
  enterMoves: {row: 1, col: 0},
  tabMoves: {row: 0, col: 1},
  autoWrapRow: false,
  autoWrapCol: false,
  copyRowsLimit: 1000,
  copyColsLimit: 1000,
<<<<<<< HEAD
=======
  insertWhenPaste: false,
>>>>>>> f53489dc
  currentRowClassName: void 0,
  currentColClassName: void 0,
  stretchH: 'hybrid',
  isEmptyRow: void 0,
  isEmptyCol: void 0,
  observeDOMVisibility: true
};

$.fn.handsontable = function (action) {
  var i
    , ilen
    , args
    , output
    , userSettings
    , $this = this.first() // Use only first element from list
    , instance = $this.data('handsontable');

  // Init case
  if (typeof action !== 'string') {
    userSettings = action || {};
    if (instance) {
      instance.updateSettings(userSettings);
    }
    else {
      instance = new Handsontable.Core($this, userSettings);
      $this.data('handsontable', instance);
      instance.init();
    }

    return $this;
  }
  // Action case
  else {
    args = [];
    if (arguments.length > 1) {
      for (i = 1, ilen = arguments.length; i < ilen; i++) {
        args.push(arguments[i]);
      }
    }

    if (instance) {
      if (typeof instance[action] !== 'undefined') {
        output = instance[action].apply(instance, args);
      }
      else {
        throw new Error('Handsontable do not provide action: ' + action);
      }
    }

    return output;
  }
};<|MERGE_RESOLUTION|>--- conflicted
+++ resolved
@@ -231,36 +231,23 @@
       if (priv.dataType === 'object' || priv.settings.columns) {
         throw new Error("Cannot create new column. When data source in an object, you can only have as much columns as defined in first data row, data schema or in the 'columns' setting");
       }
-<<<<<<< HEAD
       var r = 0, rlen = instance.countRows()
+        , data = GridSettings.prototype.data
         , constructor = Handsontable.helper.columnFactory(GridSettings, priv.columnsSettingConflicts, Handsontable.TextCell);
 
       if (typeof index !== 'number' || index >= instance.countCols()) {
-        for (; r < rlen; r++) {
-          if (typeof priv.settings.data[r] === 'undefined') {
-            GridSettings.prototype.data[r] = [];
-          }
-          GridSettings.prototype.data[r].push('');
-=======
-      var r = 0, rlen = self.countRows(), data = priv.settings.data;
-      if (typeof index !== 'number' || index >= self.countCols()) {
         for (; r < rlen; r++) {
           if (typeof data[r] === 'undefined') {
             data[r] = [];
           }
           data[r].push('');
->>>>>>> f53489dc
         }
         // Add new column constructor
         priv.columnSettings.push(constructor);
       }
       else {
         for (; r < rlen; r++) {
-<<<<<<< HEAD
-          GridSettings.prototype.data[r].splice(index, 0, '');
-=======
           data[r].splice(index, 0, '');
->>>>>>> f53489dc
         }
         // Add new column constructor at given index
         priv.columnSettings.splice(index, 0, constructor);
@@ -301,14 +288,9 @@
       if (typeof index !== 'number') {
         index = -amount;
       }
-<<<<<<< HEAD
+      var data = GridSettings.prototype.data;
       for (var r = 0, rlen = instance.countRows(); r < rlen; r++) {
-        GridSettings.prototype.data[r].splice(index, amount);
-=======
-      var data = priv.settings.data;
-      for (var r = 0, rlen = self.countRows(); r < rlen; r++) {
         data[r].splice(index, amount);
->>>>>>> f53489dc
       }
       instance.runHooks('afterRemoveCol', index, amount);
       priv.columnSettings.splice(index, amount);
@@ -2546,13 +2528,9 @@
   this.version = '@@version'; //inserted by grunt from package.json
 };
 
-<<<<<<< HEAD
 var DefaultSettings = function () {
 };
 DefaultSettings.prototype = {
-=======
-var settings = {
->>>>>>> f53489dc
   data: void 0,
   width: void 0,
   height: void 0,
@@ -2575,10 +2553,7 @@
   autoWrapCol: false,
   copyRowsLimit: 1000,
   copyColsLimit: 1000,
-<<<<<<< HEAD
-=======
   insertWhenPaste: false,
->>>>>>> f53489dc
   currentRowClassName: void 0,
   currentColClassName: void 0,
   stretchH: 'hybrid',
