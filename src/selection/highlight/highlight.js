import { createHighlight } from './types';
import { arrayEach } from './../../helpers/array';

export const ACTIVE_HEADER_TYPE = 'active-header';
export const AREA_TYPE = 'area';
export const CELL_TYPE = 'cell';
export const FILL_TYPE = 'fill';
export const HEADER_TYPE = 'header';
export const CUSTOM_SELECTION = 'custom-selection';

/**
 * Highlight class responsible for managing Walkontable Selection classes.
 *
 * With Highlight object you can manipulate four different highlight types:
 *  - `cell` can be added only to a single cell at a time and it defines currently selected cell;
 *  - `fill` can occur only once and its highlight defines selection of autofill functionality (managed by the plugin with the same name);
 *  - `areas` can be added to multiple cells at a time. This type highlights selected cell or multiple cells.
 *    The multiple cells have to be defined as an uninterrupted order (regular shape). Otherwise, the new layer of
 *    that type should be created to manage not-consecutive selection;
 *  - `header` can occur multiple times. This type is designed to highlight only headers. Like `area` type it
 *    can appear with multiple highlights (accessed under different level layers).
 *
 * @class Highlight
 * @util
 */
class Highlight {
  constructor(options) {
    /**
     * Options consumed by Highlight class and Walkontable Selection classes.
     *
     * @type {object}
     */
    this.options = options;
    /**
     * The property which describes which layer level of the visual selection will be modified.
     * This option is valid only for `area` and `header` highlight types which occurs multiple times on
     * the table (as a non-consecutive selection).
     *
     * An order of the layers is the same as the order of added new non-consecutive selections.
     *
     * @type {number}
     * @default 0
     */
    this.layerLevel = 0;
    /**
     * `cell` highlight object which describes attributes for the currently selected cell.
     * It can only occur only once on the table.
     *
     * @type {Selection}
     */
    this.cell = createHighlight(CELL_TYPE, options);
    /**
     * `fill` highlight object which describes attributes for the borders for autofill functionality.
     * It can only occur only once on the table.
     *
     * @type {Selection}
     */
    this.fill = createHighlight(FILL_TYPE, options);
    /**
     * Collection of the `area` highlights. That objects describes attributes for the borders and selection of
     * the multiple selected cells. It can occur multiple times on the table.
     *
     * @type {Map.<number, Selection>}
     */
    this.areas = new Map();
    /**
     * Collection of the `header` highlights. That objects describes attributes for the selection of
     * the multiple selected rows and columns in the table header. It can occur multiple times on the table.
     *
     * @type {Map.<number, Selection>}
     */
    this.headers = new Map();
    /**
     * Collection of the `active-header` highlights. That objects describes attributes for the selection of
     * the multiple selected rows and columns in the table header. The table headers which have selected all items in
     * a row will be marked as `active-header`.
     *
     * @type {Map.<number, Selection>}
     */
    this.activeHeaders = new Map();
    /**
     * Collection of the `custom-selection`, holder for example borders added through CustomBorders plugin.
     *
     * @type {Map.<string, Selection>}
     */
    this.customSelections = new Map();
  }

  /**
   * Check if highlight cell rendering is disabled for specyfied highlight type.
   *
   * @param {string} highlightType Highlight type. Possible values are: `cell`, `area`, `fill` or `header`.
   * @returns {boolean}
   */
  isEnabledFor(highlightType) {
    // Legacy compatibility.
    const type = highlightType === 'current' ? CELL_TYPE : highlightType;
    let disableHighlight = this.options.disableHighlight;

    if (typeof disableHighlight === 'string') {
      disableHighlight = [disableHighlight];
    }

    return disableHighlight === false || Array.isArray(disableHighlight) && !disableHighlight.includes(type);
  }

  /**
   * Set a new layer level to make access to the desire `area` and `header` highlights.
   *
   * @param {number} [level=0] Layer level to use.
   * @returns {Highlight}
   */
  useLayerLevel(level = 0) {
    this.layerLevel = level;

    return this;
  }

  /**
   * Get Walkontable Selection instance created for controlling highlight of the currently selected/edited cell.
   *
   * @returns {Selection}
   */
  getCell() {
    return this.cell;
  }

  /**
   * Get Walkontable Selection instance created for controlling highlight of the autofill functionality.
   *
   * @returns {Selection}
   */
  getFill() {
    return this.fill;
  }

  /**
   * Get or create (if not exist in the cache) Walkontable Selection instance created for controlling highlight
   * of the multiple selected cells.
   *
   * @returns {Selection}
   */
  createOrGetArea() {
    const layerLevel = this.layerLevel;
    let area;

    if (this.areas.has(layerLevel)) {
      area = this.areas.get(layerLevel);
    } else {
      area = createHighlight(AREA_TYPE, { layerLevel, ...this.options });

      this.areas.set(layerLevel, area);
    }

    return area;
  }

  /**
   * Get all Walkontable Selection instances which describes the state of the visual highlight of the cells.
   *
   * @returns {Selection[]}
   */
  getAreas() {
    return [...this.areas.values()];
  }

  /**
   * Get or create (if not exist in the cache) Walkontable Selection instance created for controlling highlight
   * of the multiple selected header cells.
   *
   * @returns {Selection}
   */
  createOrGetHeader() {
    const layerLevel = this.layerLevel;
    let header;

    if (this.headers.has(layerLevel)) {
      header = this.headers.get(layerLevel);
    } else {
      header = createHighlight(HEADER_TYPE, { ...this.options });

      this.headers.set(layerLevel, header);
    }

    return header;
  }

  /**
   * Get all Walkontable Selection instances which describes the state of the visual highlight of the headers.
   *
   * @returns {Selection[]}
   */
  getHeaders() {
    return [...this.headers.values()];
  }

  /**
   * Get or create (if not exist in the cache) Walkontable Selection instance created for controlling highlight
   * of the multiple selected active header cells.
   *
   * @returns {Selection}
   */
  createOrGetActiveHeader() {
    const layerLevel = this.layerLevel;
    let header;

    if (this.activeHeaders.has(layerLevel)) {
      header = this.activeHeaders.get(layerLevel);
    } else {
      header = createHighlight(ACTIVE_HEADER_TYPE, { ...this.options });

      this.activeHeaders.set(layerLevel, header);
    }

    return header;
  }

  /**
   * Get all Walkontable Selection instances which describes the state of the visual highlight of the active headers.
   *
   * @returns {Selection[]}
   */
  getActiveHeaders() {
    return [...this.activeHeaders.values()];
  }

  /**
   * Get Walkontable Selection instance created for controlling highlight of the custom selection functionality.
   *
   * @returns {Selection}
   */
  getCustomSelections() {
    return [...this.customSelections.values()];
  }

  /**
   * Add selection to the custom selection instance. The new selection are added to the end of the selection collection.
   *
<<<<<<< HEAD
   * @param {String} key
   * @param {Object} options
   */
  addCustomSelection(key, options) {
    this.customSelections.set(key, createHighlight(CUSTOM_SELECTION, { ...options }));
=======
   * @param {object} selectionInstance The selection instance.
   */
  addCustomSelection(selectionInstance) {
    this.customSelections.push(createHighlight(CUSTOM_SELECTION, { ...selectionInstance }));
>>>>>>> 64194729
  }

  /**
   * Perform cleaning visual highlights for the whole table.
   */
  clear() {
    this.cell.clear();
    this.fill.clear();

    arrayEach(this.areas.values(), highlight => void highlight.clear());
    arrayEach(this.headers.values(), highlight => void highlight.clear());
    arrayEach(this.activeHeaders.values(), highlight => void highlight.clear());
  }

  /**
<<<<<<< HEAD
   * This function returns an array that can be iterate over all kinds of highlight objects
   * @returns {Array}
=======
   * This object can be iterate over using `for of` syntax or using internal `arrayEach` helper.
   *
   * @returns {Selection[]}
>>>>>>> 64194729
   */
  getAll() {
    return [
      this.cell,
      this.fill,
      ...this.areas.values(),
      ...this.headers.values(),
      ...this.activeHeaders.values(),
      ...this.customSelections.values(),
    ];
  }
}

export default Highlight;<|MERGE_RESOLUTION|>--- conflicted
+++ resolved
@@ -236,18 +236,11 @@
   /**
    * Add selection to the custom selection instance. The new selection are added to the end of the selection collection.
    *
-<<<<<<< HEAD
    * @param {String} key
    * @param {Object} options
    */
   addCustomSelection(key, options) {
     this.customSelections.set(key, createHighlight(CUSTOM_SELECTION, { ...options }));
-=======
-   * @param {object} selectionInstance The selection instance.
-   */
-  addCustomSelection(selectionInstance) {
-    this.customSelections.push(createHighlight(CUSTOM_SELECTION, { ...selectionInstance }));
->>>>>>> 64194729
   }
 
   /**
@@ -263,14 +256,9 @@
   }
 
   /**
-<<<<<<< HEAD
    * This function returns an array that can be iterate over all kinds of highlight objects
-   * @returns {Array}
-=======
-   * This object can be iterate over using `for of` syntax or using internal `arrayEach` helper.
-   *
-   * @returns {Selection[]}
->>>>>>> 64194729
+   * 
+   * @returns {Selection[]}
    */
   getAll() {
     return [
