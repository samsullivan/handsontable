import { createHighlight } from './types';
import { arrayEach } from './../../helpers/array';

export const ACTIVE_HEADER_TYPE = 'active-header';
export const AREA_TYPE = 'area';
export const CELL_TYPE = 'cell';
export const FILL_TYPE = 'fill';
export const HEADER_TYPE = 'header';
export const CUSTOM_SELECTION = 'custom-selection';

/**
 * Highlight class responsible for managing Walkontable Selection classes.
 *
 * With Highlight object you can manipulate four different highlight types:
 *  - `cell` can be added only to a single cell at a time and it defines currently selected cell;
 *  - `fill` can occur only once and its highlight defines selection of autofill functionality (managed by the plugin with the same name);
 *  - `areas` can be added to multiple cells at a time. This type highlights selected cell or multiple cells.
 *    The multiple cells have to be defined as an uninterrupted order (regular shape). Otherwise, the new layer of
 *    that type should be created to manage not-consecutive selection;
 *  - `header` can occur multiple times. This type is designed to highlight only headers. Like `area` type it
 *    can appear with multiple highlights (accessed under different level layers).
 *
 * @class Highlight
 * @util
 */
class Highlight {
  constructor(options) {
    /**
     * Options consumed by Highlight class and Walkontable Selection classes.
     *
     * @type {object}
     */
    this.options = options;
    /**
     * The property which describes which layer level of the visual selection will be modified.
     * This option is valid only for `area` and `header` highlight types which occurs multiple times on
     * the table (as a non-consecutive selection).
     *
     * An order of the layers is the same as the order of added new non-consecutive selections.
     *
     * @type {number}
     * @default 0
     */
    this.layerLevel = 0;
    /**
     * `cell` highlight object which describes attributes for the currently selected cell.
     * It can only occur only once on the table.
     *
     * @type {Selection}
     */
    this.cell = createHighlight(CELL_TYPE, options);
    /**
     * `fill` highlight object which describes attributes for the borders for autofill functionality.
     * It can only occur only once on the table.
     *
     * @type {Selection}
     */
    this.fill = createHighlight(FILL_TYPE, options);
    /**
     * Collection of the `area` highlights. That objects describes attributes for the borders and selection of
     * the multiple selected cells. It can occur multiple times on the table.
     *
     * @type {Map.<number, Selection>}
     */
    this.areas = new Map();
    /**
     * Collection of the `header` highlights. That objects describes attributes for the selection of
     * the multiple selected rows and columns in the table header. It can occur multiple times on the table.
     *
     * @type {Map.<number, Selection>}
     */
    this.headers = new Map();
    /**
     * Collection of the `active-header` highlights. That objects describes attributes for the selection of
     * the multiple selected rows and columns in the table header. The table headers which have selected all items in
     * a row will be marked as `active-header`.
     *
     * @type {Map.<number, Selection>}
     */
    this.activeHeaders = new Map();
    /**
     * Collection of the `custom-selection`, holder for example borders added through CustomBorders plugin.
     *
     * @type {Selection[]}
     */
    this.customSelections = [];
  }

  /**
   * Check if highlight cell rendering is disabled for specyfied highlight type.
   *
   * @param {string} highlightType Highlight type. Possible values are: `cell`, `area`, `fill` or `header`.
   * @returns {boolean}
   */
  isEnabledFor(highlightType) {
    // Legacy compatibility.
    const type = highlightType === 'current' ? CELL_TYPE : highlightType;
    let disableHighlight = this.options.disableHighlight;

    if (typeof disableHighlight === 'string') {
      disableHighlight = [disableHighlight];
    }

    return disableHighlight === false || Array.isArray(disableHighlight) && !disableHighlight.includes(type);
  }

  /**
   * Set a new layer level to make access to the desire `area` and `header` highlights.
   *
   * @param {number} [level=0] Layer level to use.
   * @returns {Highlight}
   */
  useLayerLevel(level = 0) {
    this.layerLevel = level;

    return this;
  }

  /**
   * Get Walkontable Selection instance created for controlling highlight of the currently selected/edited cell.
   *
   * @returns {Selection}
   */
  getCell() {
    return this.cell;
  }

  /**
   * Get Walkontable Selection instance created for controlling highlight of the autofill functionality.
   *
   * @returns {Selection}
   */
  getFill() {
    return this.fill;
  }

  /**
   * Get or create (if not exist in the cache) Walkontable Selection instance created for controlling highlight
   * of the multiple selected cells.
   *
   * @returns {Selection}
   */
  createOrGetArea() {
    const layerLevel = this.layerLevel;
    let area;

    if (this.areas.has(layerLevel)) {
      area = this.areas.get(layerLevel);
    } else {
      area = createHighlight(AREA_TYPE, { layerLevel, ...this.options });

      this.areas.set(layerLevel, area);
    }

    return area;
  }

  /**
   * Get all Walkontable Selection instances which describes the state of the visual highlight of the cells.
   *
   * @returns {Selection[]}
   */
  getAreas() {
    return [...this.areas.values()];
  }

  /**
   * Get or create (if not exist in the cache) Walkontable Selection instance created for controlling highlight
   * of the multiple selected header cells.
   *
   * @returns {Selection}
   */
  createOrGetHeader() {
    const layerLevel = this.layerLevel;
    let header;

    if (this.headers.has(layerLevel)) {
      header = this.headers.get(layerLevel);
    } else {
      header = createHighlight(HEADER_TYPE, { ...this.options });

      this.headers.set(layerLevel, header);
    }

    return header;
  }

  /**
   * Get all Walkontable Selection instances which describes the state of the visual highlight of the headers.
   *
   * @returns {Selection[]}
   */
  getHeaders() {
    return [...this.headers.values()];
  }

  /**
   * Get or create (if not exist in the cache) Walkontable Selection instance created for controlling highlight
   * of the multiple selected active header cells.
   *
   * @returns {Selection}
   */
  createOrGetActiveHeader() {
    const layerLevel = this.layerLevel;
    let header;

    if (this.activeHeaders.has(layerLevel)) {
      header = this.activeHeaders.get(layerLevel);
    } else {
      header = createHighlight(ACTIVE_HEADER_TYPE, { ...this.options });

      this.activeHeaders.set(layerLevel, header);
    }

    return header;
  }

  /**
   * Get all Walkontable Selection instances which describes the state of the visual highlight of the active headers.
   *
   * @returns {Selection[]}
   */
  getActiveHeaders() {
    return [...this.activeHeaders.values()];
  }

  /**
   * Get Walkontable Selection instance created for controlling highlight of the custom selection functionality.
   *
   * @returns {Selection}
   */
  getCustomSelections() {
    return [...this.customSelections.values()];
  }

  /**
   * Add selection to the custom selection instance. The new selection are added to the end of the selection collection.
   *
   * @param {object} selectionInstance The selection instance.
   */
<<<<<<< HEAD
  addCustomSelection(options) {
    this.customSelections.push(createHighlight(CUSTOM_SELECTION, { ...this.options, ...options }));
=======
  addCustomSelection(selectionInstance) {
    this.customSelections.push(createHighlight(CUSTOM_SELECTION, { ...selectionInstance }));
>>>>>>> cf661570
  }

  /**
   * Perform cleaning visual highlights for the whole table.
   */
  clear() {
    this.cell.clear();
    this.fill.clear();

    arrayEach(this.areas.values(), highlight => void highlight.clear());
    arrayEach(this.headers.values(), highlight => void highlight.clear());
    arrayEach(this.activeHeaders.values(), highlight => void highlight.clear());
  }

  /**
   * This object can be iterate over using `for of` syntax or using internal `arrayEach` helper.
   *
   * @returns {Selection[]}
   */
  [Symbol.iterator]() {
    return [
      this.cell,
      this.fill,
      ...this.areas.values(),
      ...this.headers.values(),
      ...this.activeHeaders.values(),
      ...this.customSelections,
    ][Symbol.iterator]();
  }
}

export default Highlight;<|MERGE_RESOLUTION|>--- conflicted
+++ resolved
@@ -238,13 +238,8 @@
    *
    * @param {object} selectionInstance The selection instance.
    */
-<<<<<<< HEAD
-  addCustomSelection(options) {
-    this.customSelections.push(createHighlight(CUSTOM_SELECTION, { ...this.options, ...options }));
-=======
   addCustomSelection(selectionInstance) {
-    this.customSelections.push(createHighlight(CUSTOM_SELECTION, { ...selectionInstance }));
->>>>>>> cf661570
+    this.customSelections.push(createHighlight(CUSTOM_SELECTION, { ...this.options, ...selectionInstance }));
   }
 
   /**
