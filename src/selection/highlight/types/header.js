import VisualSelection from '../visualSelection';

/**
 * Creates the new instance of Selection, responsible for highlighting row and column headers. This type of selection
 * can occur multiple times.
 *
 * @returns {Selection}
 */
<<<<<<< HEAD
function createHighlight({ visualToRenderableCoords, renderableToVisualCoords, headerClassName, rowClassName, columnClassName }) {
=======
function createHighlight({
  visualToRenderableCoords,
  renderableToVisualCoords,
  headerClassName,
  rowClassName,
  columnClassName
}) {
>>>>>>> 0eb1eb67
  const s = new VisualSelection({
    visualToRenderableCoords,
    renderableToVisualCoords,
    className: 'highlight',
    highlightHeaderClassName: headerClassName,
    highlightRowClassName: rowClassName,
    highlightColumnClassName: columnClassName,
  });

  return s;
}

export default createHighlight;<|MERGE_RESOLUTION|>--- conflicted
+++ resolved
@@ -6,9 +6,6 @@
  *
  * @returns {Selection}
  */
-<<<<<<< HEAD
-function createHighlight({ visualToRenderableCoords, renderableToVisualCoords, headerClassName, rowClassName, columnClassName }) {
-=======
 function createHighlight({
   visualToRenderableCoords,
   renderableToVisualCoords,
@@ -16,7 +13,6 @@
   rowClassName,
   columnClassName
 }) {
->>>>>>> 0eb1eb67
   const s = new VisualSelection({
     visualToRenderableCoords,
     renderableToVisualCoords,
