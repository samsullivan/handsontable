--- conflicted
+++ resolved
@@ -802,7 +802,6 @@
   'afterRowResize',
 
   /**
-<<<<<<< HEAD
    * Fired after getting the column header renderers.
    *
    * @event Hooks#afterGetColumnHeaderRenderers
@@ -816,8 +815,9 @@
    * @event Hooks#afterGetRowHeaderRenderers
    * @param {Array} array Array of the row header renderers.
    */
-  'afterGetRowHeaderRenderers'
-=======
+  'afterGetRowHeaderRenderers',
+
+  /**
    * Fired before applying stretched column width to column.
    *
    * @event Hooks#beforeStretchingColumnWidth
@@ -826,7 +826,6 @@
    * @returns {Number} Returns new width which will be applied to the column element.
    */
   'beforeStretchingColumnWidth',
->>>>>>> fafd922e
 ];
 
 import {arrayEach} from './helpers/array';
