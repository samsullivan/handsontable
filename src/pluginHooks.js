import { arrayEach } from './helpers/array';
import { objectEach } from './helpers/object';
import { substitute } from './helpers/string';
import { warn } from './helpers/console';
import { toSingleLine } from './helpers/templateLiteralTag';

/**
 * @description
 * Handsontable events are the common interface that function in 2 ways: as __callbacks__ and as __hooks__.
 *
 * @example
 *
 * ```js
 * // Using events as callbacks:
 * ...
 * const hot1 = new Handsontable(document.getElementById('example1'), {
 *   afterChange: function(changes, source) {
 *     $.ajax({
 *       url: "save.php',
 *       data: change
 *     });
 *   }
 * });
 * ...
 * ```
 *
 * ```js
 * // Using events as plugin hooks:
 * ...
 * const hot1 = new Handsontable(document.getElementById('example1'), {
 *   myPlugin: true
 * });
 *
 * const hot2 = new Handsontable(document.getElementById('example2'), {
 *   myPlugin: false
 * });
 *
 * // global hook
 * Handsontable.hooks.add('afterChange', function() {
 *   // Fired twice - for hot1 and hot2
 *   if (this.getSettings().myPlugin) {
 *     // function body - will only run for hot1
 *   }
 * });
 *
 * // local hook (has same effect as a callback)
 * hot2.addHook('afterChange', function() {
 *   // function body - will only run in #example2
 * });
 * ```
 * ...
 */

// @TODO: Move plugin description hooks to plugin?
const REGISTERED_HOOKS = [
  /**
   * Fired after resetting a cell's meta. This happens when the {@link core#updatesettings Core#updateSettings} method is called.
   *
   * @event Hooks#afterCellMetaReset
   */
  'afterCellMetaReset',

  /**
   * Fired after one or more cells has been changed. The changes are triggered in any situation when the
   * value is entered using an editor or changed using API (e.q setDataAtCell).
   *
   * __Note:__ For performance reasons, the `changes` array is null for `"loadData"` source.
   *
   * @event Hooks#afterChange
   * @param {Array} changes 2D array containing information about each of the edited cells `[[row, prop, oldVal, newVal], ...]`.
   * @param {string} [source] String that identifies source of hook call ([list of all available sources]{@link https://handsontable.com/docs/tutorial-using-callbacks.html#page-source-definition}).
   * @example
   * ```js
   * new Handsontable(element, {
   *   afterChange: (changes) => {
   *     changes.forEach(([row, prop, oldValue, newValue]) => {
   *       // Some logic...
   *     });
   *   }
   * })
   * ```
   */
  'afterChange',

  /**
<<<<<<< HEAD
   * Fired by {@link observe-changes ObserveChanges} plugin after detecting changes in the data source. This hook is fired when
   * {@link options#observechanges Options#observeChanges} option is enabled.
   *
   * @event Hooks#afterChangesObserved
   */
  'afterChangesObserved',

  /**
   * Fired each time user opens {@link context-menu ContextMenu} and after setting up the Context Menu's default options. These options are a collection
   * which user can select by setting an array of keys or an array of objects in {@link options#contextmenu Options#contextMenu} option.
=======
   * Fired each time user opens {@link ContextMenu} and after setting up the Context Menu's default options. These options are a collection
   * which user can select by setting an array of keys or an array of objects in {@link Options#contextMenu} option.
>>>>>>> 04466631
   *
   * @event Hooks#afterContextMenuDefaultOptions
   * @param {Array} predefinedItems An array of objects containing information about the pre-defined Context Menu items.
   */
  'afterContextMenuDefaultOptions',

  /**
   * Fired each time user opens {@link context-menu ContextMenu} plugin before setting up the Context Menu's items but after filtering these options by
   * user (`contextMenu` option). This hook can by helpful to determine if user use specified menu item or to set up
   * one of the menu item to by always visible.
   *
   * @event Hooks#beforeContextMenuSetItems
   * @param {object[]} menuItems An array of objects containing information about to generated Context Menu items.
   */
  'beforeContextMenuSetItems',

  /**
   * Fired by {@link dropdown-menu DropdownMenu} plugin after setting up the Dropdown Menu's default options. These options are a
   * collection which user can select by setting an array of keys or an array of objects in {@link options#dropdownmenu Options#dropdownMenu}
   * option.
   *
   * @event Hooks#afterDropdownMenuDefaultOptions
   * @param {object[]} predefinedItems An array of objects containing information about the pre-defined Context Menu items.
   */
  'afterDropdownMenuDefaultOptions',

  /**
   * Fired by {@link dropdown-menu DropdownMenu} plugin before setting up the Dropdown Menu's items but after filtering these options
   * by user (`dropdownMenu` option). This hook can by helpful to determine if user use specified menu item or to set
   * up one of the menu item to by always visible.
   *
   * @event Hooks#beforeDropdownMenuSetItems
   * @param {object[]} menuItems An array of objects containing information about to generated Dropdown Menu items.
   */
  'beforeDropdownMenuSetItems',

  /**
   * Fired by {@link context-menu ContextMenu} plugin after hiding the Context Menu. This hook is fired when {@link options#contextmenu Options#contextMenu}
   * option is enabled.
   *
   * @event Hooks#afterContextMenuHide
   * @param {object} context The Context Menu plugin instance.
   */
  'afterContextMenuHide',

  /**
   * Fired by {@link context-menu ContextMenu} plugin before opening the Context Menu. This hook is fired when {@link options#context-menu Options#contextMenu}
   * option is enabled.
   *
   * @event Hooks#beforeContextMenuShow
   * @param {object} context The Context Menu instance.
   */
  'beforeContextMenuShow',

  /**
   * Fired by {@link context-menu ContextMenu} plugin after opening the Context Menu. This hook is fired when {@link options#contextmenu Options#contextMenu}
   * option is enabled.
   *
   * @event Hooks#afterContextMenuShow
   * @param {object} context The Context Menu plugin instance.
   */
  'afterContextMenuShow',

  /**
   * Fired by {@link copy-paste CopyPaste} plugin after reaching the copy limit while copying data. This hook is fired when
   * {@link options#copypaste Options#copyPaste} option is enabled.
   *
   * @event Hooks#afterCopyLimit
   * @param {number} selectedRows Count of selected copyable rows.
   * @param {number} selectedColumns Count of selected copyable columns.
   * @param {number} copyRowsLimit Current copy rows limit.
   * @param {number} copyColumnsLimit Current copy columns limit.
   */
  'afterCopyLimit',

  /**
   * Fired before created a new column.
   *
   * @event Hooks#beforeCreateCol
   * @param {number} index Represents the visual index of first newly created column in the data source array.
   * @param {number} amount Number of newly created columns in the data source array.
   * @param {string} [source] String that identifies source of hook call
   *                          ([list of all available sources]{@link http://docs.handsontable.com/tutorial-using-callbacks.html#page-source-definition}).
   * @returns {*} If `false` then creating columns is cancelled.
   * @example
   * ```js
   * // Return `false` to cancel column inserting.
   * new Handsontable(element, {
   *   beforeCreateCol: function(data, coords) {
   *     return false;
   *   }
   * });
   * ```
   */
  'beforeCreateCol',

  /**
   * Fired after created a new column.
   *
   * @event Hooks#afterCreateCol
   * @param {number} index Represents the visual index of first newly created column in the data source.
   * @param {number} amount Number of newly created columns in the data source.
   * @param {string} [source] String that identifies source of hook call
   *                          ([list of all available sources]{@link https://handsontable.com/docs/tutorial-using-callbacks.html#page-source-definition}).
   */
  'afterCreateCol',

  /**
   * Fired before created a new row.
   *
   * @event Hooks#beforeCreateRow
   * @param {number} index Represents the visual index of first newly created row in the data source array.
   * @param {number} amount Number of newly created rows in the data source array.
   * @param {string} [source] String that identifies source of hook call
   *                          ([list of all available sources]{@link https://handsontable.com/docs/tutorial-using-callbacks.html#page-source-definition}).
   * @returns {*|boolean} If false is returned the action is canceled.
   */
  'beforeCreateRow',

  /**
   * Fired after created a new row.
   *
   * @event Hooks#afterCreateRow
   * @param {number} index Represents the visual index of first newly created row in the data source array.
   * @param {number} amount Number of newly created rows in the data source array.
   * @param {string} [source] String that identifies source of hook call
   *                          ([list of all available sources]{@link https://handsontable.com/docs/tutorial-using-callbacks.html#page-source-definition}).
   */
  'afterCreateRow',

  /**
   * Fired after the current cell is deselected.
   *
   * @event Hooks#afterDeselect
   */
  'afterDeselect',

  /**
   * Fired after destroying the Handsontable instance.
   *
   * @event Hooks#afterDestroy
   */
  'afterDestroy',

  /**
   * General hook which captures `keydown` events attached to the document body. These events are delegated to the
   * hooks system and consumed by Core and internal modules (e.g plugins, editors).
   *
   * @event Hooks#afterDocumentKeyDown
   * @param {Event} event A native `keydown` event object.
   */
  'afterDocumentKeyDown',

  /**
   * Fired inside the Walkontable's selection `draw` method. Can be used to add additional class names to cells, depending on the current selection.
   *
   * @event Hooks#afterDrawSelection
   * @param {number} currentRow Row index of the currently processed cell.
   * @param {number} currentColumn Column index of the currently cell.
   * @param {number[]} cornersOfSelection Array of the current selection in a form of `[startRow, startColumn, endRow, endColumn]`.
   * @param {number|undefined} layerLevel Number indicating which layer of selection is currently processed.
   * @since 0.38.1
   * @returns {string|undefined} Can return a `String`, which will act as an additional `className` to be added to the currently processed cell.
   */
  'afterDrawSelection',

  /**
   * Fired inside the Walkontable's `refreshSelections` method. Can be used to remove additional class names from all cells in the table.
   *
   * @event Hooks#beforeRemoveCellClassNames
   * @since 0.38.1
   * @returns {string[]|undefined} Can return an `Array` of `String`s. Each of these strings will act like class names to be removed from all the cells in the table.
   */
  'beforeRemoveCellClassNames',

  /**
   * Fired after getting the cell settings.
   *
   * @event Hooks#afterGetCellMeta
   * @param {number} row Visual row index.
   * @param {number} column Visual column index.
   * @param {object} cellProperties Object containing the cell properties.
   */
  'afterGetCellMeta',

  /**
   * Fired after retrieving information about a column header and appending it to the table header.
   *
   * @event Hooks#afterGetColHeader
   * @param {number} column Visual column index.
   * @param {HTMLTableCellElement} TH Header's TH element.
   */
  'afterGetColHeader',

  /**
   * Fired after retrieving information about a row header and appending it to the table header.
   *
   * @event Hooks#afterGetRowHeader
   * @param {number} row Visual row index.
   * @param {HTMLTableCellElement} TH Header's TH element.
   */
  'afterGetRowHeader',

  /**
   * Fired after the Handsontable instance is initiated.
   *
   * @event Hooks#afterInit
   */
  'afterInit',

  /**
   * Fired after new data is loaded (by `loadData` or `updateSettings` method) into the data source array.
   *
   * @event Hooks#afterLoadData
   * @param {Array} sourceData Array of arrays or array of objects containing data.
   * @param {boolean} initialLoad Flag that determines whether the data has been loaded during the initialization.
   * @param {string} source Source of the call.
   */
  'afterLoadData',

  /**
   * Fired after a scroll event, which is identified as a momentum scroll (e.g. On an iPad).
   *
   * @event Hooks#afterMomentumScroll
   */
  'afterMomentumScroll',

  /**
   * Fired after a `mousedown` event is triggered on the cell corner (the drag handle).
   *
   * @event Hooks#afterOnCellCornerMouseDown
   * @param {Event} event `mousedown` event object.
   */
  'afterOnCellCornerMouseDown',

  /**
   * Fired after a `dblclick` event is triggered on the cell corner (the drag handle).
   *
   * @event Hooks#afterOnCellCornerDblClick
   * @param {Event} event `dblclick` event object.
   */
  'afterOnCellCornerDblClick',

  /**
   * Fired after clicking on a cell or row/column header. In case the row/column header was clicked, the coordinate
   * indexes are negative.
   *
   * For example clicking on the row header of cell (0, 0) results with `afterOnCellMouseDown` called
   * with coordinates `{row: 0, col: -1}`.
   *
   * @event Hooks#afterOnCellMouseDown
   * @param {Event} event `mousedown` event object.
   * @param {CellCoords} coords Coordinates object containing the visual row and visual column indexes of the clicked cell.
   * @param {HTMLTableCellElement} TD Cell's TD (or TH) element.
   */
  'afterOnCellMouseDown',

  /**
   * Fired after clicking on a cell or row/column header. In case the row/column header was clicked, the coordinate
   * indexes are negative.
   *
   * For example clicking on the row header of cell (0, 0) results with `afterOnCellMouseUp` called
   * with coordinates `{row: 0, col: -1}`.
   *
   * @event Hooks#afterOnCellMouseUp
   * @param {Event} event `mouseup` event object.
   * @param {CellCoords} coords Coordinates object containing the visual row and visual column indexes of the clicked cell.
   * @param {HTMLTableCellElement} TD Cell's TD (or TH) element.
   */
  'afterOnCellMouseUp',

  /**
   * Fired after clicking right mouse button on a cell or row/column header.
   *
   * For example clicking on the row header of cell (0, 0) results with `afterOnCellContextMenu` called
   * with coordinates `{row: 0, col: -1}`.
   *
   * @event Hooks#afterOnCellContextMenu
   * @since 4.1.0
   * @param {Event} event `contextmenu` event object.
   * @param {CellCoords} coords Coordinates object containing the visual row and visual column indexes of the clicked cell.
   * @param {HTMLTableCellElement} TD Cell's TD (or TH) element.
   */
  'afterOnCellContextMenu',

  /**
   * Fired after hovering a cell or row/column header with the mouse cursor. In case the row/column header was
   * hovered, the index is negative.
   *
   * For example, hovering over the row header of cell (0, 0) results with `afterOnCellMouseOver` called
   * with coords `{row: 0, col: -1}`.
   *
   * @event Hooks#afterOnCellMouseOver
   * @param {Event} event `mouseover` event object.
   * @param {CellCoords} coords Hovered cell's visual coordinate object.
   * @param {HTMLTableCellElement} TD Cell's TD (or TH) element.
   */
  'afterOnCellMouseOver',

  /**
   * Fired after leaving a cell or row/column header with the mouse cursor.
   *
   * @event Hooks#afterOnCellMouseOut
   * @param {Event} event `mouseout` event object.
   * @param {CellCoords} coords Leaved cell's visual coordinate object.
   * @param {HTMLTableCellElement} TD Cell's TD (or TH) element.
   */
  'afterOnCellMouseOut',

  /**
   * Fired after one or more columns are removed.
   *
   * @event Hooks#afterRemoveCol
   * @param {number} index Visual index of starter column.
   * @param {number} amount An amount of removed columns.
   * @param {number[]} physicalColumns An array of physical columns removed from the data source.
   * @param {string} [source] String that identifies source of hook call ([list of all available sources]{@link https://handsontable.com/docs/tutorial-using-callbacks.html#page-source-definition}).
   */
  'afterRemoveCol',

  /**
   * Fired after one or more rows are removed.
   *
   * @event Hooks#afterRemoveRow
   * @param {number} index Visual index of starter row.
   * @param {number} amount An amount of removed rows.
   * @param {number[]} physicalRows An array of physical rows removed from the data source.
   * @param {string} [source] String that identifies source of hook call ([list of all available sources]{@link https://handsontable.com/docs/tutorial-using-callbacks.html#page-source-definition}).
   */
  'afterRemoveRow',

  /**
   * Fired after the Handsontable table is rendered.
   *
   * @event Hooks#afterRender
   * @param {boolean} isForced Is `true` if rendering was triggered by a change of settings or data; or `false` if
   *                           rendering was triggered by scrolling or moving selection.
   */
  'afterRender',

  /**
   * Fired before starting rendering the cell.
   *
   * @event Hooks#beforeRenderer
   * @param {HTMLTableCellElement} TD Currently rendered cell's TD element.
   * @param {number} row Visual row index.
   * @param {number} column Visual column index.
   * @param {string|number} prop Column property name or a column index, if datasource is an array of arrays.
   * @param {*} value Value of the rendered cell.
   * @param {object} cellProperties Object containing the cell's properties.
   */
  'beforeRenderer',

  /**
   * Fired after finishing rendering the cell (after the renderer finishes).
   *
   * @event Hooks#afterRenderer
   * @param {HTMLTableCellElement} TD Currently rendered cell's TD element.
   * @param {number} row Visual row index.
   * @param {number} column Visual column index.
   * @param {string|number} prop Column property name or a column index, if datasource is an array of arrays.
   * @param {*} value Value of the rendered cell.
   * @param {object} cellProperties Object containing the cell's properties.
   */
  'afterRenderer',

  /**
   * Fired after the horizontal scroll event.
   *
   * @event Hooks#afterScrollHorizontally
   */
  'afterScrollHorizontally',

  /**
   * Fired after the vertical scroll event.
   *
   * @event Hooks#afterScrollVertically
   */
  'afterScrollVertically',

  /**
   * Fired after one or more cells are selected (e.g. During mouse move).
   *
   * @event Hooks#afterSelection
   * @param {number} row Selection start visual row index.
   * @param {number} column Selection start visual column index.
   * @param {number} row2 Selection end visual row index.
   * @param {number} column2 Selection end visual column index.
   * @param {object} preventScrolling Object with `value` property where its value change will be observed.
   * @param {number} selectionLayerLevel The number which indicates what selection layer is currently modified.
   * @example
   * ```js
   * new Handsontable(element, {
   *   afterSelection: (row, column, row2, column2, preventScrolling, selectionLayerLevel) => {
   *     // setting if prevent scrolling after selection
   *     preventScrolling.value = true;
   *   }
   * })
   * ```
   */
  'afterSelection',

  /**
   * Fired after one or more cells are selected.
   *
   * The `prop` and `prop2` arguments represent the source object property name instead of the column number.
   *
   * @event Hooks#afterSelectionByProp
   * @param {number} row Selection start visual row index.
   * @param {string} prop Selection start data source object property name.
   * @param {number} row2 Selection end visual row index.
   * @param {string} prop2 Selection end data source object property name.
   * @param {object} preventScrolling Object with `value` property where its value change will be observed.
   * @param {number} selectionLayerLevel The number which indicates what selection layer is currently modified.
   * @example
   * ```js
   * new Handsontable(element, {
   *   afterSelectionByProp: (row, column, row2, column2, preventScrolling, selectionLayerLevel) => {
   *     // setting if prevent scrolling after selection
   *     preventScrolling.value = true;
   *   }
   * })
   * ```
   */
  'afterSelectionByProp',

  /**
   * Fired after one or more cells are selected (e.g. On mouse up).
   *
   * @event Hooks#afterSelectionEnd
   * @param {number} row Selection start visual row index.
   * @param {number} column Selection start visual column index.
   * @param {number} row2 Selection end visual row index.
   * @param {number} column2 Selection end visual column index.
   * @param {number} selectionLayerLevel The number which indicates what selection layer is currently modified.
   */
  'afterSelectionEnd',

  /**
   * Fired after one or more cells are selected (e.g. On mouse up).
   *
   * The `prop` and `prop2` arguments represent the source object property name instead of the column number.
   *
   * @event Hooks#afterSelectionEndByProp
   * @param {number} row Selection start visual row index.
   * @param {string} prop Selection start data source object property index.
   * @param {number} row2 Selection end visual row index.
   * @param {string} prop2 Selection end data source object property index.
   * @param {number} selectionLayerLevel The number which indicates what selection layer is currently modified.
   */
  'afterSelectionEndByProp',

  /**
   * Fired after cell meta is changed.
   *
   * @event Hooks#afterSetCellMeta
   * @param {number} row Visual row index.
   * @param {number} column Visual column index.
   * @param {string} key The updated meta key.
   * @param {*} value The updated meta value.
   */
  'afterSetCellMeta',

  /**
   * Fired after cell meta is removed.
   *
   * @event Hooks#afterRemoveCellMeta
   * @param {number} row Visual row index.
   * @param {number} column Visual column index.
   * @param {string} key The removed meta key.
   * @param {*} value Value which was under removed key of cell meta.
   */
  'afterRemoveCellMeta',

  /**
   * Fired after cell data was changed.
   *
   * @event Hooks#afterSetDataAtCell
   * @param {Array} changes An array of changes in format `[[row, column, oldValue, value], ...]`.
   * @param {string} [source] String that identifies source of hook call
   *                          ([list of all available sources]{@link https://handsontable.com/docs/tutorial-using-callbacks.html#page-source-definition}).
   */
  'afterSetDataAtCell',

  /**
   * Fired after cell data was changed.
   * Called only when `setDataAtRowProp` was executed.
   *
   * @event Hooks#afterSetDataAtRowProp
   * @param {Array} changes An array of changes in format `[[row, prop, oldValue, value], ...]`.
   * @param {string} [source] String that identifies source of hook call
   *                          ([list of all available sources]{@link https://handsontable.com/docs/tutorial-using-callbacks.html#page-source-definition}).
   */
  'afterSetDataAtRowProp',

  /**
   * Fired after cell source data was changed.
   *
   * @event Hooks#afterSetSourceDataAtCell
   * @since 8.0.0
   * @param {Array} changes An array of changes in format `[[row, column, oldValue, value], ...]`.
   * @param {string} [source] String that identifies source of hook call.
   */
  'afterSetSourceDataAtCell',

  /**
   * Fired after calling the `updateSettings` method.
   *
   * @event Hooks#afterUpdateSettings
   * @param {object} newSettings New settings object.
   */
  'afterUpdateSettings',

  /**
   * @description
   * A plugin hook executed after validator function, only if validator function is defined.
   * Validation result is the first parameter. This can be used to determinate if validation passed successfully or not.
   *
   * __Returning false from the callback will mark the cell as invalid__.
   *
   * @event Hooks#afterValidate
   * @param {boolean} isValid `true` if valid, `false` if not.
   * @param {*} value The value in question.
   * @param {number} row Visual row index.
   * @param {string|number} prop Property name / visual column index.
   * @param {string} [source] String that identifies source of hook call
   *                          ([list of all available sources]{@link https://handsontable.com/docs/tutorial-using-callbacks.html#page-source-definition}).
   * @returns {void | boolean} If `false` the cell will be marked as invalid, `true` otherwise.
   */
  'afterValidate',

  /**
   * Fired before successful change of language (when proper language code was set).
   *
   * @event Hooks#beforeLanguageChange
   * @since 0.35.0
   * @param {string} languageCode New language code.
   */
  'beforeLanguageChange',

  /**
   * Fired after successful change of language (when proper language code was set).
   *
   * @event Hooks#afterLanguageChange
   * @since 0.35.0
   * @param {string} languageCode New language code.
   */
  'afterLanguageChange',

  /**
   * Fired by {@link autofill Autofill} plugin before populating the data in the autofill feature. This hook is fired when
   * {@link options#fillhandle Options#fillHandle} option is enabled.
   *
   * @event Hooks#beforeAutofill
   * @param {Array[]} selectionData Data the autofill operation will start from.
   * @param {CellRange} sourceRange The range values will be filled from.
   * @param {CellRange} targetRange The range new values will be filled into.
   * @param {string} direction Declares the direction of the autofill. Possible values: `up`, `down`, `left`, `right`.
   *
   * @returns {boolean|Array[]} If false, the operation is cancelled. If array of arrays, the returned data
   *                              will be passed into `populateFromArray` instead of the default autofill
   *                              algorithm's result.
   */
  'beforeAutofill',

  /**
   * Fired by {@link autofill Autofill} plugin after populating the data in the autofill feature. This hook is fired when
   * {@link options#fillhandle Options#fillHandle} option is enabled.
   *
   * @event Hooks#afterAutofill
   * @since 8.0.0
   * @param {Array[]} fillData The data that was used to fill the `targetRange`. If `beforeAutofill` was used
   *                            and returned `[[]]`, this will be the same object that was returned from `beforeAutofill`.
   * @param {CellRange} sourceRange The range values will be filled from.
   * @param {CellRange} targetRange The range new values will be filled into.
   * @param {string} direction Declares the direction of the autofill. Possible values: `up`, `down`, `left`, `right`.
   */
  'afterAutofill',

  /**
   * Fired before aligning the cell contents.
   *
   * @event Hooks#beforeCellAlignment
   * @param {object} stateBefore An object with class names defining the cell alignment.
   * @param {CellRange[]} range An array of CellRange coordinates where the alignment will be applied.
   * @param {string} type Type of the alignment - either `horizontal` or `vertical`.
   * @param {string} alignmentClass String defining the alignment class added to the cell.
   * Possible values:
   * * `htLeft`
   * * `htCenter`
   * * `htRight`
   * * `htJustify`
   * * `htTop`
   * * `htMiddle`
   * * `htBottom`.
   */
  'beforeCellAlignment',

  /**
   * Fired before one or more cells is changed. Its main purpose is to alter changes silently after input and before
   * table rendering.
   *
   * @event Hooks#beforeChange
   * @param {Array[]} changes 2D array containing information about each of the edited cells.
   * @param {string} [source] String that identifies source of hook call
   *                          ([list of all available sources]{@link https://handsontable.com/docs/tutorial-using-callbacks.html#page-source-definition}).
   * @returns {void | boolean} If `false` all changes were cancelled, `true` otherwise.
   * @example
   * ```js
   * // To disregard a single change, set changes[i] to null or remove it from array using changes.splice(i, 1).
   * new Handsontable(element, {
   *   beforeChange: (changes, source) => {
   *     // [[row, prop, oldVal, newVal], ...]
   *     changes[0] = null;
   *   }
   * });
   * // To alter a single change, overwrite the desired value to changes[i][3].
   * new Handsontable(element, {
   *   beforeChange: (changes, source) => {
   *     // [[row, prop, oldVal, newVal], ...]
   *     changes[0][3] = 10;
   *   }
   * });
   * // To cancel all edit, return false from the callback or set array length to 0 (changes.length = 0).
   * new Handsontable(element, {
   *   beforeChange: (changes, source) => {
   *     // [[row, prop, oldVal, newVal], ...]
   *     return false;
   *   }
   * });
   * ```
   */
  'beforeChange',

  /**
   * Fired right before rendering the changes.
   *
   * @event Hooks#beforeChangeRender
   * @param {Array[]} changes Array in form of `[row, prop, oldValue, newValue]`.
   * @param {string} [source] String that identifies source of hook call
   *                          ([list of all available sources]{@link https://handsontable.com/docs/tutorial-using-callbacks.html#page-source-definition}).
   */
  'beforeChangeRender',

  /**
   * Fired before drawing the borders.
   *
   * @event Hooks#beforeDrawBorders
   * @param {Array} corners Array specifying the current selection borders.
   * @param {string} borderClassName Specifies the border class name.
   */
  'beforeDrawBorders',

  /**
   * Fired before getting cell settings.
   *
   * @event Hooks#beforeGetCellMeta
   * @param {number} row Visual row index.
   * @param {number} column Visual column index.
   * @param {object} cellProperties Object containing the cell's properties.
   */
  'beforeGetCellMeta',

  /**
   * Fired before cell meta is removed.
   *
   * @event Hooks#beforeRemoveCellMeta
   * @param {number} row Visual row index.
   * @param {number} column Visual column index.
   * @param {string} key The removed meta key.
   * @param {*} value Value which is under removed key of cell meta.
   * @returns {*|boolean} If false is returned the action is canceled.
   */
  'beforeRemoveCellMeta',

  /**
   * Fired before the Handsontable instance is initiated.
   *
   * @event Hooks#beforeInit
   */
  'beforeInit',

  /**
   * Fired before the Walkontable instance is initiated.
   *
   * @event Hooks#beforeInitWalkontable
   * @param {object} walkontableConfig Walkontable configuration object.
   */
  'beforeInitWalkontable',

  /**
   * Fired before new data is loaded (by `loadData` or `updateSettings` method) into the data source array.
   *
   * @event Hooks#beforeLoadData
   * @since 8.0.0
   * @param {Array} sourceData Array of arrays or array of objects containing data.
   * @param {boolean} initialLoad Flag that determines whether the data has been loaded during the initialization.
   * @param {string} source Source of the call.
   * @returns {Array} The returned array will be used as new dataset.
   */
  'beforeLoadData',

  /**
   * Fired before keydown event is handled. It can be used to overwrite default key bindings.
   *
   * __Note__: To prevent default behavior you need to call `event.stopImmediatePropagation()` in your `beforeKeyDown`
   * handler.
   *
   * @event Hooks#beforeKeyDown
   * @param {Event} event Original DOM event.
   */
  'beforeKeyDown',

  /**
   * Fired after the user clicked a cell, but before all the calculations related with it.
   *
   * @event Hooks#beforeOnCellMouseDown
   * @param {Event} event The `mousedown` event object.
   * @param {CellCoords} coords Cell coords object containing the visual coordinates of the clicked cell.
   * @param {HTMLTableCellElement} TD TD element.
   * @param {object} controller An object with keys `row`, `column` and `cells` which contains boolean values. This
   *                            object allows or disallows changing the selection for the particular axies.
   */
  'beforeOnCellMouseDown',

  /**
   * Fired after the user clicked a cell.
   *
   * @event Hooks#beforeOnCellMouseUp
   * @param {Event} event The `mouseup` event object.
   * @param {CellCoords} coords Cell coords object containing the visual coordinates of the clicked cell.
   * @param {HTMLTableCellElement} TD TD element.
   */
  'beforeOnCellMouseUp',

  /**
   * Fired after the user clicked a cell, but before all the calculations related with it.
   *
   * @event Hooks#beforeOnCellContextMenu
   * @since 4.1.0
   * @param {Event} event The `contextmenu` event object.
   * @param {CellCoords} coords Cell coords object containing the visual coordinates of the clicked cell.
   * @param {HTMLTableCellElement} TD TD element.
   */
  'beforeOnCellContextMenu',

  /**
   * Fired after the user moved cursor over a cell, but before all the calculations related with it.
   *
   * @event Hooks#beforeOnCellMouseOver
   * @param {Event} event The `mouseover` event object.
   * @param {CellCoords} coords CellCoords object containing the visual coordinates of the clicked cell.
   * @param {HTMLTableCellElement} TD TD element.
   * @param {object} controller An object with keys `row`, `column` and `cells` which contains boolean values. This
   *                            object allows or disallows changing the selection for the particular axies.
   */
  'beforeOnCellMouseOver',

  /**
   * Fired after the user moved cursor out from a cell, but before all the calculations related with it.
   *
   * @event Hooks#beforeOnCellMouseOut
   * @param {Event} event The `mouseout` event object.
   * @param {CellCoords} coords CellCoords object containing the visual coordinates of the leaved cell.
   * @param {HTMLTableCellElement} TD TD element.
   */
  'beforeOnCellMouseOut',

  /**
   * Fired before one or more columns are about to be removed.
   *
   * @event Hooks#beforeRemoveCol
   * @param {number} index Visual index of starter column.
   * @param {number} amount Amount of columns to be removed.
   * @param {number[]} physicalColumns An array of physical columns removed from the data source.
   * @param {string} [source] String that identifies source of hook call ([list of all available sources]{@link https://handsontable.com/docs/tutorial-using-callbacks.html#page-source-definition}).
   * @returns {*|boolean} If false is returned the action is canceled.
   */
  'beforeRemoveCol',

  /**
   * Fired when one or more rows are about to be removed.
   *
   * @event Hooks#beforeRemoveRow
   * @param {number} index Visual index of starter row.
   * @param {number} amount Amount of rows to be removed.
   * @param {number[]} physicalRows An array of physical rows removed from the data source.
   * @param {string} [source] String that identifies source of hook call ([list of all available sources]{@link https://handsontable.com/docs/tutorial-using-callbacks.html#page-source-definition}).
   * @returns {*|boolean} If false is returned the action is canceled.
   */
  'beforeRemoveRow',

  /**
   * Fired before the Handsontable table is rendered.
   *
   * @event Hooks#beforeRender
   * @param {boolean} isForced If `true` rendering was triggered by a change of settings or data; or `false` if
   *                           rendering was triggered by scrolling or moving selection.
   * @param {object} skipRender Object with `skipRender` property, if it is set to `true ` the next rendering cycle will be skipped.
   */
  'beforeRender',

  /**
   * Fired before cell meta is changed.
   *
   * @event Hooks#beforeSetCellMeta
   * @since 8.0.0
   * @param {number} row Visual row index.
   * @param {number} column Visual column index.
   * @param {string} key The updated meta key.
   * @param {*} value The updated meta value.
   * @returns {*|boolean} If false is returned the action is canceled.
   */
  'beforeSetCellMeta',

  /**
   * Fired before setting range is started but not finished yet.
   *
   * @event Hooks#beforeSetRangeStartOnly
   * @param {CellCoords} coords CellCoords instance.
   */
  'beforeSetRangeStartOnly',

  /**
   * Fired before setting range is started.
   *
   * @event Hooks#beforeSetRangeStart
   * @param {CellCoords} coords CellCoords instance.
   */
  'beforeSetRangeStart',

  /**
   * Fired before setting range is ended.
   *
   * @event Hooks#beforeSetRangeEnd
   * @param {CellCoords} coords CellCoords instance.
   */
  'beforeSetRangeEnd',

  /**
   * Fired before the logic of handling a touch scroll, when user started scrolling on a touch-enabled device.
   *
   * @event Hooks#beforeTouchScroll
   */
  'beforeTouchScroll',

  /**
   * Fired before cell validation, only if validator function is defined. This can be used to manipulate the value
   * of changed cell before it is applied to the validator function.
   *
   * __Note:__ this will not affect values of changes. This will change value *ONLY* for validation.
   *
   * @event Hooks#beforeValidate
   * @param {*} value Value of the cell.
   * @param {number} row Visual row index.
   * @param {string|number} prop Property name / column index.
   * @param {string} [source] String that identifies source of hook call
   *                          ([list of all available sources]{@link https://handsontable.com/docs/tutorial-using-callbacks.html#page-source-definition}).
   */
  'beforeValidate',

  /**
   * Fired before cell value is rendered into the DOM (through renderer function). This can be used to manipulate the
   * value which is passed to the renderer without modifying the renderer itself.
   *
   * @event Hooks#beforeValueRender
   * @param {*} value Cell value to render.
   * @param {object} cellProperties An object containing the cell properties.
   */
  'beforeValueRender',

  /**
   * Fired after Handsontable instance is constructed (using `new` operator).
   *
   * @event Hooks#construct
   */
  'construct',

  /**
   * Fired after Handsontable instance is initiated but before table is rendered.
   *
   * @event Hooks#init
   */
  'init',

  /**
   * Fired when a column header index is about to be modified by a callback function.
   *
   * @event Hooks#modifyColHeader
   * @param {number} column Visual column header index.
   */
  'modifyColHeader',

  /**
   * Fired when a column width is about to be modified by a callback function.
   *
   * @event Hooks#modifyColWidth
   * @param {number} width Current column width.
   * @param {number} column Visual column index.
   */
  'modifyColWidth',

  /**
   * Fired when a row header index is about to be modified by a callback function.
   *
   * @event Hooks#modifyRowHeader
   * @param {number} row Visual row header index.
   */
  'modifyRowHeader',

  /**
   * Fired when a row height is about to be modified by a callback function.
   *
   * @event Hooks#modifyRowHeight
   * @param {number} height Row height.
   * @param {number} row Visual row index.
   */
  'modifyRowHeight',

  /**
   * Fired when a data was retrieved or modified.
   *
   * @event Hooks#modifyData
   * @param {number} row Physical row height.
   * @param {number} column Physical column index.
   * @param {object} valueHolder Object which contains original value which can be modified by overwriting `.value` property.
   * @param {string} ioMode String which indicates for what operation hook is fired (`get` or `set`).
   */
  'modifyData',

  /**
   * Fired when a data was retrieved or modified from the source data set.
   *
   * @event Hooks#modifySourceData
   * @since 8.0.0
   * @param {number} row Physical row index.
   * @param {number} column Physical column index.
   * @param {object} valueHolder Object which contains original value which can be modified by overwriting `.value` property.
   * @param {string} ioMode String which indicates for what operation hook is fired (`get` or `set`).
   */
  'modifySourceData',

  /**
   * Fired when a data was retrieved or modified.
   *
   * @event Hooks#modifyRowData
   * @param {number} row Physical row index.
   */
  'modifyRowData',

  /**
   * Used to modify the cell coordinates when using the `getCell` method, opening editor, getting value from the editor
   * and saving values from the closed editor.
   *
   * @event Hooks#modifyGetCellCoords
   * @since 0.36.0
   * @param {number} row Visual row index.
   * @param {number} column Visual column index.
   * @param {boolean} topmost If set to `true`, it returns the TD element from the topmost overlay. For example,
   *                          if the wanted cell is in the range of fixed rows, it will return a TD element
   *                          from the `top` overlay.
   */
  'modifyGetCellCoords',

  /**
<<<<<<< HEAD
   * Fired by {@link persistent-state PersistentState} plugin, after loading value, saved under given key, from browser local storage. This hook is fired when
   * {@link options#persistentstate Options#persistentState} option is enabled.
=======
   * Allows modify the visual row index that is used to retrieve the row header element (TH) before it's
   * highlighted (proper CSS class names are added). Modifying the visual row index allows building a custom
   * implementation of the nested headers feature or other features that require highlighting other DOM
   * elements than that the rendering engine, by default, would have highlighted.
   *
   * @event Hooks#beforeHighlightingRowHeader
   * @since 8.4.0
   * @param {number} row Visual row index.
   * @param {number} headerLevel Column header level (0 = most distant to the table).
   * @param {object} highlightMeta An object that contains additional information about processed selection.
   * @returns {number|undefined}
   */
  'beforeHighlightingRowHeader',

  /**
   * Allows modify the visual column index that is used to retrieve the column header element (TH) before it's
   * highlighted (proper CSS class names are added). Modifying the visual column index allows building a custom
   * implementation of the nested headers feature or other features that require highlighting other DOM
   * elements than that the rendering engine, by default, would have highlighted.
   *
   * @event Hooks#beforeHighlightingColumnHeader
   * @since 8.4.0
   * @param {number} column Visual column index.
   * @param {number} headerLevel Row header level (0 = most distant to the table).
   * @param {object} highlightMeta An object that contains additional information about processed selection.
   * @returns {number|undefined}
   */
  'beforeHighlightingColumnHeader',

  /**
   * Fired by {@link PersistentState} plugin, after loading value, saved under given key, from browser local storage. This hook is fired when
   * {@link Options#persistentState} option is enabled.
>>>>>>> 04466631
   *
   * @event Hooks#persistentStateLoad
   * @param {string} key Key.
   * @param {object} valuePlaceholder Object containing the loaded value under `valuePlaceholder.value` (if no value have been saved, `value` key will be undefined).
   */
  'persistentStateLoad',

  /**
   * Fired by {@link persistent-state PersistentState} plugin after resetting data from local storage. If no key is given, all values associated with table will be cleared.
   * This hook is fired when {@link options#persistentstate Options#persistentState} option is enabled.
   *
   * @event Hooks#persistentStateReset
   * @param {string} [key] Key.
   */
  'persistentStateReset',

  /**
   * Fired by {@link persistent-state PersistentState} plugin, after saving value under given key in browser local storage. This hook is fired when
   * {@link options#persistentstate Options#persistentState} option is enabled.
   *
   * @event Hooks#persistentStateSave
   * @param {string} key Key.
   * @param {Mixed} value Value to save.
   */
  'persistentStateSave',

  /**
   * Fired by {@link column-sorting ColumnSorting} and {@link multi-column-sorting MultiColumnSorting} plugins before sorting the column. If you return `false` value inside callback for hook, then sorting
   * will be not applied by the Handsontable (useful for server-side sorting).
   *
   * This hook is fired when {@link options#columnsorting Options#columnSorting} or {@link options#multicolumnsorting Options#multiColumnSorting} option is enabled.
   *
   * @event Hooks#beforeColumnSort
   * @param {Array} currentSortConfig Current sort configuration (for all sorted columns).
   * @param {Array} destinationSortConfigs Destination sort configuration (for all sorted columns).
   * @returns {boolean | void} If `false` the column will not be sorted, `true` otherwise.
   */
  'beforeColumnSort',

  /**
   * Fired by {@link column-sorting ColumnSorting} and {@link multi-column-sorting MultiColumnSorting} plugins after sorting the column. This hook is fired when {@link options#columnsorting Options#columnSorting}
   * or {@link options#multicolumnsorting Options#multiColumnSorting} option is enabled.
   *
   * @event Hooks#afterColumnSort
   * @param {Array} currentSortConfig Current sort configuration (for all sorted columns).
   * @param {Array} destinationSortConfigs Destination sort configuration (for all sorted columns).
   */
  'afterColumnSort',

  /**
   * Fired by {@link autofill Autofill} plugin after setting range of autofill. This hook is fired when {@link options#fillhandle Options#fillHandle}
   * option is enabled.
   *
   * @event Hooks#modifyAutofillRange
   * @param {Array} startArea Array of visual coordinates of the starting point for the drag-down operation (`[startRow, startColumn, endRow, endColumn]`).
   * @param {Array} entireArea Array of visual coordinates of the entire area of the drag-down operation (`[startRow, startColumn, endRow, endColumn]`).
   */
  'modifyAutofillRange',

  /**
   * Fired to allow modifying the copyable range with a callback function.
   *
   * @event Hooks#modifyCopyableRange
   * @param {Array[]} copyableRanges Array of objects defining copyable cells.
   */
  'modifyCopyableRange',

  /**
   * Fired by {@link copy-paste CopyPaste} plugin before copying the values into clipboard and before clearing values of
   * the selected cells. This hook is fired when {@link options#copypaste Options#copyPaste} option is enabled.
   *
   * @event Hooks#beforeCut
   * @param {Array[]} data An array of arrays which contains data to cut.
   * @param {object[]} coords An array of objects with ranges of the visual indexes (`startRow`, `startCol`, `endRow`, `endCol`)
   *                       which will be cut out.
   * @returns {*} If returns `false` then operation of the cutting out is canceled.
   * @example
   * ```js
   * // To disregard a single row, remove it from the array using data.splice(i, 1).
   * new Handsontable(element, {
   *   beforeCut: function(data, coords) {
   *     // data -> [[1, 2, 3], [4, 5, 6]]
   *     data.splice(0, 1);
   *     // data -> [[4, 5, 6]]
   *     // coords -> [{startRow: 0, startCol: 0, endRow: 1, endCol: 2}]
   *   }
   * });
   * // To cancel a cutting action, just return `false`.
   * new Handsontable(element, {
   *   beforeCut: function(data, coords) {
   *     return false;
   *   }
   * });
   * ```
   */
  'beforeCut',

  /**
   * Fired by {@link copy-paste CopyPaste} plugin after data was cut out from the table. This hook is fired when
   * {@link options#copypaste Options#copyPaste} option is enabled.
   *
   * @event Hooks#afterCut
   * @param {Array[]} data An array of arrays which contains the cutted out data.
   * @param {object[]} coords An array of objects with ranges of the visual indexes (`startRow`, `startCol`, `endRow`, `endCol`)
   *                       which was cut out.
   */
  'afterCut',

  /**
   * Fired before values are copied into clipboard.
   *
   * @event Hooks#beforeCopy
   * @param {Array[]} data An array of arrays which contains data to copied.
   * @param {object[]} coords An array of objects with ranges of the visual indexes (`startRow`, `startCol`, `endRow`, `endCol`)
   *                         which will copied.
   * @returns {*} If returns `false` then copying is canceled.
   *
   * @example
   * ```js
   * // To disregard a single row, remove it from array using data.splice(i, 1).
   * ...
   * new Handsontable(document.getElementById('example'), {
   *   beforeCopy: (data, coords) => {
   *     // data -> [[1, 2, 3], [4, 5, 6]]
   *     data.splice(0, 1);
   *     // data -> [[4, 5, 6]]
   *     // coords -> [{startRow: 0, startCol: 0, endRow: 1, endCol: 2}]
   *   }
   * });
   * ...
   *
   * // To cancel copying, return false from the callback.
   * ...
   * new Handsontable(document.getElementById('example'), {
   *   beforeCopy: (data, coords) => {
   *     return false;
   *   }
   * });
   * ...
   * ```
   */
  'beforeCopy',

  /**
   * Fired by {@link copy-paste CopyPaste} plugin after data are pasted into table. This hook is fired when {@link options#copypaste Options#copyPaste}
   * option is enabled.
   *
   * @event Hooks#afterCopy
   * @param {Array[]} data An array of arrays which contains the copied data.
   * @param {object[]} coords An array of objects with ranges of the visual indexes (`startRow`, `startCol`, `endRow`, `endCol`)
   *                         which was copied.
   */
  'afterCopy',

  /**
   * Fired by {@link copy-paste CopyPaste} plugin before values are pasted into table. This hook is fired when
   * {@link options#copypaste Options#copyPaste} option is enabled.
   *
   * @event Hooks#beforePaste
   * @param {Array[]} data An array of arrays which contains data to paste.
   * @param {object[]} coords An array of objects with ranges of the visual indexes (`startRow`, `startCol`, `endRow`, `endCol`)
   *                       that correspond to the previously selected area.
   * @returns {*} If returns `false` then pasting is canceled.
   * @example
   * ```js
   * // To disregard a single row, remove it from array using data.splice(i, 1).
   * new Handsontable(example, {
   *   beforePaste: (data, coords) => {
   *     // data -> [[1, 2, 3], [4, 5, 6]]
   *     data.splice(0, 1);
   *     // data -> [[4, 5, 6]]
   *     // coords -> [{startRow: 0, startCol: 0, endRow: 1, endCol: 2}]
   *   }
   * });
   * // To cancel pasting, return false from the callback.
   * new Handsontable(example, {
   *   beforePaste: (data, coords) => {
   *     return false;
   *   }
   * });
   * ```
   */
  'beforePaste',

  /**
   * Fired by {@link copy-paste CopyPaste} plugin after values are pasted into table. This hook is fired when
   * {@link options#copypaste Options#copyPaste} option is enabled.
   *
   * @event Hooks#afterPaste
   * @param {Array[]} data An array of arrays which contains the pasted data.
   * @param {object[]} coords An array of objects with ranges of the visual indexes (`startRow`, `startCol`, `endRow`, `endCol`)
   *                       that correspond to the previously selected area.
   */
  'afterPaste',

  /**
   * Fired by {@link manual-column-move ManualColumnMove} plugin before change order of the visual indexes. This hook is fired when
   * {@link options#manualcolumnmove Options#manualColumnMove} option is enabled.
   *
   * @event Hooks#beforeColumnMove
   * @param {Array} movedColumns Array of visual column indexes to be moved.
   * @param {number} finalIndex Visual column index, being a start index for the moved columns. Points to where the elements will be placed after the moving action. To check visualization of final index please take a look at [documentation](https://handsontable.com/docs/demo-moving.html).
   * @param {number|undefined} dropIndex Visual column index, being a drop index for the moved columns. Points to where we are going to drop the moved elements. To check visualization of drop index please take a look at [documentation](https://handsontable.com/docs/demo-moving.html). It's `undefined` when `dragColumns` function wasn't called.
   * @param {boolean} movePossible Indicates if it's possible to move rows to the desired position.
   * @returns {void | boolean} If `false` the column will not be moved, `true` otherwise.
   */
  'beforeColumnMove',

  /**
   * Fired by {@link manual-column-move ManualColumnMove} plugin after changing order of the visual indexes. This hook is fired when
   * {@link options#manualcolumnmove Options#manualColumnMove} option is enabled.
   *
   * @event Hooks#afterColumnMove
   * @param {Array} movedColumns Array of visual column indexes to be moved.
   * @param {number} finalIndex Visual column index, being a start index for the moved columns. Points to where the elements will be placed after the moving action. To check visualization of final index please take a look at [documentation](https://handsontable.com/docs/demo-moving.html).
   * @param {number|undefined} dropIndex Visual column index, being a drop index for the moved columns. Points to where we are going to drop the moved elements. To check visualization of drop index please take a look at [documentation](https://handsontable.com/docs/demo-moving.html). It's `undefined` when `dragColumns` function wasn't called.
   * @param {boolean} movePossible Indicates if it was possible to move columns to the desired position.
   * @param {boolean} orderChanged Indicates if order of columns was changed by move.
   */
  'afterColumnMove',

  /**
   * Fired by {@link manual-row-move ManualRowMove} plugin before changing the order of the visual indexes. This hook is fired when
   * {@link options#manualrowmove Options#manualRowMove} option is enabled.
   *
   * @event Hooks#beforeRowMove
   * @param {Array} movedRows Array of visual row indexes to be moved.
   * @param {number} finalIndex Visual row index, being a start index for the moved rows. Points to where the elements will be placed after the moving action. To check visualization of final index please take a look at [documentation](https://handsontable.com/docs/demo-moving.html).
   * @param {number|undefined} dropIndex Visual row index, being a drop index for the moved rows. Points to where we are going to drop the moved elements. To check visualization of drop index please take a look at [documentation](https://handsontable.com/docs/demo-moving.html). It's `undefined` when `dragRows` function wasn't called.
   * @param {boolean} movePossible Indicates if it's possible to move rows to the desired position.
   * @returns {*|boolean} If false is returned the action is canceled.
   */
  'beforeRowMove',

  /**
   * Fired by {@link manual-row-move ManualRowMove} plugin after changing the order of the visual indexes. This hook is fired when
   * {@link options#manualrowmove Options#manualRowMove} option is enabled.
   *
   * @event Hooks#afterRowMove
   * @param {Array} movedRows Array of visual row indexes to be moved.
   * @param {number} finalIndex Visual row index, being a start index for the moved rows. Points to where the elements will be placed after the moving action. To check visualization of final index please take a look at [documentation](https://handsontable.com/docs/demo-moving.html).
   * @param {number|undefined} dropIndex Visual row index, being a drop index for the moved rows. Points to where we are going to drop the moved elements. To check visualization of drop index please take a look at [documentation](https://handsontable.com/docs/demo-moving.html). It's `undefined` when `dragRows` function wasn't called.
   * @param {boolean} movePossible Indicates if it was possible to move rows to the desired position.
   * @param {boolean} orderChanged Indicates if order of rows was changed by move.
   */
  'afterRowMove',

  /**
   * Fired by {@link manual-column-resize ManualColumnResize} plugin before rendering the table with modified column sizes. This hook is
   * fired when {@link options#manualcolumnresize Options#manualColumnResize} option is enabled.
   *
   * @event Hooks#beforeColumnResize
   * @param {number} newSize Calculated new column width.
   * @param {number} column Visual index of the resized column.
   * @param {boolean} isDoubleClick Flag that determines whether there was a double-click.
   * @returns {number} Returns a new column size or `undefined`, if column size should be calculated automatically.
   */
  'beforeColumnResize',

  /**
   * Fired by {@link manual-column-resize ManualColumnResize} plugin after rendering the table with modified column sizes. This hook is
   * fired when {@link options#manualcolumnresize Options#manualColumnResize} option is enabled.
   *
   * @event Hooks#afterColumnResize
   * @param {number} newSize Calculated new column width.
   * @param {number} column Visual index of the resized column.
   * @param {boolean} isDoubleClick Flag that determines whether there was a double-click.
   */
  'afterColumnResize',

  /**
   * Fired by {@link manual-row-resize ManualRowResize} plugin before rendering the table with modified row sizes. This hook is
   * fired when {@link options#manualrowresize Options#manualRowResize} option is enabled.
   *
   * @event Hooks#beforeRowResize
   * @param {number} newSize Calculated new row height.
   * @param {number} row Visual index of the resized row.
   * @param {boolean} isDoubleClick Flag that determines whether there was a double-click.
   * @returns {number} Returns the new row size or `undefined` if row size should be calculated automatically.
   */
  'beforeRowResize',

  /**
   * Fired by {@link manual-row-resize ManualRowResize} plugin after rendering the table with modified row sizes. This hook is
   * fired when {@link options#manualrowresize Options#manualRowResize} option is enabled.
   *
   * @event Hooks#afterRowResize
   * @param {number} newSize Calculated new row height.
   * @param {number} row Visual index of the resized row.
   * @param {boolean} isDoubleClick Flag that determines whether there was a double-click.
   */
  'afterRowResize',

  /**
   * Fired after getting the column header renderers.
   *
   * @event Hooks#afterGetColumnHeaderRenderers
   * @param {Function[]} renderers An array of the column header renderers.
   */
  'afterGetColumnHeaderRenderers',

  /**
   * Fired after getting the row header renderers.
   *
   * @event Hooks#afterGetRowHeaderRenderers
   * @param {Function[]} renderers An array of the row header renderers.
   */
  'afterGetRowHeaderRenderers',

  /**
   * Fired before applying stretched column width to column.
   *
   * @event Hooks#beforeStretchingColumnWidth
   * @param {number} stretchedWidth Calculated width.
   * @param {number} column Visual column index.
   * @returns {number} Returns new width which will be applied to the column element.
   */
  'beforeStretchingColumnWidth',

  /* eslint-disable jsdoc/require-description-complete-sentence */
  /**
   * Fired by {@link filters Filters} plugin before applying [filtering]{@link https://handsontable.com/docs/demo-filtering.html}. This hook is fired when
   * {@link options#filters Options#filters} option is enabled.
   *
   * @event Hooks#beforeFilter
   * @param {object[]} conditionsStack An array of objects with added formulas.
   * ```js
   * // Example format of the conditionsStack argument:
   * [
   *   {
   *     column: 2,
   *     conditions: [
   *       {name: 'begins_with', args: [['S']]}
   *     ],
   *     operation: 'conjunction'
   *   },
   *   {
   *     column: 4,
   *     conditions: [
   *       {name: 'not_empty', args: []}
   *     ],
   *     operation: 'conjunction'
   *   },
   * ]
   * ```
   * @returns {boolean} If hook returns `false` value then filtering won't be applied on the UI side (server-side filtering).
   */
  'beforeFilter',

  /* eslint-enable jsdoc/require-description-complete-sentence */

  /* eslint-disable jsdoc/require-description-complete-sentence */
  /**
   * Fired by {@link filters Filters} plugin after applying [filtering]{@link https://handsontable.com/docs/demo-filtering.html}. This hook is fired when
   * {@link options#filters Options#filters} option is enabled.
   *
   * @event Hooks#afterFilter
   * @param {object[]} conditionsStack An array of objects with added conditions.
   * ```js
   * // Example format of the conditionsStack argument:
   * [
   *   {
   *     column: 2,
   *     conditions: [
   *       {name: 'begins_with', args: [['S']]}
   *     ],
   *     operation: 'conjunction'
   *   },
   *   {
   *     column: 4,
   *     conditions: [
   *       {name: 'not_empty', args: []}
   *     ],
   *     operation: 'conjunction'
   *   },
   * ]
   * ```
   */
  'afterFilter',
  /* eslint-enable jsdoc/require-description-complete-sentence */

  /**
   * Called when a value is updated in the engine.
   *
   * @since 9.0.0
   * @event Hooks#afterFormulasValuesUpdate
   * @param {Array} changes The values and location of applied changes.
   */
  'afterFormulasValuesUpdate',

  /**
   * Called when a named expression is added to the Formulas' engine instance.
   *
   * @since 9.0.0
   * @event Hooks#afterNamedExpressionAdded
   * @param {string} namedExpressionName The name of the added expression.
   * @param {Array} changes The values and location of applied changes.
   */
  'afterNamedExpressionAdded',

  /**
   * Called when a named expression is removed from the Formulas' engine instance.
   *
   * @since 9.0.0
   * @event Hooks#afterNamedExpressionRemoved
   * @param {string} namedExpressionName The name of the removed expression.
   * @param {Array} changes The values and location of applied changes.
   */
  'afterNamedExpressionRemoved',

  /**
   * Called when a new sheet is added to the Formulas' engine instance.
   *
   * @since 9.0.0
   * @event Hooks#afterSheetAdded
   * @param {string} addedSheetDisplayName The name of the added sheet.
   */
  'afterSheetAdded',

  /**
   * Called when a sheet in the Formulas' engine instance is renamed.
   *
   * @since 9.0.0
   * @event Hooks#afterSheetRenamed
   * @param {string} oldDisplayName The old name of the sheet.
   * @param {string} newDisplayName The new name of the sheet.
   */
  'afterSheetRenamed',

  /**
   * Called when a sheet is removed from the Formulas' engine instance.
   *
   * @since 9.0.0
   * @event Hooks#afterSheetRemoved
   * @param {string} removedSheetDisplayName The removed sheet name.
   * @param {Array} changes The values and location of applied changes.
   */
  'afterSheetRemoved',

  /**
   * Fired while retrieving the column header height.
   *
   * @event Hooks#modifyColumnHeaderHeight
   */
  'modifyColumnHeaderHeight',

  /**
   * Fired by {@link undo-redo UndoRedo} plugin before the undo action. Contains information about the action that is being undone.
   * This hook is fired when {@link options#undo Options#undo} option is enabled.
   *
   * @event Hooks#beforeUndo
   * @param {object} action The action object. Contains information about the action being undone. The `actionType`
   *                        property of the object specifies the type of the action in a String format. (e.g. `'remove_row'`).
   * @returns {*|boolean} If false is returned the action is canceled.
   */
  'beforeUndo',

  /**
<<<<<<< HEAD
   * Fired by {@link undo-redo UndoRedo} plugin after the undo action. Contains information about the action that is being undone.
   * This hook is fired when {@link options#undo Options#undo} option is enabled.
=======
   * Fired by {@link UndoRedo} plugin before changing undo stack.
   *
   * @event Hooks#beforeUndoStackChange
   * @since 8.4.0
   * @param {Array} doneActions Stack of actions which may be undone.
   * @param {string} [source] String that identifies source of action ([list of all available sources]{@link https://handsontable.com/docs/tutorial-using-callbacks.html#page-source-definition}).
   * @returns {*|boolean} If false is returned the action of changing undo stack is canceled.
   */
  'beforeUndoStackChange',

  /**
   * Fired by {@link UndoRedo} plugin after the undo action. Contains information about the action that is being undone.
   * This hook is fired when {@link Options#undo} option is enabled.
>>>>>>> 04466631
   *
   * @event Hooks#afterUndo
   * @param {object} action The action object. Contains information about the action being undone. The `actionType`
   *                        property of the object specifies the type of the action in a String format. (e.g. `'remove_row'`).
   */
  'afterUndo',

  /**
<<<<<<< HEAD
   * Fired by {@link undo-redo UndoRedo} plugin before the redo action. Contains information about the action that is being redone.
   * This hook is fired when {@link options#undo Options#undo} option is enabled.
=======
   * Fired by {@link UndoRedo} plugin after changing undo stack.
   *
   * @event Hooks#afterUndoStackChange
   * @since 8.4.0
   * @param {Array} doneActionsBefore Stack of actions which could be undone before performing new action.
   * @param {Array} doneActionsAfter Stack of actions which can be undone after performing new action.
   */
  'afterUndoStackChange',

  /**
   * Fired by {@link UndoRedo} plugin before the redo action. Contains information about the action that is being redone.
   * This hook is fired when {@link Options#undo} option is enabled.
>>>>>>> 04466631
   *
   * @event Hooks#beforeRedo
   * @param {object} action The action object. Contains information about the action being redone. The `actionType`
   *                        property of the object specifies the type of the action in a String format (e.g. `'remove_row'`).
   * @returns {*|boolean} If false is returned the action is canceled.
   */
  'beforeRedo',

  /**
<<<<<<< HEAD
   * Fired by {@link undo-redo UndoRedo} plugin after the redo action. Contains information about the action that is being redone.
   * This hook is fired when {@link options#undo Options#undo} option is enabled.
=======
   * Fired by {@link UndoRedo} plugin before changing redo stack.
   *
   * @event Hooks#beforeRedoStackChange
   * @since 8.4.0
   * @param {Array} undoneActions Stack of actions which may be redone.
   */
  'beforeRedoStackChange',

  /**
   * Fired by {@link UndoRedo} plugin after the redo action. Contains information about the action that is being redone.
   * This hook is fired when {@link Options#undo} option is enabled.
>>>>>>> 04466631
   *
   * @event Hooks#afterRedo
   * @param {object} action The action object. Contains information about the action being redone. The `actionType`
   *                        property of the object specifies the type of the action in a String format (e.g. `'remove_row'`).
   */
  'afterRedo',

  /**
   * Fired by {@link UndoRedo} plugin after changing redo stack.
   *
   * @event Hooks#afterRedoStackChange
   * @since 8.4.0
   * @param {Array} undoneActionsBefore Stack of actions which could be redone before performing new action.
   * @param {Array} undoneActionsAfter Stack of actions which can be redone after performing new action.
   */
  'afterRedoStackChange',

  /**
   * Fired while retrieving the row header width.
   *
   * @event Hooks#modifyRowHeaderWidth
   * @param {number} rowHeaderWidth Row header width.
   */
  'modifyRowHeaderWidth',

  /**
   * Fired from the `populateFromArray` method during the `autofill` process. Fired for each "autofilled" cell individually.
   *
   * @deprecated
   * @event Hooks#beforeAutofillInsidePopulate
   * @param {object} index Object containing `row` and `col` properties, defining the number of rows/columns from the initial cell of the autofill.
   * @param {string} direction Declares the direction of the autofill. Possible values: `up`, `down`, `left`, `right`.
   * @param {Array[]} input Contains an array of rows with data being used in the autofill.
   * @param {Array} deltas The deltas array passed to the `populateFromArray` method.
   */
  'beforeAutofillInsidePopulate',

  /**
   * Fired when the start of the selection is being modified (e.g. Moving the selection with the arrow keys).
   *
   * @event Hooks#modifyTransformStart
   * @param {CellCoords} delta Cell coords object declaring the delta of the new selection relative to the previous one.
   */
  'modifyTransformStart',

  /**
   * Fired when the end of the selection is being modified (e.g. Moving the selection with the arrow keys).
   *
   * @event Hooks#modifyTransformEnd
   * @param {CellCoords} delta Cell coords object declaring the delta of the new selection relative to the previous one.
   */
  'modifyTransformEnd',

  /**
   * Fired after the start of the selection is being modified (e.g. Moving the selection with the arrow keys).
   *
   * @event Hooks#afterModifyTransformStart
   * @param {CellCoords} coords Coords of the freshly selected cell.
   * @param {number} rowTransformDir `-1` if trying to select a cell with a negative row index. `0` otherwise.
   * @param {number} colTransformDir `-1` if trying to select a cell with a negative column index. `0` otherwise.
   */
  'afterModifyTransformStart',

  /**
   * Fired after the end of the selection is being modified (e.g. Moving the selection with the arrow keys).
   *
   * @event Hooks#afterModifyTransformEnd
   * @param {CellCoords} coords Visual coords of the freshly selected cell.
   * @param {number} rowTransformDir `-1` if trying to select a cell with a negative row index. `0` otherwise.
   * @param {number} colTransformDir `-1` if trying to select a cell with a negative column index. `0` otherwise.
   */
  'afterModifyTransformEnd',

  /**
   * Fired inside the `viewportRowCalculatorOverride` method. Allows modifying the row calculator parameters.
   *
   * @event Hooks#afterViewportRowCalculatorOverride
   * @param {object} calc The row calculator.
   */
  'afterViewportRowCalculatorOverride',

  /**
   * Fired inside the `viewportColumnCalculatorOverride` method. Allows modifying the row calculator parameters.
   *
   * @event Hooks#afterViewportColumnCalculatorOverride
   * @param {object} calc The row calculator.
   */
  'afterViewportColumnCalculatorOverride',

  /**
   * Fired after initializing all the plugins.
   * This hook should be added before Handsontable is initialized.
   *
   * @event Hooks#afterPluginsInitialized
   *
   * @example
   * ```js
   * Handsontable.hooks.add('afterPluginsInitialized', myCallback);
   * ```
   */
  'afterPluginsInitialized',

  /**
   * Fired by {@link hidden-rows HiddenRows} plugin before marking the rows as hidden. Fired only if the {@link options#hiddenrows Options#hiddenRows} option is enabled.
   * Returning `false` in the callback will prevent the hiding action from completing.
   *
   * @event Hooks#beforeHideRows
   * @param {Array} currentHideConfig Current hide configuration - a list of hidden physical row indexes.
   * @param {Array} destinationHideConfig Destination hide configuration - a list of hidden physical row indexes.
   * @param {boolean} actionPossible `true`, if provided row indexes are valid, `false` otherwise.
   * @returns {undefined|boolean} If the callback returns `false`, the hiding action will not be completed.
   */
  'beforeHideRows',

  /**
   * Fired by {@link hidden-rows HiddenRows} plugin after marking the rows as hidden. Fired only if the {@link options#hiddenrows Options#hiddenRows} option is enabled.
   *
   * @event Hooks#afterHideRows
   * @param {Array} currentHideConfig Current hide configuration - a list of hidden physical row indexes.
   * @param {Array} destinationHideConfig Destination hide configuration - a list of hidden physical row indexes.
   * @param {boolean} actionPossible `true`, if provided row indexes are valid, `false` otherwise.
   * @param {boolean} stateChanged `true`, if the action affected any non-hidden rows, `false` otherwise.
   */
  'afterHideRows',

  /**
   * Fired by {@link hidden-rows HiddenRows} plugin before marking the rows as not hidden. Fired only if the {@link options#hiddenrows Options#hiddenRows} option is enabled.
   * Returning `false` in the callback will prevent the row revealing action from completing.
   *
   * @event Hooks#beforeUnhideRows
   * @param {Array} currentHideConfig Current hide configuration - a list of hidden physical row indexes.
   * @param {Array} destinationHideConfig Destination hide configuration - a list of hidden physical row indexes.
   * @param {boolean} actionPossible `true`, if provided row indexes are valid, `false` otherwise.
   * @returns {undefined|boolean} If the callback returns `false`, the revealing action will not be completed.
   */
  'beforeUnhideRows',

  /**
   * Fired by {@link hidden-rows HiddenRows} plugin after marking the rows as not hidden. Fired only if the {@link options#hiddenrows Options#hiddenRows} option is enabled.
   *
   * @event Hooks#afterUnhideRows
   * @param {Array} currentHideConfig Current hide configuration - a list of hidden physical row indexes.
   * @param {Array} destinationHideConfig Destination hide configuration - a list of hidden physical row indexes.
   * @param {boolean} actionPossible `true`, if provided row indexes are valid, `false` otherwise.
   * @param {boolean} stateChanged `true`, if the action affected any hidden rows, `false` otherwise.
   */
  'afterUnhideRows',

  /**
   * Fired by {@link hidden-columns HiddenColumns} plugin before marking the columns as hidden. Fired only if the {@link options#hiddencolumns Options#hiddenColumns} option is enabled.
   * Returning `false` in the callback will prevent the hiding action from completing.
   *
   * @event Hooks#beforeHideColumns
   * @param {Array} currentHideConfig Current hide configuration - a list of hidden physical column indexes.
   * @param {Array} destinationHideConfig Destination hide configuration - a list of hidden physical column indexes.
   * @param {boolean} actionPossible `true`, if the provided column indexes are valid, `false` otherwise.
   * @returns {undefined|boolean} If the callback returns `false`, the hiding action will not be completed.
   */
  'beforeHideColumns',

  /**
   * Fired by {@link hidden-columns HiddenColumns} plugin after marking the columns as hidden. Fired only if the {@link options#hiddencolumns Options#hiddenColumns} option is enabled.
   *
   * @event Hooks#afterHideColumns
   * @param {Array} currentHideConfig Current hide configuration - a list of hidden physical column indexes.
   * @param {Array} destinationHideConfig Destination hide configuration - a list of hidden physical column indexes.
   * @param {boolean} actionPossible `true`, if the provided column indexes are valid, `false` otherwise.
   * @param {boolean} stateChanged `true`, if the action affected any non-hidden columns, `false` otherwise.
   */
  'afterHideColumns',

  /**
   * Fired by {@link hidden-columns HiddenColumns} plugin before marking the columns as not hidden. Fired only if the {@link options#hiddencolumns Options#hiddenColumns} option is enabled.
   * Returning `false` in the callback will prevent the column revealing action from completing.
   *
   * @event Hooks#beforeUnhideColumns
   * @param {Array} currentHideConfig Current hide configuration - a list of hidden physical column indexes.
   * @param {Array} destinationHideConfig Destination hide configuration - a list of hidden physical column indexes.
   * @param {boolean} actionPossible `true`, if the provided column indexes are valid, `false` otherwise.
   * @returns {undefined|boolean} If the callback returns `false`, the hiding action will not be completed.
   */
  'beforeUnhideColumns',

  /**
   * Fired by {@link hidden-columns HiddenColumns} plugin after marking the columns as not hidden. Fired only if the {@link options#hiddencolumns Options#hiddenColumns} option is enabled.
   *
   * @event Hooks#afterUnhideColumns
   * @param {Array} currentHideConfig Current hide configuration - a list of hidden physical column indexes.
   * @param {Array} destinationHideConfig Destination hide configuration - a list of hidden physical column indexes.
   * @param {boolean} actionPossible `true`, if the provided column indexes are valid, `false` otherwise.
   * @param {boolean} stateChanged `true`, if the action affected any hidden columns, `false` otherwise.
   */
  'afterUnhideColumns',

  /**
   * Fired by {@link trim-rows TrimRows} plugin before trimming rows. This hook is fired when {@link options#trimrows Options#trimRows} option is enabled.
   *
   * @event Hooks#beforeTrimRow
   * @param {Array} currentTrimConfig Current trim configuration - a list of trimmed physical row indexes.
   * @param {Array} destinationTrimConfig Destination trim configuration - a list of trimmed physical row indexes.
   * @param {boolean} actionPossible `true`, if all of the row indexes are withing the bounds of the table, `false` otherwise.
   * @returns {undefined|boolean} If the callback returns `false`, the trimming action will not be completed.
   */
  'beforeTrimRow',

  /**
   * Fired by {@link trim-rows TrimRows} plugin after trimming rows. This hook is fired when {@link options#trimrows Options#trimRows} option is enabled.
   *
   * @event Hooks#afterTrimRow
   * @param {Array} currentTrimConfig Current trim configuration - a list of trimmed physical row indexes.
   * @param {Array} destinationTrimConfig Destination trim configuration - a list of trimmed physical row indexes.
   * @param {boolean} actionPossible `true`, if all of the row indexes are withing the bounds of the table, `false` otherwise.
   * @param {boolean} stateChanged `true`, if the action affected any non-trimmed rows, `false` otherwise.
   * @returns {undefined|boolean} If the callback returns `false`, the trimming action will not be completed.
   */
  'afterTrimRow',

  /**
   * Fired by {@link trim-rows TrimRows} plugin before untrimming rows. This hook is fired when {@link options#trimrows Options#trimRows} option is enabled.
   *
   * @event Hooks#beforeUntrimRow
   * @param {Array} currentTrimConfig Current trim configuration - a list of trimmed physical row indexes.
   * @param {Array} destinationTrimConfig Destination trim configuration - a list of trimmed physical row indexes.
   * @param {boolean} actionPossible `true`, if all of the row indexes are withing the bounds of the table, `false` otherwise.
   * @returns {undefined|boolean} If the callback returns `false`, the untrimming action will not be completed.
   */
  'beforeUntrimRow',

  /**
   * Fired by {@link trim-rows TrimRows} plugin after untrimming rows. This hook is fired when {@link options#trimrows Options#trimRows} option is enabled.
   *
   * @event Hooks#afterUntrimRow
   * @param {Array} currentTrimConfig Current trim configuration - a list of trimmed physical row indexes.
   * @param {Array} destinationTrimConfig Destination trim configuration - a list of trimmed physical row indexes.
   * @param {boolean} actionPossible `true`, if all of the row indexes are withing the bounds of the table, `false` otherwise.
   * @param {boolean} stateChanged `true`, if the action affected any trimmed rows, `false` otherwise.
   * @returns {undefined|boolean} If the callback returns `false`, the untrimming action will not be completed.
   */
  'afterUntrimRow',

  /**
   * Fired by {@link dropdown-menu DropdownMenu} plugin before opening the dropdown menu. This hook is fired when {@link options#dropdownmenu Options#dropdownMenu}
   * option is enabled.
   *
   * @event Hooks#beforeDropdownMenuShow
   * @param {DropdownMenu} dropdownMenu The DropdownMenu instance.
   */
  'beforeDropdownMenuShow',

  /**
   * Fired by {@link dropdown-menu DropdownMenu} plugin after opening the Dropdown Menu. This hook is fired when {@link options#dropdownmenu Options#dropdownMenu}
   * option is enabled.
   *
   * @event Hooks#afterDropdownMenuShow
   * @param {DropdownMenu} dropdownMenu The DropdownMenu instance.
   */
  'afterDropdownMenuShow',

  /**
   * Fired by {@link dropdown-menu DropdownMenu} plugin after hiding the Dropdown Menu. This hook is fired when {@link options#dropdownmenu Options#dropdownMenu}
   * option is enabled.
   *
   * @event Hooks#afterDropdownMenuHide
   * @param {DropdownMenu} instance The DropdownMenu instance.
   */
  'afterDropdownMenuHide',

  /**
   * Fired by {@link nested-rows NestedRows} plugin before adding a children to the NestedRows structure. This hook is fired when
   * {@link options#nestedrows Options#nestedRows} option is enabled.
   *
   * @event Hooks#beforeAddChild
   * @param {object} parent The parent object.
   * @param {object|undefined} element The element added as a child. If `undefined`, a blank child was added.
   * @param {number|undefined} index The index within the parent where the new child was added. If `undefined`, the element was added as the last child.
   */
  'beforeAddChild',

  /**
   * Fired by {@link nested-rows NestedRows} plugin after adding a children to the NestedRows structure. This hook is fired when
   * {@link options#nestedrows Options#nestedRows} option is enabled.
   *
   * @event Hooks#afterAddChild
   * @param {object} parent The parent object.
   * @param {object|undefined} element The element added as a child. If `undefined`, a blank child was added.
   * @param {number|undefined} index The index within the parent where the new child was added. If `undefined`, the element was added as the last child.
   */
  'afterAddChild',

  /**
   * Fired by {@link nested-rows NestedRows} plugin before detaching a child from its parent. This hook is fired when
   * {@link options#nestedrows Options#nestedRows} option is enabled.
   *
   * @event Hooks#beforeDetachChild
   * @param {object} parent An object representing the parent from which the element is to be detached.
   * @param {object} element The detached element.
   */
  'beforeDetachChild',

  /**
   * Fired by {@link nested-rows NestedRows} plugin after detaching a child from its parent. This hook is fired when
   * {@link options#nestedrows Options#nestedRows} option is enabled.
   *
   * @event Hooks#afterDetachChild
   * @param {object} parent An object representing the parent from which the element was detached.
   * @param {object} element The detached element.
   */
  'afterDetachChild',

  /**
   * Fired after the editor is opened and rendered.
   *
   * @event Hooks#afterBeginEditing
   * @param {number} row Visual row index of the edited cell.
   * @param {number} column Visual column index of the edited cell.
   */
  'afterBeginEditing',

  /**
   * Fired by {@link merge-cells MergeCells} plugin before cell merging. This hook is fired when {@link options#mergecells Options#mergeCells}
   * option is enabled.
   *
   * @event Hooks#beforeMergeCells
   * @param {CellRange} cellRange Selection cell range.
   * @param {boolean} [auto=false] `true` if called automatically by the plugin.
   */
  'beforeMergeCells',

  /**
   * Fired by {@link merge-cells MergeCells} plugin after cell merging. This hook is fired when {@link options#mergecells Options#mergeCells}
   * option is enabled.
   *
   * @event Hooks#afterMergeCells
   * @param {CellRange} cellRange Selection cell range.
   * @param {object} mergeParent The parent collection of the provided cell range.
   * @param {boolean} [auto=false] `true` if called automatically by the plugin.
   */
  'afterMergeCells',

  /**
   * Fired by {@link merge-cells MergeCells} plugin before unmerging the cells. This hook is fired when {@link options#mergecells Options#mergeCells}
   * option is enabled.
   *
   * @event Hooks#beforeUnmergeCells
   * @param {CellRange} cellRange Selection cell range.
   * @param {boolean} [auto=false] `true` if called automatically by the plugin.
   */
  'beforeUnmergeCells',

  /**
   * Fired by {@link merge-cells MergeCells} plugin after unmerging the cells. This hook is fired when {@link options#mergecells Options#mergeCells}
   * option is enabled.
   *
   * @event Hooks#afterUnmergeCells
   * @param {CellRange} cellRange Selection cell range.
   * @param {boolean} [auto=false] `true` if called automatically by the plugin.
   */
  'afterUnmergeCells',

  /**
   * Fired after the table was switched into listening mode. This allows Handsontable to capture keyboard events and
   * respond in the right way.
   *
   * @event Hooks#afterListen
   */
  'afterListen',

  /**
   * Fired after the table was switched off from the listening mode. This makes the Handsontable inert for any
   * keyboard events.
   *
   * @event Hooks#afterUnlisten
   */
  'afterUnlisten',

  /**
   * Fired after the window was resized.
   *
   * @event Hooks#afterRefreshDimensions
   * @param {object} previousDimensions Previous dimensions of the container.
   * @param {object} currentDimensions Current dimensions of the container.
   * @param {boolean} stateChanged `true`, if the container was re-render, `false` otherwise.
   */
  'afterRefreshDimensions',

  /**
   * Cancellable hook, called after resizing a window, but before redrawing a table.
   *
   * @event Hooks#beforeRefreshDimensions
   * @param {object} previousDimensions Previous dimensions of the container.
   * @param {object} currentDimensions Current dimensions of the container.
   * @param {boolean} actionPossible `true`, if current and previous dimensions are different, `false` otherwise.
   * @returns {undefined|boolean} If the callback returns `false`, the refresh action will not be completed.
   */
  'beforeRefreshDimensions',

  /**
   * Fired by {@link collapsible-columns CollapsibleColumns} plugin before columns collapse. This hook is fired when {@link options#collapsiblecolumns Options#collapsibleColumns} option is enabled.
   *
   * @event Hooks#beforeColumnCollapse
   * @since 8.0.0
   * @param {Array} currentCollapsedColumns Current collapsible configuration - a list of collapsible physical column indexes.
   * @param {Array} destinationCollapsedColumns Destination collapsible configuration - a list of collapsible physical column indexes.
   * @param {boolean} collapsePossible `true`, if all of the column indexes are withing the bounds of the collapsed sections, `false` otherwise.
   * @returns {undefined|boolean} If the callback returns `false`, the collapsing action will not be completed.
   */
  'beforeColumnCollapse',

  /**
   * Fired by {@link collapsible-columns CollapsibleColumns} plugin before columns collapse. This hook is fired when {@link options#collapsiblecolumns Options#collapsibleColumns} option is enabled.
   *
   * @event Hooks#afterColumnCollapse
   * @since 8.0.0
   * @param {Array} currentCollapsedColumns Current collapsible configuration - a list of collapsible physical column indexes.
   * @param {Array} destinationCollapsedColumns Destination collapsible configuration - a list of collapsible physical column indexes.
   * @param {boolean} collapsePossible `true`, if all of the column indexes are withing the bounds of the collapsed sections, `false` otherwise.
   * @param {boolean} successfullyCollapsed `true`, if the action affected any non-collapsible column, `false` otherwise.
   */
  'afterColumnCollapse',

  /**
   * Fired by {@link collapsible-columns CollapsibleColumns} plugin before columns expand. This hook is fired when {@link options#collapsiblecolumns Options#collapsibleColumns} option is enabled.
   *
   * @event Hooks#beforeColumnExpand
   * @since 8.0.0
   * @param {Array} currentCollapsedColumns Current collapsible configuration - a list of collapsible physical column indexes.
   * @param {Array} destinationCollapsedColumns Destination collapsible configuration - a list of collapsible physical column indexes.
   * @param {boolean} expandPossible `true`, if all of the column indexes are withing the bounds of the collapsed sections, `false` otherwise.
   * @returns {undefined|boolean} If the callback returns `false`, the expanding action will not be completed.
   */
  'beforeColumnExpand',

  /**
   * Fired by {@link collapsible-columns CollapsibleColumns} plugin before columns expand. This hook is fired when {@link options#collapsiblecolumns Options#collapsibleColumns} option is enabled.
   *
   * @event Hooks#afterColumnExpand
   * @since 8.0.0
   * @param {Array} currentCollapsedColumns Current collapsible configuration - a list of collapsible physical column indexes.
   * @param {Array} destinationCollapsedColumns Destination collapsible configuration - a list of collapsible physical column indexes.
   * @param {boolean} expandPossible `true`, if all of the column indexes are withing the bounds of the collapsed sections, `false` otherwise.
   * @param {boolean} successfullyExpanded `true`, if the action affected any non-collapsible column, `false` otherwise.
   */
  'afterColumnExpand',

  /**
   * Fired by {@link AutoColumnSize} plugin within {@link SampleGenerator} utility.
   *
   * @event Hooks#modifyAutoColumnSizeSeed
   * @since 8.4.0
   * @param {string|undefined} seed Seed ID, unique name to categorize samples.
   * @param {object} cellProperties Object containing the cell properties.
   * @param {*} cellValue Value of the cell.
   */
  'modifyAutoColumnSizeSeed',
];

/**
 * Template warning message for removed hooks.
 *
 * @type {string}
 */
const REMOVED_MESSAGE = toSingleLine`The plugin hook "[hookName]" was removed in Handsontable [removedInVersion].\x20
  Please consult release notes https://github.com/handsontable/handsontable/releases/tag/[removedInVersion] to\x20
  learn about the migration path.`;

/**
 * The list of the hooks which are removed from the API. The warning message is printed out in
 * the developer console when the hook is used.
 *
 * The Map key is represented by hook name and its value points to the Handsontable version
 * in which it was removed.
 *
 * @type {Map<string, string>}
 */
const REMOVED_HOOKS = new Map([
  ['modifyRow', '8.0.0'],
  ['modifyCol', '8.0.0'],
  ['unmodifyRow', '8.0.0'],
  ['unmodifyCol', '8.0.0'],
  ['skipLengthCache', '8.0.0'],
  ['hiddenColumn', '8.0.0'],
  ['hiddenRow', '8.0.0'],
]);

/* eslint-disable jsdoc/require-description-complete-sentence */
/**
 * The list of the hooks which are deprecated. The warning message is printed out in
 * the developer console when the hook is used.
 *
 * The Map key is represented by hook name and its value keeps message which whould be
 * printed out when the hook is used.
 *
 * Usage:
 * ```js
 * ...
 * New Map([
 *   ['beforeColumnExpand', 'The plugin hook "beforeColumnExpand" is deprecated. Use "beforeColumnExpand2" instead.'],
 * ])
 * ...
 * ```
 *
 *
 * @type {Map<string, string>}
 */
/* eslint-enable jsdoc/require-description-complete-sentence */
const DEPRECATED_HOOKS = new Map([
  [
    'beforeAutofillInsidePopulate',
    'The plugin hook "beforeAutofillInsidePopulate" is deprecated and will be removed in the next major release.'
  ]
]);

class Hooks {
  static getSingleton() {
    return getGlobalSingleton();
  }

  /**
   *
   */
  constructor() {
    this.globalBucket = this.createEmptyBucket();
  }

  /**
   * Returns a new object with empty handlers related to every registered hook name.
   *
   * @returns {object} The empty bucket object.
   *
   * @example
   * ```js
   * Handsontable.hooks.createEmptyBucket();
   * // Results:
   * {
   * ...
   * afterCreateCol: [],
   * afterCreateRow: [],
   * beforeInit: [],
   * ...
   * }
   * ```
   */
  createEmptyBucket() {
    const bucket = Object.create(null);

    // eslint-disable-next-line no-return-assign
    arrayEach(REGISTERED_HOOKS, hook => (bucket[hook] = []));

    return bucket;
  }

  /**
   * Get hook bucket based on the context of the object or if argument is `undefined`, get the global hook bucket.
   *
   * @param {object} [context=null] A Handsontable instance.
   * @returns {object} Returns a global or Handsontable instance bucket.
   */
  getBucket(context = null) {
    if (context) {
      if (!context.pluginHookBucket) {
        context.pluginHookBucket = this.createEmptyBucket();
      }

      return context.pluginHookBucket;
    }

    return this.globalBucket;
  }

  /**
   * Adds a listener (globally or locally) to a specified hook name.
   * If the `context` parameter is provided, the hook will be added only to the instance it references.
   * Otherwise, the callback will be used everytime the hook fires on any Handsontable instance.
   * You can provide an array of callback functions as the `callback` argument, this way they will all be fired
   * once the hook is triggered.
   *
   * @see Core#addHook
   * @param {string} key Hook name.
   * @param {Function|Array} callback Callback function or an array of functions.
   * @param {object} [context=null] The context for the hook callback to be added - a Handsontable instance or leave empty.
   * @returns {Hooks} Instance of Hooks.
   *
   * @example
   * ```js
   * // single callback, added locally
   * Handsontable.hooks.add('beforeInit', myCallback, hotInstance);
   *
   * // single callback, added globally
   * Handsontable.hooks.add('beforeInit', myCallback);
   *
   * // multiple callbacks, added locally
   * Handsontable.hooks.add('beforeInit', [myCallback, anotherCallback], hotInstance);
   *
   * // multiple callbacks, added globally
   * Handsontable.hooks.add('beforeInit', [myCallback, anotherCallback]);
   * ```
   */
  add(key, callback, context = null) {
    if (Array.isArray(callback)) {
      arrayEach(callback, c => this.add(key, c, context));

    } else {

      if (REMOVED_HOOKS.has(key)) {
        warn(substitute(REMOVED_MESSAGE, { hookName: key, removedInVersion: REMOVED_HOOKS.get(key) }));
      }
      if (DEPRECATED_HOOKS.has(key)) {
        warn(DEPRECATED_HOOKS.get(key));
      }

      const bucket = this.getBucket(context);

      if (typeof bucket[key] === 'undefined') {
        this.register(key);
        bucket[key] = [];
      }
      callback.skip = false;

      if (bucket[key].indexOf(callback) === -1) {
        // only add a hook if it has not already been added (adding the same hook twice is now silently ignored)
        let foundInitialHook = false;

        if (callback.initialHook) {
          arrayEach(bucket[key], (cb, i) => {
            if (cb.initialHook) {
              bucket[key][i] = callback;
              foundInitialHook = true;

              return false;
            }
          });
        }

        if (!foundInitialHook) {
          bucket[key].push(callback);
        }
      }
    }

    return this;
  }

  /**
   * Adds a listener to a specified hook. After the hook runs this listener will be automatically removed from the bucket.
   *
   * @see Core#addHookOnce
   * @param {string} key Hook/Event name.
   * @param {Function|Array} callback Callback function.
   * @param {object} [context=null] A Handsontable instance.
   *
   * @example
   * ```js
   * Handsontable.hooks.once('beforeInit', myCallback, hotInstance);
   * ```
   */
  once(key, callback, context = null) {
    if (Array.isArray(callback)) {
      arrayEach(callback, c => this.once(key, c, context));

    } else {
      callback.runOnce = true;
      this.add(key, callback, context);
    }
  }

  /**
   * Removes a listener from a hook with a given name. If the `context` argument is provided, it removes a listener from a local hook assigned to the given Handsontable instance.
   *
   * @see Core#removeHook
   * @param {string} key Hook/Event name.
   * @param {Function} callback Callback function (needs the be the function that was previously added to the hook).
   * @param {object} [context=null] Handsontable instance.
   * @returns {boolean} Returns `true` if hook was removed, `false` otherwise.
   *
   * @example
   * ```js
   * Handsontable.hooks.remove('beforeInit', myCallback);
   * ```
   */
  remove(key, callback, context = null) {
    const bucket = this.getBucket(context);

    if (typeof bucket[key] !== 'undefined') {
      if (bucket[key].indexOf(callback) >= 0) {
        callback.skip = true;

        return true;
      }
    }

    return false;
  }

  /**
   * Checks whether there are any registered listeners for the provided hook name.
   * If the `context` parameter is provided, it only checks for listeners assigned to the given Handsontable instance.
   *
   * @param {string} key Hook name.
   * @param {object} [context=null] A Handsontable instance.
   * @returns {boolean} `true` for success, `false` otherwise.
   */
  has(key, context = null) {
    const bucket = this.getBucket(context);

    return !!(bucket[key] !== void 0 && bucket[key].length);
  }

  /**
   * Runs all local and global callbacks assigned to the hook identified by the `key` parameter.
   * It returns either a return value from the last called callback or the first parameter (`p1`) passed to the `run` function.
   *
   * @see Core#runHooks
   * @param {object} context Handsontable instance.
   * @param {string} key Hook/Event name.
   * @param {*} [p1] Parameter to be passed as an argument to the callback function.
   * @param {*} [p2] Parameter to be passed as an argument to the callback function.
   * @param {*} [p3] Parameter to be passed as an argument to the callback function.
   * @param {*} [p4] Parameter to be passed as an argument to the callback function.
   * @param {*} [p5] Parameter to be passed as an argument to the callback function.
   * @param {*} [p6] Parameter to be passed as an argument to the callback function.
   * @returns {*} Either a return value from the last called callback or `p1`.
   *
   * @example
   * ```js
   * Handsontable.hooks.run(hot, 'beforeInit');
   * ```
   */
  run(context, key, p1, p2, p3, p4, p5, p6) {
    {
      const globalHandlers = this.globalBucket[key];
      const length = globalHandlers ? globalHandlers.length : 0;
      let index = 0;

      if (length) {
        // Do not optimise this loop with arrayEach or arrow function! If you do You'll decrease perf because of GC.
        while (index < length) {
          if (!globalHandlers[index] || globalHandlers[index].skip) {
            index += 1;
            /* eslint-disable no-continue */
            continue;
          }
          // performance considerations - http://jsperf.com/call-vs-apply-for-a-plugin-architecture
          const res = globalHandlers[index].call(context, p1, p2, p3, p4, p5, p6);

          if (res !== void 0) {
            // eslint-disable-next-line no-param-reassign
            p1 = res;
          }
          if (globalHandlers[index] && globalHandlers[index].runOnce) {
            this.remove(key, globalHandlers[index]);
          }

          index += 1;
        }
      }
    }
    {
      const localHandlers = this.getBucket(context)[key];
      const length = localHandlers ? localHandlers.length : 0;
      let index = 0;

      if (length) {
        // Do not optimise this loop with arrayEach or arrow function! If you do You'll decrease perf because of GC.
        while (index < length) {
          if (!localHandlers[index] || localHandlers[index].skip) {
            index += 1;
            /* eslint-disable no-continue */
            continue;
          }
          // performance considerations - http://jsperf.com/call-vs-apply-for-a-plugin-architecture
          const res = localHandlers[index].call(context, p1, p2, p3, p4, p5, p6);

          if (res !== void 0) {
            // eslint-disable-next-line no-param-reassign
            p1 = res;
          }
          if (localHandlers[index] && localHandlers[index].runOnce) {
            this.remove(key, localHandlers[index], context);
          }

          index += 1;
        }
      }
    }

    return p1;
  }

  /**
   * Destroy all listeners connected to the context. If no context is provided, the global listeners will be destroyed.
   *
   * @param {object} [context=null] A Handsontable instance.
   * @example
   * ```js
   * // destroy the global listeners
   * Handsontable.hooks.destroy();
   *
   * // destroy the local listeners
   * Handsontable.hooks.destroy(hotInstance);
   * ```
   */
  destroy(context = null) {
    // eslint-disable-next-line no-return-assign
    objectEach(this.getBucket(context), (value, key, bucket) => (bucket[key].length = 0));
  }

  /**
   * Registers a hook name (adds it to the list of the known hook names). Used by plugins.
   * It is not necessary to call register, but if you use it, your plugin hook will be used returned by
   * the `getRegistered` method. (which itself is used in the demo https://handsontable.com/docs/tutorial-using-callbacks.html).
   *
   * @param {string} key The hook name.
   *
   * @example
   * ```js
   * Handsontable.hooks.register('myHook');
   * ```
   */
  register(key) {
    if (!this.isRegistered(key)) {
      REGISTERED_HOOKS.push(key);
    }
  }

  /**
   * Deregisters a hook name (removes it from the list of known hook names).
   *
   * @param {string} key The hook name.
   *
   * @example
   * ```js
   * Handsontable.hooks.deregister('myHook');
   * ```
   */
  deregister(key) {
    if (this.isRegistered(key)) {
      REGISTERED_HOOKS.splice(REGISTERED_HOOKS.indexOf(key), 1);
    }
  }

  /**
   * Returns a boolean value depending on if a hook by such name has been removed or deprecated.
   *
   * @param {string} hookName The hook name to check.
   * @returns {boolean} Returns `true` if the provided hook name was marked as deprecated or
   * removed from API, `false` otherwise.
   * @example
   * ```js
   * Handsontable.hooks.isDeprecated('skipLengthCache');
   *
   * // Results:
   * true
   * ```
   */
  isDeprecated(hookName) {
    return DEPRECATED_HOOKS.has(hookName) || REMOVED_HOOKS.has(hookName);
  }

  /**
   * Returns a boolean depending on if a hook by such name has been registered.
   *
   * @param {string} hookName The hook name to check.
   * @returns {boolean} `true` for success, `false` otherwise.
   * @example
   * ```js
   * Handsontable.hooks.isRegistered('beforeInit');
   *
   * // Results:
   * true
   * ```
   */
  isRegistered(hookName) {
    return REGISTERED_HOOKS.indexOf(hookName) >= 0;
  }

  /**
   * Returns an array of registered hooks.
   *
   * @returns {Array} An array of registered hooks.
   *
   * @example
   * ```js
   * Handsontable.hooks.getRegistered();
   *
   * // Results:
   * [
   * ...
   *   'beforeInit',
   *   'beforeRender',
   *   'beforeSetRangeEnd',
   *   'beforeDrawBorders',
   *   'beforeChange',
   * ...
   * ]
   * ```
   */
  getRegistered() {
    return REGISTERED_HOOKS;
  }
}

const globalSingleton = new Hooks();

/**
 * @returns {Hooks}
 */
function getGlobalSingleton() {
  return globalSingleton;
}

export default Hooks;<|MERGE_RESOLUTION|>--- conflicted
+++ resolved
@@ -83,21 +83,8 @@
   'afterChange',
 
   /**
-<<<<<<< HEAD
-   * Fired by {@link observe-changes ObserveChanges} plugin after detecting changes in the data source. This hook is fired when
-   * {@link options#observechanges Options#observeChanges} option is enabled.
-   *
-   * @event Hooks#afterChangesObserved
-   */
-  'afterChangesObserved',
-
-  /**
    * Fired each time user opens {@link context-menu ContextMenu} and after setting up the Context Menu's default options. These options are a collection
    * which user can select by setting an array of keys or an array of objects in {@link options#contextmenu Options#contextMenu} option.
-=======
-   * Fired each time user opens {@link ContextMenu} and after setting up the Context Menu's default options. These options are a collection
-   * which user can select by setting an array of keys or an array of objects in {@link Options#contextMenu} option.
->>>>>>> 04466631
    *
    * @event Hooks#afterContextMenuDefaultOptions
    * @param {Array} predefinedItems An array of objects containing information about the pre-defined Context Menu items.
@@ -1063,10 +1050,6 @@
   'modifyGetCellCoords',
 
   /**
-<<<<<<< HEAD
-   * Fired by {@link persistent-state PersistentState} plugin, after loading value, saved under given key, from browser local storage. This hook is fired when
-   * {@link options#persistentstate Options#persistentState} option is enabled.
-=======
    * Allows modify the visual row index that is used to retrieve the row header element (TH) before it's
    * highlighted (proper CSS class names are added). Modifying the visual row index allows building a custom
    * implementation of the nested headers feature or other features that require highlighting other DOM
@@ -1097,9 +1080,8 @@
   'beforeHighlightingColumnHeader',
 
   /**
-   * Fired by {@link PersistentState} plugin, after loading value, saved under given key, from browser local storage. This hook is fired when
-   * {@link Options#persistentState} option is enabled.
->>>>>>> 04466631
+   * Fired by {@link persistent-state PersistentState} plugin, after loading value, saved under given key, from browser local storage. This hook is fired when
+   * {@link options#persistentstate Options#persistentState} option is enabled.
    *
    * @event Hooks#persistentStateLoad
    * @param {string} key Key.
@@ -1558,10 +1540,6 @@
   'beforeUndo',
 
   /**
-<<<<<<< HEAD
-   * Fired by {@link undo-redo UndoRedo} plugin after the undo action. Contains information about the action that is being undone.
-   * This hook is fired when {@link options#undo Options#undo} option is enabled.
-=======
    * Fired by {@link UndoRedo} plugin before changing undo stack.
    *
    * @event Hooks#beforeUndoStackChange
@@ -1573,9 +1551,8 @@
   'beforeUndoStackChange',
 
   /**
-   * Fired by {@link UndoRedo} plugin after the undo action. Contains information about the action that is being undone.
-   * This hook is fired when {@link Options#undo} option is enabled.
->>>>>>> 04466631
+   * Fired by {@link undo-redo UndoRedo} plugin after the undo action. Contains information about the action that is being undone.
+   * This hook is fired when {@link options#undo Options#undo} option is enabled.
    *
    * @event Hooks#afterUndo
    * @param {object} action The action object. Contains information about the action being undone. The `actionType`
@@ -1584,10 +1561,6 @@
   'afterUndo',
 
   /**
-<<<<<<< HEAD
-   * Fired by {@link undo-redo UndoRedo} plugin before the redo action. Contains information about the action that is being redone.
-   * This hook is fired when {@link options#undo Options#undo} option is enabled.
-=======
    * Fired by {@link UndoRedo} plugin after changing undo stack.
    *
    * @event Hooks#afterUndoStackChange
@@ -1598,9 +1571,8 @@
   'afterUndoStackChange',
 
   /**
-   * Fired by {@link UndoRedo} plugin before the redo action. Contains information about the action that is being redone.
-   * This hook is fired when {@link Options#undo} option is enabled.
->>>>>>> 04466631
+   * Fired by {@link undo-redo UndoRedo} plugin before the redo action. Contains information about the action that is being redone.
+   * This hook is fired when {@link options#undo Options#undo} option is enabled.
    *
    * @event Hooks#beforeRedo
    * @param {object} action The action object. Contains information about the action being redone. The `actionType`
@@ -1610,10 +1582,6 @@
   'beforeRedo',
 
   /**
-<<<<<<< HEAD
-   * Fired by {@link undo-redo UndoRedo} plugin after the redo action. Contains information about the action that is being redone.
-   * This hook is fired when {@link options#undo Options#undo} option is enabled.
-=======
    * Fired by {@link UndoRedo} plugin before changing redo stack.
    *
    * @event Hooks#beforeRedoStackChange
@@ -1623,9 +1591,8 @@
   'beforeRedoStackChange',
 
   /**
-   * Fired by {@link UndoRedo} plugin after the redo action. Contains information about the action that is being redone.
-   * This hook is fired when {@link Options#undo} option is enabled.
->>>>>>> 04466631
+   * Fired by {@link undo-redo UndoRedo} plugin after the redo action. Contains information about the action that is being redone.
+   * This hook is fired when {@link options#undo Options#undo} option is enabled.
    *
    * @event Hooks#afterRedo
    * @param {object} action The action object. Contains information about the action being redone. The `actionType`
