--- conflicted
+++ resolved
@@ -178,16 +178,9 @@
 /**
  * Creates row at the bottom of the data array.
  *
-<<<<<<< HEAD
- * @param {Number} [index] Index of the row before which the new row will be inserted
+ * @param {Number} [index] Index of the row before which the new row will be inserted.
  * @param {Number} [amount] An amount of rows to add.
  * @param {String} [source] Source of method call.
-=======
- * @param {Number} [index] Index of the row before which the new row will be inserted.
- * @param {Number} amount Amount items to be created.
- * @param {Boolean} createdAutomatically `true` if rows were created automatically.
- *
->>>>>>> e9931697
  * @fires Hooks#afterCreateRow
  * @returns {Number} Returns number of created rows.
  */
@@ -333,12 +326,8 @@
   index = (this.instance.countSourceRows() + index) % this.instance.countSourceRows();
 
   let logicRows = this.physicalRowsToLogical(index, amount);
-<<<<<<< HEAD
   let actionWasNotCancelled = Handsontable.hooks.run(this.instance, 'beforeRemoveRow', index, amount, logicRows, source);
 
-=======
-  let actionWasNotCancelled = Handsontable.hooks.run(this.instance, 'beforeRemoveRow', index, amount, logicRows);
->>>>>>> e9931697
   if (actionWasNotCancelled === false) {
     return;
   }
@@ -518,7 +507,6 @@
   row = Handsontable.hooks.run(this.instance, 'modifyRow', row);
 
   let dataRow = this.dataSource[row];
-<<<<<<< HEAD
   // TODO: To remove, use 'modifyData' hook instead (see below)
   let modifiedRowData = Handsontable.hooks.run(this.instance, 'modifyRowData', row, dataRow, 'get');
 
@@ -526,10 +514,6 @@
   //
 
   let value = null;
-=======
-  let modifiedRowData = Handsontable.hooks.run(this.instance, 'modifyRowData', row);
-  dataRow = isNaN(modifiedRowData) ? modifiedRowData : dataRow;
->>>>>>> e9931697
 
   // try to get value under property `prop` (includes dot)
   if (dataRow && dataRow.hasOwnProperty && dataRow.hasOwnProperty(prop)) {
@@ -609,7 +593,6 @@
   row = Handsontable.hooks.run(this.instance, 'modifyRow', row, source || 'datamapGet');
 
   let dataRow = this.dataSource[row];
-<<<<<<< HEAD
   // TODO: To remove, use 'modifyData' hook instead (see below)
   let modifiedRowData = Handsontable.hooks.run(this.instance, 'modifyRowData', row, dataRow, 'set', source);
 
@@ -625,10 +608,6 @@
       value = valueHolder.value;
     }
   }
-=======
-  let modifiedRowData = Handsontable.hooks.run(this.instance, 'modifyRowData', row);
-  dataRow = isNaN(modifiedRowData) ? modifiedRowData : dataRow;
->>>>>>> e9931697
 
   // try to set value under property `prop` (includes dot)
   if (dataRow && dataRow.hasOwnProperty && dataRow.hasOwnProperty(prop)) {
