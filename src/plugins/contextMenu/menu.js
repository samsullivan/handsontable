--- conflicted
+++ resolved
@@ -174,11 +174,8 @@
       readOnly: true,
       editor: false,
       copyPaste: false,
-<<<<<<< HEAD
+      maxCols: 1,
       fillHandle: false,
-=======
-      maxCols: 1,
->>>>>>> 929b22cf
       columns: [{
         data: 'name',
         renderer: (hot, TD, row, col, prop, value) => this.menuItemRenderer(hot, TD, row, col, prop, value)
