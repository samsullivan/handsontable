--- conflicted
+++ resolved
@@ -17,17 +17,13 @@
     return str.split('"').length - 1;
   }
 
-<<<<<<< HEAD
-  global.SheetClip = {
+  var SheetClip = {
     /**
      * Decode spreadsheet string into array
      *
      * @param {String} str
      * @returns {Array}
      */
-=======
-  var SheetClip = {
->>>>>>> 0c1bb03d
     parse: function (str) {
       var r, rLen, rows, arr = [], a = 0, c, cLen, multiline, last;
 
