--- conflicted
+++ resolved
@@ -163,12 +163,8 @@
   }
   else {
     if (!this.isWorkingOnClone()) {
-<<<<<<< HEAD
+      this.instance.wtViewport.rowsPreCalculator = oldPreCalculator;
       this.instance.wtViewport.createCalculators(oldRowsCalculator, oldColumnsCalculator); //in case we only scrolled without redraw, update visible rows information in oldRowsCalculator
-=======
-      this.instance.wtViewport.rowsPreCalculator = oldPreCalculator;
-      this.instance.wtViewport.createCalculators(oldRowsCalculator); //in case we only scrolled without redraw, update visible rows information in oldRowsCalculator
->>>>>>> 7ac2c61c
     }
     this.instance.wtScrollbars && this.instance.wtScrollbars.refresh(true);
   }
