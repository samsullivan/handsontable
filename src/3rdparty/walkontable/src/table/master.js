import {
  getStyle,
  getComputedStyle,
  getTrimmingContainer,
  isVisible,
} from './../../../../helpers/dom/element';
import Table from '../table';
import calculatedRows from './mixin/calculatedRows';
import calculatedColumns from './mixin/calculatedColumns';
import { mixin } from './../../../../helpers/object';

/**
 * Subclass of `Table` that provides the helper methods relevant to the master table (not overlays), implemented through mixins.
 */
class MasterTable extends Table {
  alignOverlaysWithTrimmingContainer() {
    const trimmingElement = getTrimmingContainer(this.wtRootElement);
    const { rootWindow } = this.wot;

    if (trimmingElement === rootWindow) {
      const preventOverflow = this.wot.getSetting('preventOverflow');

      if (!preventOverflow) {
        this.holder.style.overflow = 'visible';
        this.wtRootElement.style.overflow = 'visible';
      }
    } else {
      const trimmingElementParent = trimmingElement.parentElement;
      const trimmingHeight = getStyle(trimmingElement, 'height', rootWindow);
      const trimmingOverflow = getStyle(trimmingElement, 'overflow', rootWindow);
      const holderStyle = this.holder.style;
      const { scrollWidth, scrollHeight } = trimmingElement;
      let { width, height } = trimmingElement.getBoundingClientRect();
      const overflow = ['auto', 'hidden', 'scroll'];

      if (trimmingElementParent && overflow.includes(trimmingOverflow)) {
        const cloneNode = trimmingElement.cloneNode(false);

<<<<<<< HEAD
        if (trimmingElement.nextElementSibling) {
          trimmingElementParent.insertBefore(cloneNode, trimmingElement.nextElementSibling);
        } else {
          trimmingElementParent.appendChild(cloneNode);
        }
=======
        // Before calculating the height of the trimming element, set overflow: auto to hide scrollbars.
        // An issue occurred on Firefox, where an empty element with overflow: scroll returns an element height higher than 0px
        // despite an empty content within.
        cloneNode.style.overflow = 'auto';
        trimmingElementParent.insertBefore(cloneNode, trimmingElement);
>>>>>>> 4925ce0b

        const cloneHeight = parseInt(getComputedStyle(cloneNode, rootWindow).height, 10);

        trimmingElementParent.removeChild(cloneNode);

        if (cloneHeight === 0) {
          height = 0;
        }
      }

      height = Math.min(height, scrollHeight);
      holderStyle.height = trimmingHeight === 'auto' ? 'auto' : `${height}px`;

      width = Math.min(width, scrollWidth);
      holderStyle.width = `${width}px`;

      holderStyle.overflow = '';
      this.hasTableHeight = holderStyle.height === 'auto' ? true : height > 0;
      this.hasTableWidth = width > 0;
    }

    this.isTableVisible = isVisible(this.TABLE);
  }

  markOversizedColumnHeaders() {
    const { wot } = this;
    const overlayName = wot.getOverlayName();
    const columnHeaders = wot.getSetting('columnHeaders');
    const columnHeadersCount = columnHeaders.length;

    if (columnHeadersCount && !wot.wtViewport.hasOversizedColumnHeadersMarked[overlayName]) {
      const rowHeaders = wot.getSetting('rowHeaders');
      const rowHeaderCount = rowHeaders.length;
      const columnCount = this.getRenderedColumnsCount();

      for (let i = 0; i < columnHeadersCount; i++) {
        for (let renderedColumnIndex = (-1) * rowHeaderCount; renderedColumnIndex < columnCount; renderedColumnIndex++) {
          this.markIfOversizedColumnHeader(renderedColumnIndex);
        }
      }
      wot.wtViewport.hasOversizedColumnHeadersMarked[overlayName] = true;
    }
  }
}

mixin(MasterTable, calculatedRows);
mixin(MasterTable, calculatedColumns);

export default MasterTable;<|MERGE_RESOLUTION|>--- conflicted
+++ resolved
@@ -36,19 +36,16 @@
       if (trimmingElementParent && overflow.includes(trimmingOverflow)) {
         const cloneNode = trimmingElement.cloneNode(false);
 
-<<<<<<< HEAD
+        // Before calculating the height of the trimming element, set overflow: auto to hide scrollbars.
+        // An issue occurred on Firefox, where an empty element with overflow: scroll returns an element height higher than 0px
+        // despite an empty content within.
+        cloneNode.style.overflow = 'auto';
+
         if (trimmingElement.nextElementSibling) {
           trimmingElementParent.insertBefore(cloneNode, trimmingElement.nextElementSibling);
         } else {
           trimmingElementParent.appendChild(cloneNode);
         }
-=======
-        // Before calculating the height of the trimming element, set overflow: auto to hide scrollbars.
-        // An issue occurred on Firefox, where an empty element with overflow: scroll returns an element height higher than 0px
-        // despite an empty content within.
-        cloneNode.style.overflow = 'auto';
-        trimmingElementParent.insertBefore(cloneNode, trimmingElement);
->>>>>>> 4925ce0b
 
         const cloneHeight = parseInt(getComputedStyle(cloneNode, rootWindow).height, 10);
 
