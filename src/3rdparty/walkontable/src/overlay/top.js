
import {
  addClass,
  getScrollbarWidth,
  getScrollTop,
  getWindowScrollLeft,
  hasClass,
  outerHeight,
  removeClass,
  setOverlayPosition,
    } from './../../../../helpers/dom/element';
import {WalkontableOverlay} from './_base';


/**
 * @class WalkontableTopOverlay
 */
class WalkontableTopOverlay extends WalkontableOverlay {
  /**
   * @param {Walkontable} wotInstance
   */
  constructor(wotInstance) {
    super(wotInstance);
    this.clone = this.makeClone(WalkontableOverlay.CLONE_TOP);
  }

  /**
   * Checks if overlay should be fully rendered
   *
   * @returns {Boolean}
   */
  shouldBeRendered() {
    return this.wot.getSetting('fixedRowsTop') || this.wot.getSetting('columnHeaders').length ? true : false;
  }

  /**
   * Updates the top overlay position
   */
  resetFixedPosition() {
    if (!this.needFullRender || !this.wot.wtTable.holder.parentNode) {
      // removed from DOM
      return;
    }
    let overlayRoot = this.clone.wtTable.holder.parentNode;
    let headerPosition = 0;

    if (this.wot.wtOverlays.leftOverlay.trimmingContainer === window) {
      let box = this.wot.wtTable.hider.getBoundingClientRect();
      let top = Math.ceil(box.top);
      let bottom = Math.ceil(box.bottom);
      let finalLeft;
      let finalTop;

      finalLeft = this.wot.wtTable.hider.style.left;
      finalLeft = finalLeft === '' ? 0 : finalLeft;

      if (top < 0 && (bottom - overlayRoot.offsetHeight) > 0) {
        finalTop = -top;
      } else {
        finalTop = 0;
      }
      headerPosition = finalTop;
      finalTop = finalTop + 'px';

      setOverlayPosition(overlayRoot, finalLeft, finalTop);

    } else {
      headerPosition = this.getScrollPosition();
    }
    this.adjustHeaderBordersPosition(headerPosition);
  }

  /**
   * Sets the main overlay's vertical scroll position
   *
   * @param {Number} pos
   */
  setScrollPosition(pos) {
    if (this.mainTableScrollableElement === window) {
      window.scrollTo(getWindowScrollLeft(), pos);

    } else {
      this.mainTableScrollableElement.scrollTop = pos;
    }
  }

  /**
   * Triggers onScroll hook callback
   */
  onScroll() {
    this.wot.getSetting('onScrollVertically');
  }

  /**
   * Calculates total sum cells height
   *
   * @param {Number} from Row index which calculates started from
   * @param {Number} to Row index where calculation is finished
   * @returns {Number} Height sum
   */
  sumCellSizes(from, to) {
    let sum = 0;
    let defaultRowHeight = this.wot.wtSettings.settings.defaultRowHeight;

    while (from < to) {
      sum += this.wot.wtTable.getRowHeight(from) || defaultRowHeight;
      from++;
    }

    return sum;
  }

  /**
   * Adjust overlay root element, childs and master table element sizes (width, height).
   *
   * @param {Boolean} [force=false]
   */
  adjustElementsSize(force = false) {
    if (this.needFullRender || force) {
      this.adjustRootElementSize();
<<<<<<< HEAD
      this.adjustRootChildrenSize();
      this.isElementSizesAdjusted = true;
=======
      this.adjustRootChildsSize();

      if (!force) {
        this.isElementSizesAdjusted = true;
      }
>>>>>>> 01d5e877
    }
  }

  /**
   * Adjust overlay root element size (width and height).
   */
  adjustRootElementSize() {
    let masterHolder = this.wot.wtTable.holder;
    let scrollbarWidth = masterHolder.clientWidth !== masterHolder.offsetWidth ? getScrollbarWidth() : 0;
    let overlayRoot = this.clone.wtTable.holder.parentNode;
    let overlayRootStyle = overlayRoot.style;
    let tableHeight;

    if (this.trimmingContainer !== window) {
      overlayRootStyle.width = this.wot.wtViewport.getWorkspaceWidth() - scrollbarWidth + 'px';
    }
    this.clone.wtTable.holder.style.width = overlayRootStyle.width;

    tableHeight = outerHeight(this.clone.wtTable.TABLE);
    overlayRootStyle.height = (tableHeight === 0 ? tableHeight : tableHeight + 4) + 'px';
  }

  /**
   * Adjust overlay root childs size
   */
<<<<<<< HEAD
  adjustRootChildrenSize() {
    let scrollbarWidth = dom.getScrollbarWidth();
=======
  adjustRootChildsSize() {
    let scrollbarWidth = getScrollbarWidth();
>>>>>>> 01d5e877

    this.clone.wtTable.hider.style.width = this.hider.style.width;
    this.clone.wtTable.holder.style.width = this.clone.wtTable.holder.parentNode.style.width;

    if (scrollbarWidth === 0) {
      scrollbarWidth = 30;
    }
    this.clone.wtTable.holder.style.height = parseInt(this.clone.wtTable.holder.parentNode.style.height, 10) + scrollbarWidth + 'px';
  }

  /**
   * Adjust the overlay dimensions and position
   */
  applyToDOM() {
    let total = this.wot.getSetting('totalRows');

    if (!this.isElementSizesAdjusted) {
      this.adjustElementsSize();
    }
    if (typeof this.wot.wtViewport.rowsRenderCalculator.startPosition === 'number') {
      this.spreader.style.top = this.wot.wtViewport.rowsRenderCalculator.startPosition + 'px';

    } else if (total === 0) {
      // can happen if there are 0 rows
      this.spreader.style.top = '0';

    } else {
      throw new Error("Incorrect value of the rowsRenderCalculator");
    }
    this.spreader.style.bottom = '';

    if (this.needFullRender) {
      this.syncOverlayOffset();
    }
  }

  /**
   * Synchronize calculated left position to an element
   */
  syncOverlayOffset() {
    if (typeof this.wot.wtViewport.columnsRenderCalculator.startPosition === 'number') {
      this.clone.wtTable.spreader.style.left = this.wot.wtViewport.columnsRenderCalculator.startPosition + 'px';

    } else {
      this.clone.wtTable.spreader.style.left = '';
    }
  }

  /**
   * Scrolls vertically to a row
   *
   * @param sourceRow {Number} Row index which you want to scroll to
   * @param [bottomEdge=false] {Boolean} if `true`, scrolls according to the bottom edge (top edge is by default)
   */
  scrollTo(sourceRow, bottomEdge) {
    let newY = this.getTableParentOffset();
    let sourceInstance = this.wot.cloneSource ? this.wot.cloneSource : this.wot;
    let mainHolder = sourceInstance.wtTable.holder;
    let scrollbarCompensation = 0;

    if (bottomEdge && mainHolder.offsetHeight !== mainHolder.clientHeight) {
      scrollbarCompensation = getScrollbarWidth();
    }

    if (bottomEdge) {
      let fixedRowsBottom = this.wot.getSetting('fixedRowsBottom');
      let fixedRowsTop = this.wot.getSetting('fixedRowsTop');
      let totalRows = this.wot.getSetting('totalRows');

      newY += this.sumCellSizes(0, sourceRow + 1);
      newY -= this.wot.wtViewport.getViewportHeight() - this.sumCellSizes(totalRows - fixedRowsBottom, totalRows);
      // Fix 1 pixel offset when cell is selected
      newY += 1;

    } else {
      newY += this.sumCellSizes(this.wot.getSetting('fixedRowsTop'), sourceRow);
    }
    newY += scrollbarCompensation;

    this.setScrollPosition(newY);
  }

  /**
   * Gets table parent top position
   *
   * @returns {Number}
   */
  getTableParentOffset() {
    if (this.mainTableScrollableElement === window) {
      return this.wot.wtTable.holderOffset.top;

    } else {
      return 0;
    }
  }

  /**
   * Gets the main overlay's vertical scroll position
   *
   * @returns {Number} Main table's vertical scroll position
   */
  getScrollPosition() {
    return getScrollTop(this.mainTableScrollableElement);
  }

  /**
   * Adds css classes to hide the header border's header (cell-selection border hiding issue)
   *
   * @param {Number} position Header Y position if trimming container is window or scroll top if not
   */
  adjustHeaderBordersPosition(position) {
    if (this.wot.getSetting('fixedRowsTop') === 0 && this.wot.getSetting('columnHeaders').length > 0) {
      let masterParent = this.wot.wtTable.holder.parentNode;
      let previousState = hasClass(masterParent, 'innerBorderTop');

      if (position) {
        addClass(masterParent, 'innerBorderTop');
      } else {
        removeClass(masterParent, 'innerBorderTop');
      }
      if (!previousState && position || previousState && !position) {
        this.wot.wtOverlays.adjustElementsSize();
      }
    }
    // nasty workaround for double border in the header, TODO: find a pure-css solution
    if (this.wot.getSetting('rowHeaders').length === 0) {
      let secondHeaderCell = this.clone.wtTable.THEAD.querySelector('th:nth-of-type(2)');

      if (secondHeaderCell) {
        secondHeaderCell.style['border-left-width'] = 0;
      }
    }
  }
}

export {WalkontableTopOverlay};

window.WalkontableTopOverlay = WalkontableTopOverlay;<|MERGE_RESOLUTION|>--- conflicted
+++ resolved
@@ -118,16 +118,11 @@
   adjustElementsSize(force = false) {
     if (this.needFullRender || force) {
       this.adjustRootElementSize();
-<<<<<<< HEAD
       this.adjustRootChildrenSize();
-      this.isElementSizesAdjusted = true;
-=======
-      this.adjustRootChildsSize();
 
       if (!force) {
         this.isElementSizesAdjusted = true;
       }
->>>>>>> 01d5e877
     }
   }
 
@@ -153,13 +148,8 @@
   /**
    * Adjust overlay root childs size
    */
-<<<<<<< HEAD
   adjustRootChildrenSize() {
-    let scrollbarWidth = dom.getScrollbarWidth();
-=======
-  adjustRootChildsSize() {
     let scrollbarWidth = getScrollbarWidth();
->>>>>>> 01d5e877
 
     this.clone.wtTable.hider.style.width = this.hider.style.width;
     this.clone.wtTable.holder.style.width = this.clone.wtTable.holder.parentNode.style.width;
