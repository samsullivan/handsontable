import {
  getScrollableElement,
} from './../../../../helpers/dom/element';
import { warn } from './../../../../helpers/console';
import EventManager from './../../../../eventManager';
import Clone from '../core/clone';

const registeredOverlays = {};

/**
 * Creates an overlay over the original Walkontable instance. The overlay renders the clone of the original Walkontable
 * and (optionally) implements behavior needed for native horizontal and vertical scrolling.
 *
 * @class Overlay
 */
class Overlay {
  /**
   * @type {string}
   */
  static get CLONE_TOP() {
    return 'top';
  }

  /**
   * @type {string}
   */
  static get CLONE_BOTTOM() {
    return 'bottom';
  }

  /**
   * @type {string}
   */
  static get CLONE_LEFT() {
    return 'left';
  }

  /**
   * @type {string}
   */
  static get CLONE_TOP_LEFT_CORNER() {
    return 'top_left_corner';
  }

  /**
   * @type {string}
   */
  static get CLONE_BOTTOM_LEFT_CORNER() {
    return 'bottom_left_corner';
  }

  /**
<<<<<<< HEAD
   * List of all availables clone types
=======
   * @type {string}
   */
  static get CLONE_DEBUG() {
    return 'debug';
  }

  /**
   * List of all availables clone types.
>>>>>>> 64194729
   *
   * @type {Array}
   */
  static get CLONE_TYPES() {
    return [
      Overlay.CLONE_TOP,
      Overlay.CLONE_BOTTOM,
      Overlay.CLONE_LEFT,
      Overlay.CLONE_TOP_LEFT_CORNER,
      Overlay.CLONE_BOTTOM_LEFT_CORNER,
    ];
  }

  /**
   * Register overlay class.
   *
   * @param {string} type Overlay type, one of the CLONE_TYPES value.
   * @param {Overlay} overlayClass Overlay class extended from base overlay class {@link Overlay}.
   */
  static registerOverlay(type, overlayClass) {
    if (Overlay.CLONE_TYPES.indexOf(type) === -1) {
      throw new Error(`Unsupported overlay (${type}).`);
    }
    registeredOverlays[type] = overlayClass;
  }

  /**
   * Create new instance of overlay type.
   *
   * @param {string} type Overlay type, one of the CLONE_TYPES value.
   * @param {Walkontable} wot The Walkontable instance.
   * @returns {Overlay}
   */
  static createOverlay(type, wot) {
    return new registeredOverlays[type](wot);
  }

  /**
   * Check if specified overlay was registered.
   *
   * @param {string} type Overlay type, one of the CLONE_TYPES value.
   * @returns {boolean}
   */
  static hasOverlay(type) {
    return registeredOverlays[type] !== void 0;
  }

  /**
<<<<<<< HEAD
   * @param {Walkontable} wotInstance
=======
   * Checks if overlay object (`overlay`) is instance of overlay type (`type`).
   *
   * @param {Overlay} overlay Overlay object.
   * @param {string} type Overlay type, one of the CLONE_TYPES value.
   * @returns {boolean}
   */
  static isOverlayTypeOf(overlay, type) {
    if (!overlay || !registeredOverlays[type]) {
      return false;
    }

    return overlay instanceof registeredOverlays[type];
  }

  /**
   * @param {Walkontable} wotInstance The Walkontable instance.
>>>>>>> 64194729
   */
  constructor(wotInstance) {
    this.master = wotInstance;
    this.type = '';
    this.mainTableScrollableElement = null;
    this.areElementSizesAdjusted = false;
  }

  /**
   * Update internal state of object with an information about the need of full rendering of the overlay.
<<<<<<< HEAD
=======
   *
   * @returns {boolean} Returns `true` if the state has changed since the last check.
>>>>>>> 64194729
   */
  updateStateOfRendering() {
    const oldNeedFullRender = this.needFullRender;

    this.needFullRender = this.shouldBeRendered();

    if (oldNeedFullRender && !this.needFullRender) {
      this.resetElementsSize();
    }
  }

  /**
   * Checks if overlay should be fully rendered.
   *
   * @returns {boolean}
   */
  shouldBeRendered() {
    return true;
  }

  /**
   * Update the main scrollable element.
   */
  updateMainScrollableElement() {
    const { master } = this;

    if (master.rootWindow.getComputedStyle(master.wtTable.wtRootElement.parentNode).getPropertyValue('overflow') === 'hidden') {
      this.mainTableScrollableElement = master.wtTable.holder;
    } else {
      this.mainTableScrollableElement = getScrollableElement(master.wtTable.TABLE);
    }
  }

  /**
   * Calculates coordinates of the provided element, relative to the root Handsontable element.
   * NOTE: The element needs to be a child of the overlay in order for the method to work correctly.
   *
   * @param {HTMLElement} element The cell element to calculate the position for.
   * @param {number} rowIndex Visual row index.
   * @param {number} columnIndex Visual column index.
   * @returns {{top: number, left: number}|undefined}
   */
  getRelativeCellPosition(element, rowIndex, columnIndex) {
    if (this.clone.wtTable.holder.contains(element) === false) {
      warn(`The provided element is not a child of the ${this.type} overlay`);

      return;
    }
    const windowScroll = this.mainTableScrollableElement === this.master.rootWindow;
    const fixedColumn = columnIndex < this.master.getSetting('fixedColumnsLeft');
    const fixedRowTop = rowIndex < this.master.getSetting('fixedRowsTop');
    const fixedRowBottom = rowIndex >= this.master.getSetting('totalRows') - this.master.getSetting('fixedRowsBottom');
    const spreaderOffset = {
      left: this.clone.wtTable.spreader.offsetLeft,
      top: this.clone.wtTable.spreader.offsetTop
    };
    const elementOffset = {
      left: element.offsetLeft,
      top: element.offsetTop
    };
    let offsetObject = null;

    if (windowScroll) {
      offsetObject = this.getRelativeCellPositionWithinWindow(fixedRowTop, fixedColumn, elementOffset, spreaderOffset);

    } else {
      offsetObject = this.getRelativeCellPositionWithinHolder(fixedRowTop, fixedRowBottom, fixedColumn, elementOffset, spreaderOffset);
    }

    return offsetObject;
  }

  /**
   * Calculates coordinates of the provided element, relative to the root Handsontable element within a table with window
   * as a scrollable element.
   *
   * @private
   * @param {boolean} onFixedRowTop `true` if the coordinates point to a place within the top fixed rows.
   * @param {boolean} onFixedColumn `true` if the coordinates point to a place within the fixed columns.
   * @param {number} elementOffset Offset position of the cell element.
   * @param {number} spreaderOffset Offset position of the spreader element.
   * @returns {{top: number, left: number}}
   */
  getRelativeCellPositionWithinWindow(onFixedRowTop, onFixedColumn, elementOffset, spreaderOffset) {
    const absoluteRootElementPosition = this.master.wtTable.wtRootElement.getBoundingClientRect();
    let horizontalOffset = 0;
    let verticalOffset = 0;

    if (!onFixedColumn) {
      horizontalOffset = spreaderOffset.left;

    } else {
      horizontalOffset = absoluteRootElementPosition.left <= 0 ? (-1) * absoluteRootElementPosition.left : 0;
    }

    if (onFixedRowTop) {
      const absoluteOverlayPosition = this.clone.wtTable.TABLE.getBoundingClientRect();

      verticalOffset = absoluteOverlayPosition.top - absoluteRootElementPosition.top;

    } else {
      verticalOffset = spreaderOffset.top;
    }

    return {
      left: elementOffset.left + horizontalOffset,
      top: elementOffset.top + verticalOffset
    };
  }

  /**
   * Calculates coordinates of the provided element, relative to the root Handsontable element within a table with window
   * as a scrollable element.
   *
   * @private
   * @param {boolean} onFixedRowTop `true` if the coordinates point to a place within the top fixed rows.
   * @param {boolean} onFixedRowBottom `true` if the coordinates point to a place within the bottom fixed rows.
   * @param {boolean} onFixedColumn `true` if the coordinates point to a place within the fixed columns.
   * @param {number} elementOffset Offset position of the cell element.
   * @param {number} spreaderOffset Offset position of the spreader element.
   * @returns {{top: number, left: number}}
   */
  getRelativeCellPositionWithinHolder(onFixedRowTop, onFixedRowBottom, onFixedColumn, elementOffset, spreaderOffset) {
    const tableScrollPosition = {
      horizontal: this.clone.overlay.master.wtOverlays.leftOverlay.getScrollPosition(),
      vertical: this.clone.overlay.master.wtOverlays.topOverlay.getScrollPosition()
    };
    let horizontalOffset = 0;
    let verticalOffset = 0;

    if (!onFixedColumn) {
      horizontalOffset = tableScrollPosition.horizontal - spreaderOffset.left;
    }

    if (onFixedRowBottom) {
      const absoluteRootElementPosition = this.master.wtTable.wtRootElement.getBoundingClientRect();
      const absoluteOverlayPosition = this.clone.wtTable.TABLE.getBoundingClientRect();
      verticalOffset = (absoluteOverlayPosition.top * (-1)) + absoluteRootElementPosition.top;

    } else if (!onFixedRowTop) {
      verticalOffset = tableScrollPosition.vertical - spreaderOffset.top;
    }

    return {
      left: elementOffset.left - horizontalOffset,
      top: elementOffset.top - verticalOffset,
    };
  }

  /**
   * Make a clone of table for overlay.
   *
<<<<<<< HEAD
   * @param {String} direction Can be `Overlay.CLONE_TOP`, `Overlay.CLONE_LEFT`,
   *                           `Overlay.CLONE_TOP_LEFT_CORNER`
=======
   * @param {string} direction Can be `Overlay.CLONE_TOP`, `Overlay.CLONE_LEFT`,
   *                           `Overlay.CLONE_TOP_LEFT_CORNER`, `Overlay.CLONE_DEBUG`.
>>>>>>> 64194729
   * @returns {Walkontable}
   */
  makeClone(direction) {
    if (Overlay.CLONE_TYPES.indexOf(direction) === -1) {
      throw new Error(`Clone type "${direction}" is not supported.`);
    }
    const { master } = this;
    const overlayRootElement = master.rootDocument.createElement('DIV');
    const clonedTable = master.rootDocument.createElement('TABLE');

    overlayRootElement.className = `ht_clone_${direction} handsontable`;
    overlayRootElement.style.position = 'absolute';
    overlayRootElement.style.top = 0;
    overlayRootElement.style.left = 0;
    overlayRootElement.style.overflow = 'visible';

    clonedTable.className = master.wtTable.TABLE.className;
    overlayRootElement.appendChild(clonedTable);

    this.type = direction;
    master.wtTable.wtRootElement.parentNode.appendChild(overlayRootElement);

    const preventOverflow = master.getSetting('preventOverflow');

    if (preventOverflow === true ||
      preventOverflow === 'horizontal' && this.type === Overlay.CLONE_TOP ||
      preventOverflow === 'vertical' && this.type === Overlay.CLONE_LEFT) {
      this.mainTableScrollableElement = master.rootWindow;

    } else if (master.rootWindow.getComputedStyle(master.wtTable.wtRootElement.parentNode).getPropertyValue('overflow') === 'hidden') {
      this.mainTableScrollableElement = master.wtTable.holder;
    } else {
      this.mainTableScrollableElement = getScrollableElement(master.wtTable.TABLE);
    }

    return new Clone({
      overlay: this,
      createTableFn: this.createTable,
      table: clonedTable,
    });
  }

  /**
<<<<<<< HEAD
   * Redraws the content of the overlay's clone instance of Walkontable, including the cells, selections and borders.
   * Does not change the size nor the position of the overlay root element.
=======
   * Refresh/Redraw overlay.
>>>>>>> 64194729
   *
   * @param {boolean} [fastDraw=false] When `true`, try to refresh only the positions of borders without rerendering
   *                                   the data. It will only work if Table.draw() does not force
   *                                   rendering anyway.
   */
  redrawClone(fastDraw = false) {
    this.adjustElementsPosition();
    if (this.needFullRender) {
      this.clone.drawClone(fastDraw);
    }
  }

  /**
   * Reset overlay root element's width and height to initial values.
   */
  resetElementsSize() {
    const { clone } = this;

    clone.wtTable.holder.style.width = '';
    clone.wtTable.holder.style.height = '';
    clone.wtTable.hider.style.width = '';
    clone.wtTable.hider.style.height = '';
    clone.wtTable.wtRootElement.style.width = '';
    clone.wtTable.wtRootElement.style.height = '';
  }

  /**
   * Destroy overlay instance.
   */
  destroy() {
    (new EventManager(this.clone)).destroy();
  }
}

export default Overlay;<|MERGE_RESOLUTION|>--- conflicted
+++ resolved
@@ -50,18 +50,7 @@
   }
 
   /**
-<<<<<<< HEAD
    * List of all availables clone types
-=======
-   * @type {string}
-   */
-  static get CLONE_DEBUG() {
-    return 'debug';
-  }
-
-  /**
-   * List of all availables clone types.
->>>>>>> 64194729
    *
    * @type {Array}
    */
@@ -110,26 +99,7 @@
   }
 
   /**
-<<<<<<< HEAD
-   * @param {Walkontable} wotInstance
-=======
-   * Checks if overlay object (`overlay`) is instance of overlay type (`type`).
-   *
-   * @param {Overlay} overlay Overlay object.
-   * @param {string} type Overlay type, one of the CLONE_TYPES value.
-   * @returns {boolean}
-   */
-  static isOverlayTypeOf(overlay, type) {
-    if (!overlay || !registeredOverlays[type]) {
-      return false;
-    }
-
-    return overlay instanceof registeredOverlays[type];
-  }
-
-  /**
    * @param {Walkontable} wotInstance The Walkontable instance.
->>>>>>> 64194729
    */
   constructor(wotInstance) {
     this.master = wotInstance;
@@ -140,11 +110,6 @@
 
   /**
    * Update internal state of object with an information about the need of full rendering of the overlay.
-<<<<<<< HEAD
-=======
-   *
-   * @returns {boolean} Returns `true` if the state has changed since the last check.
->>>>>>> 64194729
    */
   updateStateOfRendering() {
     const oldNeedFullRender = this.needFullRender;
@@ -297,13 +262,8 @@
   /**
    * Make a clone of table for overlay.
    *
-<<<<<<< HEAD
    * @param {String} direction Can be `Overlay.CLONE_TOP`, `Overlay.CLONE_LEFT`,
    *                           `Overlay.CLONE_TOP_LEFT_CORNER`
-=======
-   * @param {string} direction Can be `Overlay.CLONE_TOP`, `Overlay.CLONE_LEFT`,
-   *                           `Overlay.CLONE_TOP_LEFT_CORNER`, `Overlay.CLONE_DEBUG`.
->>>>>>> 64194729
    * @returns {Walkontable}
    */
   makeClone(direction) {
@@ -347,12 +307,8 @@
   }
 
   /**
-<<<<<<< HEAD
    * Redraws the content of the overlay's clone instance of Walkontable, including the cells, selections and borders.
    * Does not change the size nor the position of the overlay root element.
-=======
-   * Refresh/Redraw overlay.
->>>>>>> 64194729
    *
    * @param {boolean} [fastDraw=false] When `true`, try to refresh only the positions of borders without rerendering
    *                                   the data. It will only work if Table.draw() does not force
