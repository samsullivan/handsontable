--- conflicted
+++ resolved
@@ -80,11 +80,7 @@
 WalkontableVerticalScrollbarNative.prototype.applyToDOM = function () {
   var total = this.instance.getSetting('totalRows');
   var headerSize = this.instance.wtViewport.getColumnHeaderHeight();
-<<<<<<< HEAD
-  // + 4 + 'px'; //+4 is needed, otherwise vertical scroll appears in Chrome (window scroll mode) - maybe because of fill handle in last row or because of box shadow
-=======
 
->>>>>>> 7bfb3eca
   this.fixedContainer.style.height = headerSize + this.sumCellSizes(0, total) +  'px';
   if (typeof this.instance.wtViewport.rowsRenderCalculator.startPosition === 'number') {
     this.fixed.style.top = this.instance.wtViewport.rowsRenderCalculator.startPosition + 'px';
