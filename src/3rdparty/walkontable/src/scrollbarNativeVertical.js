function WalkontableVerticalScrollbarNative(instance) {
  this.instance = instance;
  this.type = 'vertical';
  this.init();
  this.clone = this.makeClone('top');
}

WalkontableVerticalScrollbarNative.prototype = new WalkontableOverlay();

//resetFixedPosition (in future merge it with this.refresh?)
WalkontableVerticalScrollbarNative.prototype.resetFixedPosition = function () {
  if (!this.instance.wtTable.holder.parentNode) {
    return; //removed from DOM
  }
  var elem = this.clone.wtTable.holder.parentNode;

  if (this.scrollHandler === window) {
    var box = this.instance.wtTable.holder.getBoundingClientRect();
    var top = Math.ceil(box.top);

    elem.style.left = '0';

    if (top < 0) {
      elem.style.top = -top + "px";
    } else {
      elem.style.top = "0";
    }
  }
  else {
    elem.style.top = this.getScrollPosition() + "px";
    elem.style.left = '0';
  }

  if (this.instance.wtScrollbars.horizontal.scrollHandler === window) {
    elem.style.width = this.instance.wtViewport.getWorkspaceActualWidth() + 'px';
  }
  else {
    elem.style.width = Handsontable.Dom.outerWidth(this.clone.wtTable.TABLE) + 'px';
  }

  elem.style.height = Handsontable.Dom.outerHeight(this.clone.wtTable.TABLE) + 4 + 'px';
};

WalkontableVerticalScrollbarNative.prototype.getScrollPosition = function () {
  return Handsontable.Dom.getScrollTop(this.scrollHandler);
};

WalkontableVerticalScrollbarNative.prototype.setScrollPosition = function (pos) {
  if (this.scrollHandler === window){
    window.scrollTo(Handsontable.Dom.getWindowScrollLeft(), pos);
  } else {
    this.scrollHandler.scrollTop = pos;
  }
};

WalkontableVerticalScrollbarNative.prototype.onScroll = function () {
  this.readSettings(); //read window scroll position
  this.instance.draw(true);//
  this.instance.getSetting('onScrollVertically');
};

WalkontableVerticalScrollbarNative.prototype.getLastCell = function () {
  return this.instance.wtViewport.rowsPreCalculator.renderEndRow;
};

WalkontableVerticalScrollbarNative.prototype.sumCellSizes = function (from, length) {
  var sum = 0
    , settingsRowHeight;
  while (from < length) {
<<<<<<< HEAD
    settingsRowHeight = this.instance.wtSettings.settings.rowHeight(from);
    sum += settingsRowHeight !== void 0 ? settingsRowHeight : this.instance.wtSettings.settings.defaultRowHeight; //TODO optimize getSetting, because this is MUCH faster then getSetting
=======
    sum += this.instance.wtTable.getRowHeight(from) || this.instance.wtSettings.settings.defaultRowHeight; //TODO optimize getSetting, because this is MUCH faster then getSetting
>>>>>>> 5573376a
    from++;
  }
  return sum;
};

WalkontableVerticalScrollbarNative.prototype.refresh = function (selectionsOnly) {
  this.applyToDOM();
  WalkontableOverlay.prototype.refresh.call(this, selectionsOnly);
};

//applyToDOM (in future merge it with this.refresh?)
WalkontableVerticalScrollbarNative.prototype.applyToDOM = function () {
  var total = this.instance.getSetting('totalRows');
  var headerSize = this.instance.wtViewport.getColumnHeaderHeight();
  this.fixedContainer.style.height = headerSize + this.sumCellSizes(0, total) + 4 + 'px'; //+4 is needed, otherwise vertical scroll appears in Chrome (window scroll mode) - maybe because of fill handle in last row or because of box shadow
  if (typeof this.instance.wtViewport.rowsCalculator.renderStartPosition === 'number') {
    this.fixed.style.top = this.instance.wtViewport.rowsCalculator.renderStartPosition + 'px';
  }
  else if (total === 0) {
    this.fixed.style.top = '0'; //can happen if there are 0 rows
  }
  else {
    throw new Error("Incorrect value of the rowCalculator");
  }
  this.fixed.style.bottom = '';
};

/**
 * Scrolls vertically to a row
 * @param sourceRow {Number}
 * @param bottomEdge {Boolean} if TRUE, scrolls according to the bottom edge (top edge is by default)
 */
WalkontableVerticalScrollbarNative.prototype.scrollTo = function (sourceRow, bottomEdge) {
  var newY = this.getTableParentOffset();
  if (bottomEdge) {
    newY += this.sumCellSizes(0, sourceRow + 1);
    newY -= this.instance.wtViewport.getViewportHeight();
  }
  else {
    newY += this.sumCellSizes(0, sourceRow);
  }

  this.setScrollPosition(newY);
};

WalkontableVerticalScrollbarNative.prototype.getTableParentOffset = function () {
  if (this.scrollHandler === window) {
    return this.instance.wtTable.holderOffset.top;
  }
  else {
    return 0;
  }
};

WalkontableVerticalScrollbarNative.prototype.readSettings = function () {
<<<<<<< HEAD
  this.offset = this.instance.getSetting('offsetRow');
  this.total = this.instance.getSetting('totalRows');

  var scrollDelta = this.getScrollPosition() - this.getTableParentOffset();

  var sum = 0;
  var last;
  var settingsRowHeight;
  for (var i = 0; i < this.total; i++) {
    settingsRowHeight = this.instance.getSetting('rowHeight', i);
    last = settingsRowHeight !== void 0 ? settingsRowHeight : this.instance.wtSettings.settings.defaultRowHeight;
    sum += last;
    if (sum - 1 > scrollDelta) {
      break;
    }
  }

  this.offset = Math.min(i, this.total);
  this.instance.update('offsetRow', this.offset);
=======
  //throw new Error("not here")
>>>>>>> 5573376a
};<|MERGE_RESOLUTION|>--- conflicted
+++ resolved
@@ -64,15 +64,9 @@
 };
 
 WalkontableVerticalScrollbarNative.prototype.sumCellSizes = function (from, length) {
-  var sum = 0
-    , settingsRowHeight;
+  var sum = 0;
   while (from < length) {
-<<<<<<< HEAD
-    settingsRowHeight = this.instance.wtSettings.settings.rowHeight(from);
-    sum += settingsRowHeight !== void 0 ? settingsRowHeight : this.instance.wtSettings.settings.defaultRowHeight; //TODO optimize getSetting, because this is MUCH faster then getSetting
-=======
     sum += this.instance.wtTable.getRowHeight(from) || this.instance.wtSettings.settings.defaultRowHeight; //TODO optimize getSetting, because this is MUCH faster then getSetting
->>>>>>> 5573376a
     from++;
   }
   return sum;
@@ -128,27 +122,5 @@
 };
 
 WalkontableVerticalScrollbarNative.prototype.readSettings = function () {
-<<<<<<< HEAD
-  this.offset = this.instance.getSetting('offsetRow');
-  this.total = this.instance.getSetting('totalRows');
-
-  var scrollDelta = this.getScrollPosition() - this.getTableParentOffset();
-
-  var sum = 0;
-  var last;
-  var settingsRowHeight;
-  for (var i = 0; i < this.total; i++) {
-    settingsRowHeight = this.instance.getSetting('rowHeight', i);
-    last = settingsRowHeight !== void 0 ? settingsRowHeight : this.instance.wtSettings.settings.defaultRowHeight;
-    sum += last;
-    if (sum - 1 > scrollDelta) {
-      break;
-    }
-  }
-
-  this.offset = Math.min(i, this.total);
-  this.instance.update('offsetRow', this.offset);
-=======
   //throw new Error("not here")
->>>>>>> 5573376a
 };