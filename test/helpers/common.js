--- conflicted
+++ resolved
@@ -352,57 +352,10 @@
 }
 
 /**
-<<<<<<< HEAD
- * Returns a function that triggers a key event
- * @param {String} type Event type
- * @return {Function}
-=======
- * Returns a function that triggers a mouse event.
- *
- * @param {string} type The event type/name.
- * @param {number} button The number which indicates which button is triggered the event.
- * @returns {Function}
- */
-export function handsontableMouseTriggerFactory(type, button) {
-  return function(element) {
-    let handsontableElement = element;
-
-    if (!(handsontableElement instanceof jQuery)) {
-      handsontableElement = $(handsontableElement);
-    }
-    const ev = $.Event(type);
-    ev.which = button || 1; // left click by default
-
-    handsontableElement.simulate(type, ev);
-  };
-}
-
-export const mouseDown = handsontableMouseTriggerFactory('mousedown');
-export const mouseMove = handsontableMouseTriggerFactory('mousemove');
-export const mouseOver = handsontableMouseTriggerFactory('mouseover');
-export const mouseUp = handsontableMouseTriggerFactory('mouseup');
-
-/**
- * Emulates the mouse double click on target elemnt.
- *
- * @param {HTMLElement} element An element which triggers the event.
- */
-export function mouseDoubleClick(element) {
-  mouseDown(element);
-  mouseUp(element);
-  mouseDown(element);
-  mouseUp(element);
-}
-
-export const mouseRightDown = handsontableMouseTriggerFactory('mousedown', 3);
-export const mouseRightUp = handsontableMouseTriggerFactory('mouseup', 3);
-
-/**
  * Returns a function that triggers a key event.
  *
  * @param {string} type Event type.
  * @returns {Function}
->>>>>>> cf661570
  */
 export function handsontableKeyTriggerFactory(type) {
   return function(key, extend) {
