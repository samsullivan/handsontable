--- conflicted
+++ resolved
@@ -235,49 +235,6 @@
     var $wtHider = this.$container.find('.wtHider');
     expect($textarea.offset().left + $textarea.outerWidth()).not.toBeGreaterThan($wtHider.offset().left + $wtHider.outerWidth());
     expect($textarea.offset().top + $textarea.outerHeight()).not.toBeGreaterThan($wtHider.offset().top + $wtHider.outerHeight());
-<<<<<<< HEAD
-
-  });
-
-  it("should open editor after selecting cell in another table and hitting enter", function () {
-    this.$container2 = $('<div id="' + id + '-2"></div>').appendTo('body');
-
-    var hot1 = handsontable();
-    var hot2 = handsontable2.call(this);
-
-    this.$container.find('tbody tr:eq(0) td:eq(0)').mousedown();
-
-    //Open editor in HOT1
-    keyDown('enter');
-    var editor = $('.handsontableInputHolder');
-    expect(editor.is(':visible')).toBe(true);
-
-    //Close editor in HOT1
-    keyDown('enter');
-    expect(editor.is(':visible')).toBe(false);
-
-
-
-    this.$container2.find('tbody tr:eq(0) td:eq(0)').mousedown();
-
-    expect(hot1.getSelected()).toBeUndefined();
-    expect(hot2.getSelected()).toEqual([0, 0, 0, 0]);
-
-    //Open editor in HOT2
-    keyDown('enter');
-    editor = $('.handsontableInputHolder');
-    expect(editor.is(':visible')).toBe(true);
-
-    this.$container2.remove();
-
-    function handsontable2(options) {
-      var container = this.$container2;
-      container.handsontable(options);
-      container[0].focus(); //otherwise TextEditor tests do not pass in IE8
-      return container.data('handsontable');
-    }
-=======
->>>>>>> 634dcd1b
 
   });
 
